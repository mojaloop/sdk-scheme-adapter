--- conflicted
+++ resolved
@@ -7,18 +7,11 @@
 # Orbs used in this pipeline
 ###
 orbs:
-<<<<<<< HEAD
   anchore: anchore/anchore-engine@1.9.0 # Ref: https://circleci.com/developer/orbs/orb/anchore/anchore-engine
   slack: circleci/slack@4.9.3 # Ref: https://github.com/mojaloop/ci-config/tree/master/slack-templates
   pr-tools: mojaloop/pr-tools@0.1.10 # Ref: https://github.com/mojaloop/ci-config/
   gh: circleci/github-cli@2.1.0 # Ref: https://github.com/CircleCI-Public/github-cli-orb
   nx: nrwl/nx@1.6.0 # Ref: https://github.com/nrwl/nx-orb
-=======
-  anchore: anchore/anchore-engine@1.9.0
-  slack: circleci/slack@4.9.3 # Ref: https://github.com/mojaloop/ci-config/tree/master/slack-templates
-  pr-tools: mojaloop/pr-tools@0.1.10 # Ref: https://github.com/mojaloop/ci-config/
-  gh: circleci/github-cli@2.1.0
->>>>>>> 16ccfe52
 
 ##
 # defaults
@@ -26,22 +19,14 @@
 # YAML defaults templates, in alphabetical order
 ##
 defaults_Dependencies: &defaults_Dependencies |
-  apk --no-cache add bash
   apk --no-cache add git
   apk --no-cache add ca-certificates
   apk --no-cache add curl
   apk --no-cache add openssh-client
-<<<<<<< HEAD
   apk --no-cache add bash
   apk add --no-cache -t build-dependencies make gcc g++ python3 libtool autoconf automake
   yarn config set unsafe-perm true
   yarn global add node-gyp
-=======
-  apk add --no-cache -t build-dependencies make gcc g++ python3 libtool autoconf automake jq
-  apk add --no-cache -t openssl ncurses coreutils libgcc linux-headers grep util-linux binutils findutils
-  npm config set unsafe-perm true
-  npm install -g node-gyp
->>>>>>> 16ccfe52
 
 defaults_awsCliDependencies: &defaults_awsCliDependencies |
     apk --no-cache add aws-cli
@@ -51,6 +36,7 @@
   command: |
     git clone https://github.com/mojaloop/license-scanner /tmp/license-scanner
     cd /tmp/license-scanner && make build default-files set-up
+
 
 defaults_export_version_from_package: &defaults_export_version_from_package
   name: Format the changelog into the github release body and get release tag
@@ -77,31 +63,6 @@
     nvm alias default $(cat .nvmrc)
     nvm use $(cat .nvmrc)
 
-defaults_export_version_from_package: &defaults_export_version_from_package
-  name: Format the changelog into the github release body and get release tag
-  command: |
-    git diff --no-indent-heuristic master~1 HEAD CHANGELOG.md | sed -n '/^+[^+]/ s/^+//p' > /tmp/changes
-    echo 'export RELEASE_CHANGES=`cat /tmp/changes`' >> $BASH_ENV
-    echo 'export RELEASE_TAG=`cat package-lock.json | jq -r .version`' >> $BASH_ENV
-
-defaults_configure_git: &defaults_configure_git
-  name: Configure git
-  command: |
-    git config user.email ${GIT_CI_EMAIL}
-    git config user.name ${GIT_CI_USER}
-
-defaults_configure_nvm: &defaults_configure_nvm
-  name: Configure NVM
-  command: |
-    touch $HOME/.profile
-    curl -o- https://raw.githubusercontent.com/nvm-sh/nvm/v0.39.1/install.sh | bash
-    export NVM_DIR="$HOME/.nvm"
-    [ -s "$NVM_DIR/nvm.sh" ] && \. "$NVM_DIR/nvm.sh"
-    echo "Installing Node version: $(cat .nvmrc)"
-    nvm install $(cat .nvmrc)
-    nvm alias default $(cat .nvmrc)
-    nvm use $(cat .nvmrc)
-
 defaults_environment: &defaults_environment
   ## TODO: Update this to master/main once its merged into working branch
   # env var for nx to set main branch
@@ -121,11 +82,7 @@
   default-machine:
     working_directory: *WORKING_DIR
     machine:
-<<<<<<< HEAD
       image: ubuntu-2204:current # Ref: https://circleci.com/developer/machine/image/ubuntu-2204
-=======
-      image: ubuntu-2004:current # Ref: https://circleci.com/developer/machine/image/ubuntu-2004
->>>>>>> 16ccfe52
 
 ##
 # Jobs
@@ -144,18 +101,11 @@
       - run:
           <<: *defaults_configure_nvm
       - run:
-<<<<<<< HEAD
           name: Install Dependencies
           command: yarn install --immutable
       - save_cache:
           name: Save Yarn Package Cache
           key: yarn-packages-{{ checksum "yarn.lock" }}
-=======
-          name: Update NPM install
-          command: npm ci
-      - save_cache:
-          key: dependency-cache-{{ .Environment.CIRCLE_SHA1 }}
->>>>>>> 16ccfe52
           paths:
             - .yarn/cache
             - .yarn/unplugged
@@ -164,8 +114,9 @@
           name: Delete build dependencies
           command: apk del build-dependencies
 
-  test-dependencies:
+  test-unit:
     executor: default-docker
+    environment: *defaults_environment
     steps:
       - run:
           name: Install general dependencies
@@ -173,38 +124,6 @@
       - checkout
       - run:
           <<: *defaults_configure_nvm
-      - restore_cache:
-          key: dependency-cache-{{ .Environment.CIRCLE_SHA1 }}
-      - run:
-          name: Execute dependency tests
-          command: npm run dep:check
-
-  test-lint:
-    executor: default-docker
-    steps:
-      - run:
-          name: Install general dependencies
-          command: *defaults_Dependencies
-      - checkout
-      - run:
-          <<: *defaults_configure_nvm
-      - restore_cache:
-          key: dependency-cache-{{ .Environment.CIRCLE_SHA1 }}
-      - run:
-          name: Execute lint tests
-          command: npm run lint
-
-  test-unit:
-    executor: default-docker
-    environment: *defaults_environment
-    steps:
-      - run:
-          name: Install general dependencies
-          command: *defaults_Dependencies
-      - checkout
-      - run:
-          <<: *defaults_configure_nvm
-<<<<<<< HEAD
       ## TODO: figure out why jest is not installed
       # - restore_cache:
       #     name: Restore Yarn Package Cache
@@ -216,10 +135,6 @@
       - run:
           name: Execute build
           command: yarn run build
-=======
-      - restore_cache:
-          key: dependency-cache-{{ .Environment.CIRCLE_SHA1 }}
->>>>>>> 16ccfe52
       - run:
           name: Execute unit tests
           command: yarn run test:unit
@@ -234,7 +149,6 @@
     steps:
       - checkout
       - run:
-<<<<<<< HEAD
           name: Build Docker local image
           command: |
             echo "Building Docker image: ${DOCKER_ORG:-mojaloop}/$CIRCLE_PROJECT_REPONAME:local"
@@ -267,11 +181,6 @@
       #     name: Build docker-compose
       #     command: |
       #       docker-compose build
-=======
-          <<: *defaults_configure_nvm
-      - restore_cache:
-          key: dependency-cache-{{ .Environment.CIRCLE_SHA1 }}
->>>>>>> 16ccfe52
       - run:
           name: Start docker-compose
           command: |
@@ -279,20 +188,10 @@
       - run:
           name: Wait 4 Health Services
           command: |
-<<<<<<< HEAD
             yarn run wait-4-docker
       - run:
           name: Execute Build
           command: yarn run build
-=======
-            chmod +x ./docker/wait4/wait4.js
-            sh -c "./docker/wait4/wait4.js cicd-integration-tests"
-      - run:
-          name: Execute integration tests
-          command: |
-            npm ci
-            npm run test:int
->>>>>>> 16ccfe52
       - run:
           name: Execute Integration Tests
           command: |
@@ -329,18 +228,13 @@
       - run:
           <<: *defaults_configure_nvm
       - restore_cache:
-<<<<<<< HEAD
           name: Restore Yarn Package Cache
           keys:
             - yarn-packages-{{ checksum "yarn.lock" }}
-=======
-          key: dependency-cache-{{ .Environment.CIRCLE_SHA1 }}
->>>>>>> 16ccfe52
       - run:
           name: Validate openapi
           command: yarn run build:openapi && yarn run validate:api
 
-<<<<<<< HEAD
   test-dependencies:
     executor: default-docker
     steps:
@@ -383,8 +277,6 @@
           name: Execute lint tests
           command: yarn run lint
 
-=======
->>>>>>> 16ccfe52
   vulnerability-check:
     executor: default-docker
     environment: *defaults_environment
@@ -418,16 +310,9 @@
       - run:
           <<: *defaults_license_scanner
       - restore_cache:
-<<<<<<< HEAD
           name: Restore Yarn Package Cache
           keys:
             - yarn-packages-{{ checksum "yarn.lock" }}
-=======
-          key: dependency-cache-{{ .Environment.CIRCLE_SHA1 }}
-      - run:
-          name: Prune non-production packages before running license-scanner
-          command: npm prune --production
->>>>>>> 16ccfe52
       - run:
           name: Run the license-scanner
           command: cd /tmp/license-scanner && pathToRepo=$CIRCLE_WORKING_DIRECTORY make run
@@ -438,6 +323,7 @@
     executor: default-machine
     environment: *defaults_environment
     steps:
+      - checkout
       - attach_workspace:
           at: /tmp
       - run:
@@ -447,10 +333,9 @@
           <<: *defaults_license_scanner
       - run:
           name: Run the license-scanner
-          command: cd /tmp/license-scanner && mode=docker dockerImages=$DOCKER_ORG/$CIRCLE_PROJECT_REPONAME:$CIRCLE_TAG make run
+          command: cd /tmp/license-scanner && mode=docker dockerImages=mojaloop/$CIRCLE_PROJECT_REPONAME:local make run
       - store_artifacts:
           path: /tmp/license-scanner/results
-          prefix: licenses
 
   image-scan:
     executor: anchore/anchore_engine
@@ -504,11 +389,7 @@
       - anchore/analyze_local_image:
           # Force the older version, version 0.7.0 was just published, and is broken
           anchore_version: v0.6.1
-<<<<<<< HEAD
           image_name: "docker.io/node:16.15.0-alpine $DOCKER_ORG/$CIRCLE_PROJECT_REPONAME:local"
-=======
-          image_name: "docker.io/node:16.15.0-alpine $DOCKER_ORG/$CIRCLE_PROJECT_REPONAME:$CIRCLE_TAG"
->>>>>>> 16ccfe52
           policy_failure: false
           timeout: '500'
           # Note: if the generated policy is invalid, this will fallback to the default policy, which we don't want!
@@ -527,47 +408,6 @@
       - slack/notify:
           event: fail
           template: SLACK_TEMP_RELEASE_FAILURE
-<<<<<<< HEAD
-=======
-
-  build-local:
-    executor: default-machine
-    steps:
-      - checkout
-      - run:
-          name: Build Docker local image for testing
-          command: |
-            echo "Building Docker image: local"
-            docker build -t $DOCKER_ORG/$CIRCLE_PROJECT_REPONAME:local .
-      - run:
-          name: Save docker image to workspace
-          command: docker save -o /tmp/docker-image-local.tar $DOCKER_ORG/$CIRCLE_PROJECT_REPONAME:local
-      - persist_to_workspace:
-          root: /tmp
-          paths:
-            - ./docker-image-local.tar
-
-  build:
-    executor: default-machine
-    steps:
-      - attach_workspace:
-          at: /tmp
-      - run:
-          name: Load the pre-built docker local image from workspace
-          command: docker load -i /tmp/docker-image-local.tar
-      - run:
-          name: Re-tag the image
-          command: |
-            echo "Re-tagging Docker image: $CIRCLE_TAG"
-            docker tag $DOCKER_ORG/$CIRCLE_PROJECT_REPONAME:local $DOCKER_ORG/$CIRCLE_PROJECT_REPONAME:$CIRCLE_TAG
-      - run:
-          name: Save the new docker image to workspace
-          command: docker save -o /tmp/docker-image.tar $DOCKER_ORG/$CIRCLE_PROJECT_REPONAME:$CIRCLE_TAG
-      - persist_to_workspace:
-          root: /tmp
-          paths:
-            - ./docker-image.tar
->>>>>>> 16ccfe52
 
   release:
     executor: default-docker
@@ -577,40 +417,28 @@
           name: Install general dependencies
           command: *defaults_Dependencies
       - checkout
-      - run:
-          <<: *defaults_configure_nvm
       - restore_cache:
-<<<<<<< HEAD
           name: Restore Yarn Package Cache
           keys:
             - yarn-packages-{{ checksum "yarn.lock" }}
-=======
-          keys:
-          - dependency-cache-{{ .Environment.CIRCLE_SHA1 }}
->>>>>>> 16ccfe52
-      - run:
-          <<: *defaults_configure_git
-      - run:
-          name: Setup Slack config
-          command: |
-            echo "export SLACK_PROJECT_NAME=${CIRCLE_PROJECT_REPONAME}" >> $BASH_ENV
-            echo "export SLACK_RELEASE_TYPE='GitHub Release'" >> $BASH_ENV
-            echo "export SLACK_RELEASE_TAG='${RELEASE_TAG} on ${CIRCLE_BRANCH} branch'" >> $BASH_ENV
-            echo "export SLACK_BUILD_ID=${CIRCLE_BUILD_NUM}" >> $BASH_ENV
-            echo "export SLACK_CI_URL=${CIRCLE_BUILD_URL}" >> $BASH_ENV
+      - run:
+          name: Configure git
+          command: |
+            git config user.email ${GIT_CI_EMAIL}
+            git config user.name ${GIT_CI_USER}
+            git checkout ${CIRCLE_BRANCH}
+      - run:
+          name: Configure ssh
+          command: |
+            mkdir -p ~/.ssh
+            ssh-keyscan -p 443 ssh.github.com >> ~/.ssh/known_hosts
+            ssh-keyscan github.com >> ~/.ssh/known_hosts
       - run:
           name: Generate changelog and bump package version
-<<<<<<< HEAD
           command: yarn run release
-=======
-          command: npm run release -- --no-verify
->>>>>>> 16ccfe52
       - run:
           name: Push the release
           command: git push --follow-tags origin ${CIRCLE_BRANCH}
-      - slack/notify:
-          event: fail
-          template: SLACK_TEMP_RELEASE_FAILURE
 
   github-release:
     executor: default-machine
@@ -665,10 +493,6 @@
           command: |
             echo "export RELEASE_TAG=$RELEASE_TAG_PROD" >> $BASH_ENV
             echo "RELEASE_TAG=$RELEASE_TAG_PROD"
-<<<<<<< HEAD
-=======
-
->>>>>>> 16ccfe52
             PACKAGE_VERSION=$(cat package-lock.json | jq -r .version)
             echo "export PACKAGE_VERSION=${PACKAGE_VERSION}" >> $BASH_ENV
             echo "PACKAGE_VERSION=${PACKAGE_VERSION}"
@@ -684,11 +508,7 @@
           at: /tmp
       - run:
           name: Load the pre-built docker image from workspace
-<<<<<<< HEAD
-          command: |
-=======
-          command: | 
->>>>>>> 16ccfe52
+          command: |
             docker load -i /tmp/docker-image.tar
       - run:
           name: Login to Docker Hub
@@ -723,7 +543,6 @@
 
   publish-docker-snapshot:
     executor: default-machine
-<<<<<<< HEAD
     environment: *defaults_environment
     steps:
       - checkout
@@ -773,135 +592,6 @@
           name: Update Slack config
           command: |
             echo "export SLACK_RELEASE_URL='https://hub.docker.com/layers/${CIRCLE_PROJECT_REPONAME}/${DOCKER_ORG}/${CIRCLE_PROJECT_REPONAME}/v${CIRCLE_TAG:1}/images/${IMAGE_DIGEST}?context=explore'" | sed -r "s/${DOCKER_ORG}\/${CIRCLE_PROJECT_REPONAME}@sha256:/sha256-/g" >> $BASH_ENV
-      - slack/notify:
-          event: pass
-          template: SLACK_TEMP_RELEASE_SUCCESS
-      - slack/notify:
-          event: fail
-          template: SLACK_TEMP_RELEASE_FAILURE
-
-  publish-npm:
-    executor: default-docker
-    environment: *defaults_environment
-=======
->>>>>>> 16ccfe52
-    steps:
-      - run:
-          name: Install general dependencies
-          command: *defaults_Dependencies
-      - checkout
-      - restore_cache:
-          key: dependency-cache-{{ .Environment.CIRCLE_SHA1 }}
-      - run:
-          name: Setup for LATEST release
-          command: |
-            echo "export RELEASE_TAG=$RELEASE_TAG_PROD" >> $BASH_ENV
-            echo "RELEASE_TAG=$RELEASE_TAG_PROD"
-            PACKAGE_VERSION=$(cat package-lock.json | jq -r .version)
-            echo "export PACKAGE_VERSION=${PACKAGE_VERSION}" >> $BASH_ENV
-            echo "PACKAGE_VERSION=${PACKAGE_VERSION}"
-      - run:
-          name: Setup Slack config
-          command: |
-            echo "export SLACK_PROJECT_NAME=${CIRCLE_PROJECT_REPONAME}" >> $BASH_ENV
-            echo "export SLACK_RELEASE_TYPE='NPM Release'" >> $BASH_ENV
-            echo "export SLACK_RELEASE_TAG=v${CIRCLE_TAG:1}" >> $BASH_ENV
-            echo "export SLACK_RELEASE_URL=https://www.npmjs.com/package/@mojaloop/${CIRCLE_PROJECT_REPONAME}/v/${CIRCLE_TAG:1}" >> $BASH_ENV
-            echo "export SLACK_BUILD_ID=${CIRCLE_BUILD_NUM}" >> $BASH_ENV
-            echo "export SLACK_CI_URL=${CIRCLE_BUILD_URL}" >> $BASH_ENV
-      - run:
-          <<: *defaults_npm_auth
-      - run:
-          <<: *defaults_npm_publish_release
-      - slack/notify:
-          event: pass
-          template: SLACK_TEMP_RELEASE_SUCCESS
-      - slack/notify:
-          event: fail
-          template: SLACK_TEMP_RELEASE_FAILURE
-
-  publish-npm-snapshot:
-    executor: default-docker
-    environment: *defaults_environment
-    steps:
-      - run:
-<<<<<<< HEAD
-          name: Install general dependencies
-          command: *defaults_Dependencies
-      - checkout
-      - restore_cache:
-          key: dependency-cache-{{ .Environment.CIRCLE_SHA1 }}
-      - run:
-          name: Setup for SNAPSHOT release
-          command: |
-            echo "export RELEASE_TAG=${RELEASE_TAG_SNAPSHOT}" >> $BASH_ENV
-            echo "RELEASE_TAG=${RELEASE_TAG_SNAPSHOT}"
-            echo "Override package version: ${CIRCLE_TAG:1}"
-            npx standard-version --skip.tag --skip.commit --skip.changelog --release-as ${CIRCLE_TAG:1}
-            PACKAGE_VERSION=$(cat package-lock.json | jq -r .version)
-            echo "export PACKAGE_VERSION=${PACKAGE_VERSION}" >> $BASH_ENV
-            echo "PACKAGE_VERSION=${PACKAGE_VERSION}"
-      - run:
-          name: Setup Slack config
-          command: |
-            echo "export SLACK_PROJECT_NAME=${CIRCLE_PROJECT_REPONAME}" >> $BASH_ENV
-            echo "export SLACK_RELEASE_TYPE='NPM Snapshot'" >> $BASH_ENV
-            echo "export SLACK_RELEASE_TAG=v${CIRCLE_TAG:1}" >> $BASH_ENV
-            echo "export SLACK_RELEASE_URL=https://www.npmjs.com/package/@mojaloop/${CIRCLE_PROJECT_REPONAME}/v/${CIRCLE_TAG:1}" >> $BASH_ENV
-            echo "export SLACK_BUILD_ID=${CIRCLE_BUILD_NUM}" >> $BASH_ENV
-            echo "export SLACK_CI_URL=${CIRCLE_BUILD_URL}" >> $BASH_ENV
-=======
-          name: Setup for SNAPSHOT release
-          command: |
-            echo "export RELEASE_TAG=$RELEASE_TAG_SNAPSHOT" >> $BASH_ENV
-            echo "RELEASE_TAG=$RELEASE_TAG_SNAPSHOT"
-
-            PACKAGE_VERSION=$(cat package-lock.json | jq -r .version)
-            echo "export PACKAGE_VERSION=${PACKAGE_VERSION}" >> $BASH_ENV
-            echo "PACKAGE_VERSION=${PACKAGE_VERSION}"
-      - run:
-          name: Setup Slack config
-          command: |
-            echo "export SLACK_PROJECT_NAME=${CIRCLE_PROJECT_REPONAME}" >> $BASH_ENV
-            echo "export SLACK_RELEASE_TYPE='Docker Release'" >> $BASH_ENV
-            echo "export SLACK_RELEASE_TAG=v${CIRCLE_TAG:1}" >> $BASH_ENV
-            echo "export SLACK_BUILD_ID=${CIRCLE_BUILD_NUM}" >> $BASH_ENV
-            echo "export SLACK_CI_URL=${CIRCLE_BUILD_URL}" >> $BASH_ENV
-      - attach_workspace:
-          at: /tmp
-      - run:
-          name: Load the pre-built docker image from workspace
-          command: | 
-            docker load -i /tmp/docker-image.tar
->>>>>>> 16ccfe52
-      - run:
-          name: Login to Docker Hub
-          command: docker login -u $DOCKER_USER -p $DOCKER_PASS
-      - run:
-<<<<<<< HEAD
-          <<: *defaults_npm_publish_release
-=======
-          name: Re-tag pre built image
-          command: |
-            docker tag $DOCKER_ORG/$CIRCLE_PROJECT_REPONAME:$CIRCLE_TAG $DOCKER_ORG/$CIRCLE_PROJECT_REPONAME:$RELEASE_TAG
-      - run:
-          name: Publish Docker image $CIRCLE_TAG & Latest tag to Docker Hub
-          command: |
-            echo "Publishing $DOCKER_ORG/$CIRCLE_PROJECT_REPONAME:$CIRCLE_TAG"
-            docker push $DOCKER_ORG/$CIRCLE_PROJECT_REPONAME:$CIRCLE_TAG
-            echo "Publishing $DOCKER_ORG/$CIRCLE_PROJECT_REPONAME:$RELEASE_TAG"
-            docker push $DOCKER_ORG/$CIRCLE_PROJECT_REPONAME:$RELEASE_TAG
-      - run:
-          name: Set Image Digest
-          command: |
-            IMAGE_DIGEST=$(docker inspect $DOCKER_ORG/$CIRCLE_PROJECT_REPONAME:v${CIRCLE_TAG:1} | jq '.[0].RepoDigests | .[]')
-            echo "IMAGE_DIGEST=${IMAGE_DIGEST}"
-            echo "export IMAGE_DIGEST=${IMAGE_DIGEST}" >> $BASH_ENV
-      - run:
-          name: Update Slack config
-          command: |
-            echo "export SLACK_RELEASE_URL='https://hub.docker.com/layers/${CIRCLE_PROJECT_REPONAME}/${DOCKER_ORG}/${CIRCLE_PROJECT_REPONAME}/v${CIRCLE_TAG:1}/images/${IMAGE_DIGEST}?context=explore'" | sed -r "s/${DOCKER_ORG}\/${CIRCLE_PROJECT_REPONAME}@sha256:/sha256-/g" >> $BASH_ENV
->>>>>>> 16ccfe52
       - slack/notify:
           event: pass
           template: SLACK_TEMP_RELEASE_SUCCESS
@@ -930,7 +620,8 @@
               ignore:
                 - /feature*/
                 - /bugfix*/
-      - test-dependencies:
+
+      - test-unit:
           context: org-global
           requires:
             - setup
@@ -941,7 +632,8 @@
               ignore:
                 - /feature*/
                 - /bugfix*/
-      - test-lint:
+
+      - validate-openapi:
           context: org-global
           requires:
             - setup
@@ -952,11 +644,8 @@
               ignore:
                 - /feature*/
                 - /bugfix*/
-<<<<<<< HEAD
 
       - test-dependencies:
-=======
-      - test-unit:
           context: org-global
           requires:
             - setup
@@ -967,8 +656,8 @@
               ignore:
                 - /feature*/
                 - /bugfix*/
-      - validate-openapi:
->>>>>>> 16ccfe52
+
+      - test-lint:
           context: org-global
           requires:
             - setup
@@ -979,12 +668,8 @@
               ignore:
                 - /feature*/
                 - /bugfix*/
-<<<<<<< HEAD
-
-      - test-lint:
-=======
-      - test-integration:
->>>>>>> 16ccfe52
+
+      - build-local:
           context: org-global
           requires:
             - setup
@@ -995,15 +680,12 @@
               ignore:
                 - /feature*/
                 - /bugfix*/
-<<<<<<< HEAD
-
-      - build-local:
-=======
-      - vulnerability-check:
->>>>>>> 16ccfe52
+
+      - test-integration:
           context: org-global
           requires:
             - setup
+            - build-local
           filters:
             tags:
               only: /.*/
@@ -1012,11 +694,10 @@
                 - /feature*/
                 - /bugfix*/
 
-      - test-integration:
+      - vulnerability-check:
           context: org-global
           requires:
             - setup
-            - build-local
           filters:
             tags:
               only: /.*/
@@ -1024,12 +705,7 @@
               ignore:
                 - /feature*/
                 - /bugfix*/
-<<<<<<< HEAD
-
-      - vulnerability-check:
-=======
-      - build-local:
->>>>>>> 16ccfe52
+      - audit-licenses:
           context: org-global
           requires:
             - setup
@@ -1040,187 +716,34 @@
               ignore:
                 - /feature*/
                 - /bugfix*/
-<<<<<<< HEAD
-      - audit-licenses:
-          context: org-global
-          requires:
-            - setup
-          filters:
-            tags:
-              only: /.*/
-=======
-      - build:
-          context: org-global
-          requires:
-            - setup
-            - test-dependencies
-            - test-lint
-            - test-unit
-            - test-integration
-            - vulnerability-check
-            - audit-licenses
+
+      - license-scan:
+          context: org-global
+          requires:
             - build-local
-            - validate-openapi
           filters:
             tags:
               only: /v[0-9]+(\.[0-9]+)*(\-snapshot(\.[0-9]+)?)?(\-hotfix(\.[0-9]+)?)?(\-perf(\.[0-9]+)?)?/
->>>>>>> 16ccfe52
             branches:
               ignore:
                 - /.*/
-      - license-scan:
-          context: org-global
-          requires:
-            - build
+
+      - image-scan:
+          context: org-global
+          requires:
+            - build-local
           filters:
             tags:
               only: /v[0-9]+(\.[0-9]+)*(\-snapshot(\.[0-9]+)?)?(\-hotfix(\.[0-9]+)?)?(\-perf(\.[0-9]+)?)?/
             branches:
               ignore:
                 - /.*/
-<<<<<<< HEAD
-
-      - image-scan:
-          context: org-global
-          requires:
-            - build-local
-=======
-      - image-scan:
-          context: org-global
-          requires:
-            - build
->>>>>>> 16ccfe52
-          filters:
-            tags:
-              only: /v[0-9]+(\.[0-9]+)*(\-snapshot(\.[0-9]+)?)?(\-hotfix(\.[0-9]+)?)?(\-perf(\.[0-9]+)?)?/
-            branches:
-              ignore:
-                - /.*/
-<<<<<<< HEAD
-
-=======
->>>>>>> 16ccfe52
+
       # New commits to master release automatically
       - release:
           context: org-global
           requires:
-            - pr-tools/pr-title-check
-<<<<<<< HEAD
-            - validate-openapi
-            - test-dependencies
-            - test-lint
-            - test-unit
-=======
-            - test-dependencies
-            - test-lint
-            - test-unit
-            - build
->>>>>>> 16ccfe52
-            - test-integration
-            - vulnerability-check
-            - audit-licenses
-            - license-scan
-            - image-scan
-            - validate-openapi
-          filters:
-            branches:
-              only:
-                - master
-                - /release\/v.*/
-      - github-release:
-          context: org-global
-          requires:
-            - release
-          filters:
-            branches:
-              only:
-                - master
-                - /release\/v.*/
-      - publish-docker:
-          context: org-global
-          requires:
-            - pr-tools/pr-title-check
-<<<<<<< HEAD
-            - validate-openapi
-            - test-dependencies
-            - test-lint
-            - test-unit
-            - test-integration
-            - vulnerability-check
-            - audit-licenses
-            - license-scan
-            - image-scan
-          filters:
-            tags:
-              only: /v[0-9]+(\.[0-9]+)*/
-            branches:
-              ignore:
-                - /.*/
-
-      - publish-docker-snapshot:
-          context: org-global
-          requires:
             - build-local
-            - pr-tools/pr-title-check
-            - validate-openapi
-            - test-dependencies
-            - test-lint
-            - test-unit
-            - test-integration
-            - vulnerability-check
-            - audit-licenses
-=======
-            - test-dependencies
-            - test-lint
-            - test-unit
-            - build
-            - test-integration
-            - vulnerability-check
-            - audit-licenses
->>>>>>> 16ccfe52
-            - license-scan
-            - image-scan
-            - validate-openapi
-          filters:
-            tags:
-<<<<<<< HEAD
-              only: /v[0-9]+(\.[0-9]+)*\-snapshot+((\.[0-9]+)?)/
-=======
-              only: /v[0-9]+(\.[0-9]+)*/
->>>>>>> 16ccfe52
-            branches:
-              ignore:
-                - /.*/
-      - publish-docker-snapshot:
-          context: org-global
-          requires:
-            - pr-tools/pr-title-check
-<<<<<<< HEAD
-            - validate-openapi
-            - test-dependencies
-            - test-lint
-            - test-unit
-            - test-integration
-=======
-            - test-dependencies
-            - test-lint
-            - test-unit
-            - build
->>>>>>> 16ccfe52
-            - vulnerability-check
-            - audit-licenses
-            - license-scan
-            - image-scan
-          filters:
-            tags:
-              only: /v[0-9]+(\.[0-9]+)*/
-            branches:
-              ignore:
-                - /.*/
-
-      - publish-npm-snapshot:
-          context: org-global
-          requires:
             - pr-tools/pr-title-check
             - validate-openapi
             - test-dependencies
@@ -1231,10 +754,100 @@
             - audit-licenses
             - license-scan
             - image-scan
+          filters:
+            branches:
+              only:
+                - master
+                - /release\/v.*/
+
+      - github-release:
+          context: org-global
+          requires:
+            - release
+          filters:
+            branches:
+              only:
+                - master
+                - /release\/v.*/
+
+      - publish-docker:
+          context: org-global
+          requires:
+            - build-local
+            - pr-tools/pr-title-check
             - validate-openapi
+            - test-dependencies
+            - test-lint
+            - test-unit
+            - test-integration
+            - vulnerability-check
+            - audit-licenses
+            - license-scan
+            - image-scan
+          filters:
+            tags:
+              only: /v[0-9]+(\.[0-9]+)*/
+            branches:
+              ignore:
+                - /.*/
+
+      - publish-docker-snapshot:
+          context: org-global
+          requires:
+            - build-local
+            - pr-tools/pr-title-check
+            - validate-openapi
+            - test-dependencies
+            - test-lint
+            - test-unit
+            - test-integration
+            - vulnerability-check
+            - audit-licenses
+            - license-scan
+            - image-scan
           filters:
             tags:
               only: /v[0-9]+(\.[0-9]+)*\-snapshot+((\.[0-9]+)?)/
             branches:
               ignore:
+                - /.*/
+
+      - publish-npm:
+          context: org-global
+          requires:
+            - pr-tools/pr-title-check
+            - validate-openapi
+            - test-dependencies
+            - test-lint
+            - test-unit
+            - test-integration
+            - vulnerability-check
+            - audit-licenses
+            - license-scan
+            - image-scan
+          filters:
+            tags:
+              only: /v[0-9]+(\.[0-9]+)*/
+            branches:
+              ignore:
+                - /.*/
+
+      - publish-npm-snapshot:
+          context: org-global
+          requires:
+            - pr-tools/pr-title-check
+            - validate-openapi
+            - test-dependencies
+            - test-lint
+            - test-unit
+            - test-integration
+            - vulnerability-check
+            - audit-licenses
+            - license-scan
+            - image-scan
+          filters:
+            tags:
+              only: /v[0-9]+(\.[0-9]+)*\-snapshot+((\.[0-9]+)?)/
+            branches:
+              ignore:
                 - /.*/