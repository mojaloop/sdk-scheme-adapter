# CircleCI v2.1 Config
version: 2.1

##
# orbs
#
# Orbs used in this pipeline
###
orbs:
  anchore: anchore/anchore-engine@1.9.0 # Ref: https://circleci.com/developer/orbs/orb/anchore/anchore-engine
  slack: circleci/slack@4.12.5 # Ref: https://github.com/mojaloop/ci-config/tree/master/slack-templates
  pr-tools: mojaloop/pr-tools@0.1.10 # Ref: https://github.com/mojaloop/ci-config/
  gh: circleci/github-cli@2.1.0 # Ref: https://github.com/CircleCI-Public/github-cli-orb
  nx: nrwl/nx@1.6.0 # Ref: https://github.com/nrwl/nx-orb

##
# defaults
#
# YAML defaults templates, in alphabetical order
##
defaults_Dependencies: &defaults_Dependencies |
  apk --no-cache add coreutils
  apk --no-cache add util-linux pciutils usbutils coreutils binutils findutils grep iproute2
  apk --no-cache add git
  apk --no-cache add ca-certificates
  apk --no-cache add curl
  apk --no-cache add openssh-client
  apk --no-cache add bash bash-doc bash-completion
  apk --no-cache add -t build-dependencies make gcc g++ python3 libtool autoconf automake
  apk --no-cache add librdkafka-dev

##
# defaults
#
# YAML defaults templates, in alphabetical order
##
defaults_YarnConfig: &defaults_YarnConfig |
  ## Example configs that could be applied here
  # yarn config set unsafe-perm true
  # yarn global add node-gyp

  echo "This is placeholder...Nothing to do here!"

defaults_awsCliDependencies: &defaults_awsCliDependencies |
  apk --no-cache add aws-cli

defaults_license_scanner: &defaults_license_scanner
  name: Install and set up license-scanner
  command: |
    git clone https://github.com/mojaloop/license-scanner /tmp/license-scanner
    cd /tmp/license-scanner && make build default-files set-up

defaults_export_version_from_package: &defaults_export_version_from_package
  name: Format the changelog into the github release body and get release tag
  command: |
    git diff --no-indent-heuristic master~1 HEAD CHANGELOG.md | sed -n '/^+[^+]/ s/^+//p' > /tmp/changes
    echo 'export RELEASE_CHANGES=`cat /tmp/changes`' >> $BASH_ENV
    echo 'export RELEASE_TAG=`cat package.json | jq -r .version`' >> $BASH_ENV

defaults_configure_git: &defaults_configure_git
  name: Configure git
  command: |
    git config user.email ${GIT_CI_EMAIL}
    git config user.name ${GIT_CI_USER}

defaults_configure_nvmrc: &defaults_configure_nvmrc
  name: Configure NVMRC
  command: |
    if [ -z "$NVMRC_VERSION" ]; then
      echo "==> Configuring NVMRC_VERSION!"

      export ENV_DOT_PROFILE=$HOME/.profile
      touch $ENV_DOT_PROFILE

      export NVMRC_VERSION=$(cat $CIRCLE_WORKING_DIRECTORY/.nvmrc)
      echo "export NVMRC_VERSION=$NVMRC_VERSION" >> $ENV_DOT_PROFILE
    fi
    echo "NVMRC_VERSION=$NVMRC_VERSION"

defaults_configure_nvm: &defaults_configure_nvm
  name: Configure NVM
  command: |
    cd $HOME

    export ENV_DOT_PROFILE=$HOME/.profile
    touch $ENV_DOT_PROFILE

    echo "1. Export env variable"
    export NVM_DIR="$HOME/.nvm"
    if [ -z "$NVMRC_VERSION" ]; then
      echo "==> Configuring NVMRC_VERSION!"
      export NVMRC_VERSION=$(cat $CIRCLE_WORKING_DIRECTORY/.nvmrc)
      echo "export NVMRC_VERSION=$NVMRC_VERSION" >> $ENV_DOT_PROFILE
    fi

    if [ -f "$NVM_DIR" ]; then
      echo "==> $NVM_DIR exists. Skipping steps 2-4!"
    else 
      echo "==> $NVM_DIR does not exists. Executing steps 2-4!"

      echo "2. Installing NVM"
      curl -o- https://raw.githubusercontent.com/nvm-sh/nvm/v0.39.3/install.sh | bash

      echo "3. Executing $NVM_DIR/nvm.sh"
      [ -s "$NVM_DIR/nvm.sh" ] && \. "$NVM_DIR/nvm.sh"

      # echo "4. Update $ENV_DOT_PROFILE"
      # echo '[ -s "$NVM_DIR/nvm.sh" ] && \. "$NVM_DIR/nvm.sh"' >> $ENV_DOT_PROFILE
      # echo "export NVM_DIR=$NVM_DIR" >> $ENV_DOT_PROFILE
    fi

    ## Ref: https://github.com/nvm-sh/nvm/issues/1102#issuecomment-550572252
    if [ ! -z "$NVM_ARCH_UNOFFICIAL_OVERRIDE" ]; then
      echo "==> Handle NVM_ARCH_UNOFFICIAL_OVERRIDE=$NVM_ARCH_UNOFFICIAL_OVERRIDE!"
      echo "nvm_get_arch() { nvm_echo \"${NVM_ARCH_UNOFFICIAL_OVERRIDE}\"; }" >> $ENV_DOT_PROFILE
      echo "export NVM_NODEJS_ORG_MIRROR=https://unofficial-builds.nodejs.org/download/release" >> $ENV_DOT_PROFILE
      source $ENV_DOT_PROFILE
    fi

    echo "5. Installing Node version: $NVMRC_VERSION"
    nvm install $NVMRC_VERSION
    nvm alias default $NVMRC_VERSION
    nvm use $NVMRC_VERSION

    cd $CIRCLE_WORKING_DIRECTORY

defaults_display_versions: &defaults_display_versions
  name: Display Versions
  command: |
    echo "What is the active version of Nodejs?"
    echo "node: $(node --version)"
    echo "yarn: $(yarn --version)"
    echo "npm: $(npm --version)"
    echo "nvm: $(nvm --version)"

defaults_environment: &defaults_environment
  ## env var for nx to set main branch
  MAIN_BRANCH_NAME: master
  ## Disable LIBRDKAFKA build since we install it via general dependencies
  BUILD_LIBRDKAFKA: 0

##
# Executors
#
# CircleCI Executors
##
executors:
  default-docker:
    working_directory: &WORKING_DIR /home/circleci/project
    shell: "/bin/sh -leo pipefail" ## Ref: https://circleci.com/docs/env-vars/#alpine-linux
    environment:
      BASH_ENV: /etc/profile ## Ref: https://circleci.com/docs/env-vars/#alpine-linux
      NVM_ARCH_UNOFFICIAL_OVERRIDE: x64-musl ## Ref: https://github.com/nvm-sh/nvm/issues/1102#issuecomment-550572252
    docker:
      - image: node:lts-alpine # Ref: https://hub.docker.com/_/node?tab=tags&page=1&name=alpine

  default-machine:
    working_directory: *WORKING_DIR
    shell: "/bin/bash -leo pipefail"
    machine:
      image: ubuntu-2204:2023.04.2 # Ref: https://circleci.com/developer/machine/image/ubuntu-2204

##
# Jobs
#
# A map of CircleCI jobs
##
jobs:
  setup:
    executor: default-docker
    environment:
      <<: *defaults_environment
    steps:
      - run:
          name: Install general dependencies
          command: *defaults_Dependencies
      - checkout
      - run:
          <<: *defaults_configure_nvm
      - run:
          <<: *defaults_display_versions
      - run:
          name: Configure Yarn
          command: *defaults_YarnConfig
      - run:
          name: Install Dependencies
          command: |
            yarn install --immutable
      - save_cache:
          name: Save Yarn Package Cache
          key: yarn-packages-{{ checksum "yarn.lock" }}
          paths:
            - .yarn/cache
            - .yarn/unplugged
            - node_modules

  test-unit:
    executor: default-docker
    environment:
      <<: *defaults_environment
    steps:
      - run:
          name: Install general dependencies
          command: *defaults_Dependencies
      - checkout
      - run:
          <<: *defaults_configure_nvm
      - run:
          <<: *defaults_display_versions
      - run:
          name: Configure Yarn
          command: *defaults_YarnConfig
      ## TODO: figure out why jest is not installed
      - restore_cache:
          name: Restore Yarn Package Cache
          keys:
            - yarn-packages-{{ checksum "yarn.lock" }}
      - run:
          name: Install Yarn dependencies
          command: yarn install --immutable
      - run:
          name: Execute build
          command: yarn run build
      - run:
          name: Execute unit tests
          command: yarn run test:unit
      - store_test_results:
          path: /home/circleci/project/modules
      - store_artifacts:
          path: /home/circleci/project/modules/api-svc/junit.xml

  build-local:
    executor: default-machine
    environment:
      <<: *defaults_environment
    steps:
      - checkout
      - run:
          <<: *defaults_configure_nvmrc
      - run:
          name: Build Docker local image
          command: |
            source ~/.profile
            export DOCKER_NODE_VERSION="$NVMRC_VERSION-alpine"
            echo "export DOCKER_NODE_VERSION=$NVMRC_VERSION-alpine" >> $BASH_ENV
            echo "Building Docker image: ${DOCKER_ORG:-mojaloop}/$CIRCLE_PROJECT_REPONAME:local --build-arg NODE_VERSION=$DOCKER_NODE_VERSION"
            docker build -t ${DOCKER_ORG:-mojaloop}/$CIRCLE_PROJECT_REPONAME:local --build-arg NODE_VERSION=$DOCKER_NODE_VERSION .
      - run:
          name: Save docker image to workspace
          command: docker save -o /tmp/docker-image.tar ${DOCKER_ORG:-mojaloop}/$CIRCLE_PROJECT_REPONAME:local
      - persist_to_workspace:
          root: /tmp
          paths:
            - ./docker-image.tar

  test-integration:
    executor: default-machine
    environment:
      <<: *defaults_environment
    steps:
      - run:
          name: Install Dependencies
          command: |
            ## Add Package Repos
            ## Ref: https://docs.confluent.io/platform/current/installation/installing_cp/deb-ubuntu.html#get-the-software
            wget -qO - https://packages.confluent.io/deb/7.4/archive.key | sudo apt-key add -
            sudo add-apt-repository -y "deb https://packages.confluent.io/clients/deb $(lsb_release -cs) main"

            ## Install deps
            sudo apt install -y librdkafka-dev
      - checkout
      - run:
          <<: *defaults_configure_nvm
      - run:
          <<: *defaults_display_versions
      - run:
          name: Configure Yarn
          command: *defaults_YarnConfig
      - run:
          name: Install Yarn dependencies
          command: yarn install --immutable
      - attach_workspace:
          at: /tmp
      - run:
          name: Load the pre-built docker image from workspace
          command: docker load -i /tmp/docker-image.tar
      ## This shouldn't be needed as the docker image is pre-built by build-local job
      # - run:
      #     name: Build docker-compose
      #     command: |
      #       docker-compose build
      - run:
          name: Start docker-compose
          command: |
            docker-compose up -d
      - run:
          name: Wait 4 Health Services
          command: |
            yarn run wait-4-docker
      - run:
          name: Execute Build
          command: yarn run build
      - run:
          name: Execute Integration Tests
          command: |
            run_int_tests() {
              pushd /home/circleci/project/modules/$1
              yarn run start & echo $! > /tmp/sdk-scheme-adapter.pid
              sleep 10
              yarn run test:integration
              kill $(cat /tmp/sdk-scheme-adapter.pid)
              popd
              sleep 10
            }
            run_int_tests outbound-domain-event-handler
            run_int_tests outbound-command-event-handler
      ## TODO Capture results
      # - run:
      #     name: prepare test/results
      #     command: |
      #       mkdir -p test/results
      #       mv junit.xml test/results
      # - store_artifacts:
      #     path: ./test/results
      # - store_test_results:
      #     path: ./test/results

  test-integration-pm4ml:
    executor: default-machine
    environment: *defaults_environment
    steps:
      - checkout
      - run:
          <<: *defaults_configure_nvm
      - run:
          name: Install Yarn dependencies
          command: yarn install --immutable
      - attach_workspace:
          at: /tmp
      - run:
          name: Load the pre-built docker image from workspace
          command: docker load -i /tmp/docker-image.tar
      ## This shouldn't be needed as the docker image is pre-built by build-local job
      # - run:
      #     name: Build docker-compose
      #     command: |
      #       docker-compose build
      - run:
          name: Generate certificates
          command: |
            cd docker/haproxy/tls
            sh createSecrets.sh
            cd $CIRCLE_WORKING_DIRECTORY
      - run:
          name: Start docker-compose in PM4ML mode
          command: |
            docker-compose -f ./docker-compose.yml -f ./docker-compose.pm4ml.yml up -d
      - run:
          name: Wait 4 Health Services
          command: |
            yarn run wait-4-docker
      - run:
          name: Execute Build
          command: yarn run build
      - run:
          name: Execute PM4ML Integration Tests
          command: |
            run_int_tests() {
              pushd /home/circleci/project/modules/$1
              yarn run test:integration-pm4ml
              popd
              sleep 10
            }
            run_int_tests api-svc
      ## TODO Capture results
      # - run:
      #     name: prepare test/results
      #     command: |
      #       mkdir -p test/results
      #       mv junit.xml test/results
      # - store_artifacts:
      #     path: ./test/results
      # - store_test_results:
      #     path: ./test/results

  test-func:
    executor: default-machine
    environment:
      <<: *defaults_environment
    steps:
      - checkout
      - run:
          <<: *defaults_configure_nvmrc
      - attach_workspace:
          at: /tmp
      - run:
          name: Load the pre-built docker image from workspace
          command: docker load -i /tmp/docker-image.tar
      - run:
          name: Start docker-compose for SDK and simulators
          command: |
            cd test/func
            docker-compose up -d
      - run:
          name: Wait for some time
          command: |
            sleep 10
      - run:
          name: Execute Functional Tests
          command: |
            cd test/func
            docker-compose -f ./ttk-tests-docker-compose.yml up --abort-on-container-exit
            docker compose down
      - store_artifacts:
          path: ./test/func/reports
          prefix: test

  validate-openapi:
    executor: default-docker
    environment:
      <<: *defaults_environment
    steps:
      - run:
          name: Install general dependencies
          command: *defaults_Dependencies
      - checkout
      - run:
          <<: *defaults_configure_nvm
      - run:
          <<: *defaults_display_versions
      - restore_cache:
          name: Restore Yarn Package Cache
          keys:
            - yarn-packages-{{ checksum "yarn.lock" }}
      - run:
          name: Validate openapi
          command: yarn run build:openapi && yarn run validate:api

  test-dependencies:
    executor: default-docker
    environment:
      <<: *defaults_environment
    steps:
      - run:
          name: Install general dependencies
          command: *defaults_Dependencies
      - checkout
      - run:
          <<: *defaults_configure_nvm
      - run:
          <<: *defaults_display_versions
      - run:
          name: Configure Yarn
          command: *defaults_YarnConfig
      ## TODO: Resolve cache issue to replace `Install Dependencies`
      - restore_cache:
          name: Restore Yarn Package Cache
          keys:
            - yarn-packages-{{ checksum "yarn.lock" }}
      - run:
          name: Install Dependencies
          command: yarn install --immutable
      - run:
          name: Execute dependency tests
          command: yarn run dep:check

  test-lint:
    executor: default-docker
    environment:
      <<: *defaults_environment
    steps:
      - run:
          name: Install general dependencies
          command: *defaults_Dependencies
      - checkout
      - run:
          <<: *defaults_configure_nvm
      - run:
          <<: *defaults_display_versions
      - run:
          name: Configure Yarn
          command: *defaults_YarnConfig
      - restore_cache:
          name: Restore Yarn Package Cache
          keys:
            - yarn-packages-{{ checksum "yarn.lock" }}
      - run:
          name: Install Dependencies
          command: yarn install --immutable
      - run:
          name: Execute lint tests
          command: yarn run lint

  vulnerability-check:
    executor: default-docker
    environment:
      <<: *defaults_environment
    steps:
      - run:
          name: Install general dependencies
          command: *defaults_Dependencies
      - checkout
      - run:
          <<: *defaults_configure_nvm
      - run:
          <<: *defaults_display_versions
      - run:
          name: Configure Yarn
          command: *defaults_YarnConfig
      - restore_cache:
          key: dependency-cache-{{ .Environment.CIRCLE_SHA1 }}
      - run:
          name: Create dir for test results
          command: mkdir -p ./audit/results
      - run:
          name: Check for new npm vulnerabilities
          command: npm run audit:check -- -o json > ./audit/results/auditResults.json
      - store_artifacts:
          path: ./audit/results
          prefix: audit

  audit-licenses:
    executor: default-docker
    environment:
      <<: *defaults_environment
    steps:
      - run:
          name: Install general dependencies
          command: *defaults_Dependencies
      - run:
          name: Configure Yarn
          command: *defaults_YarnConfig
      - checkout
      - run:
          <<: *defaults_license_scanner
      - restore_cache:
          name: Restore Yarn Package Cache
          keys:
            - yarn-packages-{{ checksum "yarn.lock" }}
      - run:
          name: Run the license-scanner
          command: cd /tmp/license-scanner && pathToRepo=$CIRCLE_WORKING_DIRECTORY make run
      - store_artifacts:
          path: /tmp/license-scanner/results

  license-scan:
    executor: default-machine
    environment:
      <<: *defaults_environment
    steps:
      - checkout
      - attach_workspace:
          at: /tmp
      - run:
          name: Load the pre-built docker image from workspace
          command: docker load -i /tmp/docker-image.tar
      - run:
          <<: *defaults_license_scanner
      - run:
          name: Run the license-scanner
          command: cd /tmp/license-scanner && mode=docker dockerImages=$DOCKER_ORG/$CIRCLE_PROJECT_REPONAME:local make run
      - store_artifacts:
          path: /tmp/license-scanner/results

  image-scan:
    executor: anchore/anchore_engine
    shell: /bin/sh -leo pipefail ## Ref: https://circleci.com/docs/env-vars/#alpine-linux
    environment:
      <<: *defaults_environment
      BASH_ENV: /etc/profile ## Ref: https://circleci.com/docs/env-vars/#alpine-linux
      ENV: ~/.profile
      NVM_ARCH_UNOFFICIAL_OVERRIDE: x64-musl ## Ref: https://github.com/nvm-sh/nvm/issues/1102#issuecomment-550572252
    working_directory: *WORKING_DIR
    steps:
      - setup_remote_docker
      - attach_workspace:
          at: /tmp
      - run:
          name: Install general dependencies
          command: *defaults_Dependencies
      - run:
          name: Install docker dependencies for anchore
          command: |
            apk add --update py-pip docker python3-dev libffi-dev openssl-dev gcc libc-dev make jq
      - run:
          name: Install AWS CLI dependencies
          command: *defaults_awsCliDependencies
      - checkout
      - run:
          name: Setup Slack config
          command: |
            echo "export SLACK_PROJECT_NAME=${CIRCLE_PROJECT_REPONAME}" >> $BASH_ENV
            echo "export SLACK_RELEASE_TYPE='GitHub Release'" >> $BASH_ENV
            echo "export SLACK_RELEASE_TAG='${RELEASE_TAG} on ${CIRCLE_BRANCH} branch'" >> $BASH_ENV
            echo "export SLACK_BUILD_ID=${CIRCLE_BUILD_NUM}" >> $BASH_ENV
            echo "export SLACK_CI_URL=${CIRCLE_BUILD_URL}" >> $BASH_ENV
            echo "export SLACK_CUSTOM_MSG='Anchore Image Scan failed for: \`${DOCKER_ORG}/${CIRCLE_PROJECT_REPONAME}:${CIRCLE_TAG}\`'" >> $BASH_ENV
      - run:
          <<: *defaults_configure_nvm
      - run:
          <<: *defaults_display_versions
      - run:
          name: Load the pre-built docker image from workspace
          command: docker load -i /tmp/docker-image.tar
      - run:
          name: Download the mojaloop/ci-config repo
          command: |
            git clone https://github.com/mojaloop/ci-config /tmp/ci-config
            # Generate the mojaloop anchore-policy
            cd /tmp/ci-config/container-scanning && ./mojaloop-policy-generator.js /tmp/mojaloop-policy.json
      - run:
          name: Pull base image locally
          command: |
            echo "Pulling docker image: node:$NVMRC_VERSION-alpine"
            docker pull node:$NVMRC_VERSION-alpine
      ## Analyze the base and derived image
      ## Note: It seems images are scanned in parallel, so preloading the base image result doesn't give us any real performance gain
      - anchore/analyze_local_image:
          # Force the older version, version 0.7.0 was just published, and is broken
          anchore_version: v0.6.1
          image_name: "docker.io/node:$NVMRC_VERSION-alpine $DOCKER_ORG/$CIRCLE_PROJECT_REPONAME:local"
          policy_failure: false
          timeout: '500'
          # Note: if the generated policy is invalid, this will fallback to the default policy, which we don't want!
          policy_bundle_file_path: /tmp/mojaloop-policy.json
      - run:
          name: Upload Anchore reports to s3
          command: |
            aws s3 cp anchore-reports ${AWS_S3_DIR_ANCHORE_REPORTS}/${CIRCLE_PROJECT_REPONAME}/ --recursive
            aws s3 rm ${AWS_S3_DIR_ANCHORE_REPORTS}/latest/ --recursive --exclude "*" --include "${CIRCLE_PROJECT_REPONAME}*"
            aws s3 cp anchore-reports ${AWS_S3_DIR_ANCHORE_REPORTS}/latest/ --recursive
      - run:
          name: Evaluate failures
          command: /tmp/ci-config/container-scanning/anchore-result-diff.js anchore-reports/node_${NVMRC_VERSION}-alpine-policy.json anchore-reports/${CIRCLE_PROJECT_REPONAME}*-policy.json
      - store_artifacts:
          path: anchore-reports
      - slack/notify:
          event: fail
          template: SLACK_TEMP_RELEASE_FAILURE

  release:
    executor: default-docker
    environment:
      <<: *defaults_environment
    steps:
      - run:
          name: Install general dependencies
          command: *defaults_Dependencies
      - run:
          name: Configure Yarn
          command: *defaults_YarnConfig
      - checkout
      - restore_cache:
          name: Restore Yarn Package Cache
          keys:
            - yarn-packages-{{ checksum "yarn.lock" }}
      - run:
          name: Configure git
          command: |
            git config user.email ${GIT_CI_EMAIL}
            git config user.name ${GIT_CI_USER}
            git checkout ${CIRCLE_BRANCH}
      - run:
          name: Configure ssh
          command: |
            mkdir -p ~/.ssh
            ssh-keyscan -p 443 ssh.github.com >> ~/.ssh/known_hosts
            ssh-keyscan github.com >> ~/.ssh/known_hosts
      - run:
          name: Generate changelog and bump package version
          command: yarn run release
      - run:
          name: Push the release
          command: git push --follow-tags origin ${CIRCLE_BRANCH}

  github-release:
    executor: default-machine
    shell: "/bin/bash -eo pipefail"
    environment:
      <<: *defaults_environment
    steps:
      - run:
          name: Install git
          command: |
            sudo apt-get update && sudo apt-get install -y git
      - gh/install
      - checkout
      - run:
          <<: *defaults_configure_git
      - run:
          name: Fetch updated release branch
          command: |
            git fetch origin
            git checkout origin/${CIRCLE_BRANCH}
      - run:
          <<: *defaults_export_version_from_package
      - run:
          name: Check the release changes
          command: |
            echo "Changes are: ${RELEASE_CHANGES}"
      - run:
          name: Setup Slack config
          command: |
            echo "export SLACK_PROJECT_NAME=${CIRCLE_PROJECT_REPONAME}" >> $BASH_ENV
            echo "export SLACK_RELEASE_TYPE='Github Release'" >> $BASH_ENV
            echo "export SLACK_RELEASE_TAG=v${RELEASE_TAG}" >> $BASH_ENV
            echo "export SLACK_RELEASE_URL=https://github.com/mojaloop/${CIRCLE_PROJECT_REPONAME}/releases/tag/v${RELEASE_TAG}" >> $BASH_ENV
            echo "export SLACK_BUILD_ID=${CIRCLE_BUILD_NUM}" >> $BASH_ENV
            echo "export SLACK_CI_URL=${CIRCLE_BUILD_URL}" >> $BASH_ENV
      - run:
          name: Create Release
          command: |
            gh release create "v${RELEASE_TAG}" --title "v${RELEASE_TAG} Release" --draft=false --notes "${RELEASE_CHANGES}" ./CHANGELOG.md
      - slack/notify:
          event: pass
          template: SLACK_TEMP_RELEASE_SUCCESS
      - slack/notify:
          event: fail
          template: SLACK_TEMP_RELEASE_FAILURE

  publish-docker:
    executor: default-machine
    shell: "/bin/bash -eo pipefail"
    environment:
      <<: *defaults_environment
    steps:
      - checkout
      - run:
          name: Setup for LATEST release
          command: |
            echo "export RELEASE_TAG=$RELEASE_TAG_PROD" >> $BASH_ENV
            echo "RELEASE_TAG=$RELEASE_TAG_PROD"
            PACKAGE_VERSION=$(cat package.json | jq -r .version)
            echo "export PACKAGE_VERSION=${PACKAGE_VERSION}" >> $BASH_ENV
            echo "PACKAGE_VERSION=${PACKAGE_VERSION}"
      - run:
          name: Setup Slack config
          command: |
            echo "export SLACK_PROJECT_NAME=${CIRCLE_PROJECT_REPONAME}" >> $BASH_ENV
            echo "export SLACK_RELEASE_TYPE='Docker Release'" >> $BASH_ENV
            echo "export SLACK_RELEASE_TAG=v${CIRCLE_TAG:1}" >> $BASH_ENV
            echo "export SLACK_BUILD_ID=${CIRCLE_BUILD_NUM}" >> $BASH_ENV
            echo "export SLACK_CI_URL=${CIRCLE_BUILD_URL}" >> $BASH_ENV
      - attach_workspace:
          at: /tmp
      - run:
          name: Load the pre-built docker image from workspace
          command: |
            docker load -i /tmp/docker-image.tar
      - run:
          name: Login to Docker Hub
          command: docker login -u $DOCKER_USER -p $DOCKER_PASS
      - run:
          name: Re-tag pre built image
          command: |
            docker tag $DOCKER_ORG/$CIRCLE_PROJECT_REPONAME:local $DOCKER_ORG/$CIRCLE_PROJECT_REPONAME:$CIRCLE_TAG
            docker tag $DOCKER_ORG/$CIRCLE_PROJECT_REPONAME:local $DOCKER_ORG/$CIRCLE_PROJECT_REPONAME:$RELEASE_TAG
      - run:
          name: Publish Docker image $CIRCLE_TAG & Latest tag to Docker Hub
          command: |
            echo "Publishing $DOCKER_ORG/$CIRCLE_PROJECT_REPONAME:$CIRCLE_TAG"
            docker push $DOCKER_ORG/$CIRCLE_PROJECT_REPONAME:$CIRCLE_TAG
            echo "Publishing $DOCKER_ORG/$CIRCLE_PROJECT_REPONAME:$RELEASE_TAG"
            docker push $DOCKER_ORG/$CIRCLE_PROJECT_REPONAME:$RELEASE_TAG
      - run:
          name: Set Image Digest
          command: |
            IMAGE_DIGEST=$(docker inspect $DOCKER_ORG/$CIRCLE_PROJECT_REPONAME:v${CIRCLE_TAG:1} | jq '.[0].RepoDigests | .[]')
            echo "IMAGE_DIGEST=${IMAGE_DIGEST}"
            echo "export IMAGE_DIGEST=${IMAGE_DIGEST}" >> $BASH_ENV
      - run:
          name: Update Slack config
          command: |
            echo "export SLACK_RELEASE_URL='https://hub.docker.com/layers/${CIRCLE_PROJECT_REPONAME}/${DOCKER_ORG}/${CIRCLE_PROJECT_REPONAME}/v${CIRCLE_TAG:1}/images/${IMAGE_DIGEST}?context=explore'" | sed -r "s/${DOCKER_ORG}\/${CIRCLE_PROJECT_REPONAME}@sha256:/sha256-/g" >> $BASH_ENV
      - slack/notify:
          event: pass
          template: SLACK_TEMP_RELEASE_SUCCESS
      - slack/notify:
          event: fail
          template: SLACK_TEMP_RELEASE_FAILURE

  publish-docker-snapshot:
    executor: default-machine
    shell: "/bin/bash -eo pipefail"
    environment:
      <<: *defaults_environment
    steps:
      - checkout
      - run:
          name: Setup for SNAPSHOT release
          command: |
            echo "export RELEASE_TAG=$RELEASE_TAG_SNAPSHOT" >> $BASH_ENV
            echo "RELEASE_TAG=$RELEASE_TAG_SNAPSHOT"
            PACKAGE_VERSION=$(cat package.json | jq -r .version)
            echo "export PACKAGE_VERSION=${PACKAGE_VERSION}" >> $BASH_ENV
            echo "PACKAGE_VERSION=${PACKAGE_VERSION}"
      - run:
          name: Setup Slack config
          command: |
            echo "export SLACK_PROJECT_NAME=${CIRCLE_PROJECT_REPONAME}" >> $BASH_ENV
            echo "export SLACK_RELEASE_TYPE='Docker Release'" >> $BASH_ENV
            echo "export SLACK_RELEASE_TAG=v${CIRCLE_TAG:1}" >> $BASH_ENV
            echo "export SLACK_BUILD_ID=${CIRCLE_BUILD_NUM}" >> $BASH_ENV
            echo "export SLACK_CI_URL=${CIRCLE_BUILD_URL}" >> $BASH_ENV
      - attach_workspace:
          at: /tmp
      - run:
          name: Load the pre-built docker image from workspace
          command: |
            docker load -i /tmp/docker-image.tar
      - run:
          name: Login to Docker Hub
          command: docker login -u $DOCKER_USER -p $DOCKER_PASS
      - run:
          name: Re-tag pre built image
          command: |
            docker tag $DOCKER_ORG/$CIRCLE_PROJECT_REPONAME:local $DOCKER_ORG/$CIRCLE_PROJECT_REPONAME:$CIRCLE_TAG
            docker tag $DOCKER_ORG/$CIRCLE_PROJECT_REPONAME:local $DOCKER_ORG/$CIRCLE_PROJECT_REPONAME:$RELEASE_TAG
      - run:
          name: Publish Docker image $CIRCLE_TAG & Latest tag to Docker Hub
          command: |
            echo "Publishing $DOCKER_ORG/$CIRCLE_PROJECT_REPONAME:$CIRCLE_TAG"
            docker push $DOCKER_ORG/$CIRCLE_PROJECT_REPONAME:$CIRCLE_TAG
            echo "Publishing $DOCKER_ORG/$CIRCLE_PROJECT_REPONAME:$RELEASE_TAG"
            docker push $DOCKER_ORG/$CIRCLE_PROJECT_REPONAME:$RELEASE_TAG
      - run:
          name: Set Image Digest
          command: |
            IMAGE_DIGEST=$(docker inspect $DOCKER_ORG/$CIRCLE_PROJECT_REPONAME:v${CIRCLE_TAG:1} | jq '.[0].RepoDigests | .[]')
            echo "IMAGE_DIGEST=${IMAGE_DIGEST}"
            echo "export IMAGE_DIGEST=${IMAGE_DIGEST}" >> $BASH_ENV
      - run:
          name: Update Slack config
          command: |
            echo "export SLACK_RELEASE_URL='https://hub.docker.com/layers/${CIRCLE_PROJECT_REPONAME}/${DOCKER_ORG}/${CIRCLE_PROJECT_REPONAME}/v${CIRCLE_TAG:1}/images/${IMAGE_DIGEST}?context=explore'" | sed -r "s/${DOCKER_ORG}\/${CIRCLE_PROJECT_REPONAME}@sha256:/sha256-/g" >> $BASH_ENV
      - slack/notify:
          event: pass
          template: SLACK_TEMP_RELEASE_SUCCESS
      - slack/notify:
          event: fail
          template: SLACK_TEMP_RELEASE_FAILURE

##
# Workflows
#
# CircleCI Workflow config
##
workflows:
  version: 2
  build_and_test:
    jobs:
      - pr-tools/pr-title-check:
          context: org-global

      - setup:
          context: org-global
          filters:
            tags:
              only: /.*/
            branches:
              ignore:
                - /feature*/
                - /bugfix*/

      - test-unit:
          context: org-global
          requires:
            - setup
          filters:
            tags:
              only: /.*/
            branches:
              ignore:
                - /feature*/
                - /bugfix*/

      - validate-openapi:
          context: org-global
          requires:
            - setup
          filters:
            tags:
              only: /.*/
            branches:
              ignore:
                - /feature*/
                - /bugfix*/

      - test-dependencies:
          context: org-global
          requires:
            - setup
          filters:
            tags:
              ignore: /.*/
            branches:
              ignore:
                - master
                - main

      - test-lint:
          context: org-global
          requires:
            - setup
          filters:
            tags:
              only: /.*/
            branches:
              ignore:
                - /feature*/
                - /bugfix*/

      - build-local:
          context: org-global
          requires:
            - setup
          filters:
            tags:
              only: /.*/
            branches:
              ignore:
                - /feature*/
                - /bugfix*/

      - test-integration:
          context: org-global
          requires:
            - setup
            - build-local
          filters:
            tags:
              only: /.*/
            branches:
              ignore:
                - /feature*/
                - /bugfix*/

      - test-integration-pm4ml:
          context: org-global
          requires:
            - setup
            - build-local
          filters:
            tags:
              only: /.*/
            branches:
              ignore:
                - /feature*/
                - /bugfix*/

      - test-func:
          context: org-global
          requires:
            - setup
            - build-local
          filters:
            tags:
              only: /.*/
            branches:
              ignore:
                - /feature*/
                - /bugfix*/

      - vulnerability-check:
          context: org-global
          requires:
            - setup
          filters:
            tags:
              only: /.*/
            branches:
              ignore:
                - /feature*/
                - /bugfix*/

      - audit-licenses:
          context: org-global
          requires:
            - setup
          filters:
            tags:
              only: /.*/
            branches:
              ignore:
                - /feature*/
                - /bugfix*/

      - license-scan:
          context: org-global
          requires:
            - build-local
          filters:
            tags:
              only: /v[0-9]+(\.[0-9]+)*(\-snapshot(\.[0-9]+)?)?(\-hotfix(\.[0-9]+)?)?(\-perf(\.[0-9]+)?)?/
            branches:
              ignore:
                - /.*/

      - image-scan:
          context: org-global
          requires:
            - build-local
          filters:
            tags:
              only: /v[0-9]+(\.[0-9]+)*(\-snapshot(\.[0-9]+)?)?(\-hotfix(\.[0-9]+)?)?(\-perf(\.[0-9]+)?)?/
            branches:
              ignore:
                - /.*/

      # New commits to master release automatically
      - release:
          context: org-global
          requires:
            - build-local
            - pr-tools/pr-title-check
            - validate-openapi
            - test-lint
            - test-unit
            - test-integration
<<<<<<< HEAD
            - test-func
=======
            - test-integration-pm4ml
>>>>>>> d5fa0710
            - vulnerability-check
            - audit-licenses
            - license-scan
            - image-scan
          filters:
            branches:
              only:
                - master
                - /release\/v.*/

      - github-release:
          context: org-global
          requires:
            - release
          filters:
            branches:
              only:
                - master
                - /release\/v.*/

      - publish-docker:
          context: org-global
          requires:
            - build-local
            - pr-tools/pr-title-check
            - validate-openapi
            - test-lint
            - test-unit
            - test-integration
<<<<<<< HEAD
            - test-func
=======
            - test-integration-pm4ml
>>>>>>> d5fa0710
            - vulnerability-check
            - audit-licenses
            - license-scan
            - image-scan
          filters:
            tags:
              only: /v[0-9]+(\.[0-9]+)*/
            branches:
              ignore:
                - /.*/

      - publish-docker-snapshot:
          context: org-global
          requires:
            - build-local
            - pr-tools/pr-title-check
            - validate-openapi
            - test-lint
            - test-unit
            - test-integration
<<<<<<< HEAD
            - test-func
=======
            - test-integration-pm4ml
>>>>>>> d5fa0710
            - vulnerability-check
            - audit-licenses
            - license-scan
            - image-scan
          filters:
            tags:
              only: /v[0-9]+(\.[0-9]+)*\-snapshot+((\.[0-9]+)?)/
            branches:
              ignore:
                - /.*/<|MERGE_RESOLUTION|>--- conflicted
+++ resolved
@@ -1017,11 +1017,8 @@
             - test-lint
             - test-unit
             - test-integration
-<<<<<<< HEAD
             - test-func
-=======
             - test-integration-pm4ml
->>>>>>> d5fa0710
             - vulnerability-check
             - audit-licenses
             - license-scan
@@ -1051,11 +1048,8 @@
             - test-lint
             - test-unit
             - test-integration
-<<<<<<< HEAD
             - test-func
-=======
             - test-integration-pm4ml
->>>>>>> d5fa0710
             - vulnerability-check
             - audit-licenses
             - license-scan
@@ -1076,11 +1070,8 @@
             - test-lint
             - test-unit
             - test-integration
-<<<<<<< HEAD
             - test-func
-=======
             - test-integration-pm4ml
->>>>>>> d5fa0710
             - vulnerability-check
             - audit-licenses
             - license-scan
