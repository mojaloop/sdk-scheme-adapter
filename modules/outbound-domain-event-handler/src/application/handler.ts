--- conflicted
+++ resolved
@@ -34,18 +34,12 @@
     IKafkaEventConsumerOptions,
     IKafkaEventProducerOptions,
     ICommandEventProducer,
-<<<<<<< HEAD
     SDKOutboundBulkRequestReceivedMessage,
     SDKOutboundBulkPartyInfoRequestedMessage,
     PartyInfoCallbackReceivedMessage,
-    SDKOutboundBulkAcceptPartyInfoReceivedMessage,
-    SDKOutboundBulkAcceptPartyInfoProcessedMessage,
-    BulkQuotesCallbackReceivedMessage,
-=======
-    SDKOutboundBulkRequestReceivedDmEvt,
-    SDKOutboundBulkPartyInfoRequestedDmEvt,
-    PartyInfoCallbackReceivedDmEvt,
->>>>>>> 1806e81d
+    SDKOutboundBulkAcceptPartyInfoReceivedDmEvt,
+    SDKOutboundBulkAcceptPartyInfoProcessedDmEvt,
+    BulkQuotesCallbackReceivedDmEvt,
 } from '@mojaloop/sdk-scheme-adapter-private-shared-lib';
 import { IDomainEventHandlerOptions } from '../types';
 import {
