--- conflicted
+++ resolved
@@ -43,10 +43,7 @@
     SDKOutboundBulkAcceptPartyInfoProcessedDmEvt,
     BulkQuotesCallbackReceivedDmEvt,
     SDKOutboundBulkAcceptQuoteReceivedDmEvt,
-<<<<<<< HEAD
-=======
     SDKOutboundBulkAcceptQuoteProcessedDmEvt,
->>>>>>> 536ca538
 } from '@mojaloop/sdk-scheme-adapter-private-shared-lib';
 import { IDomainEventHandlerOptions } from '../types';
 import {
@@ -56,13 +53,8 @@
     handleSDKOutboundBulkAcceptPartyInfoReceived,
     handleSDKOutboundBulkAcceptPartyInfoProcessed,
     handleBulkQuotesCallbackReceived,
-<<<<<<< HEAD
-    handlePartyInfoCallbackProcessed,
-    handleSDKOutboundBulkAcceptQuoteReceived,
-=======
     handleSDKOutboundBulkAcceptQuoteReceived,
     handleSDKOutboundBulkAcceptQuoteProcessed,
->>>>>>> 536ca538
 } from './handlers';
 
 export interface IOutboundEventHandlerOptions {
@@ -168,26 +160,16 @@
                 );
                 break;
             }
-<<<<<<< HEAD
-            case PartyInfoCallbackProcessedDmEvt.name: {
-                await handlePartyInfoCallbackProcessed(
-=======
             case SDKOutboundBulkAcceptQuoteReceivedDmEvt.name: {
                 await handleSDKOutboundBulkAcceptQuoteReceived(
->>>>>>> 536ca538
                     message,
                     this._domainEventHandlerOptions,
                     this._logger,
                 );
                 break;
             }
-<<<<<<< HEAD
-            case SDKOutboundBulkAcceptQuoteReceivedDmEvt.name: {
-                await handleSDKOutboundBulkAcceptQuoteReceived(
-=======
             case SDKOutboundBulkAcceptQuoteProcessedDmEvt.name: {
                 await handleSDKOutboundBulkAcceptQuoteProcessed(
->>>>>>> 536ca538
                     message,
                     this._domainEventHandlerOptions,
                     this._logger,
