/*****
 License
 --------------
 Copyright © 2017 Bill & Melinda Gates Foundation
 The Mojaloop files are made available by the Bill & Melinda Gates Foundation under the Apache License, Version 2.0 (the "License") and you may not use these files except in compliance with the License. You may obtain a copy of the License at
 http://www.apache.org/licenses/LICENSE-2.0
 Unless required by applicable law or agreed to in writing, the Mojaloop files are distributed on an "AS IS" BASIS, WITHOUT WARRANTIES OR CONDITIONS OF ANY KIND, either express or implied. See the License for the specific language governing permissions and limitations under the License.
 Contributors
 --------------
 This is the official list (alphabetical ordering) of the Mojaloop project contributors for this file.
 Names of the original copyright holders (individuals or organizations)
 should be listed with a '*' in the first column. People who have
 contributed from an organization can be listed under the organization
 that actually holds the copyright for their contributions (see the
 Gates Foundation organization for an example). Those individuals should have
 their names indented and be marked with a '-'. Email address can be added
 optionally within square brackets <email>.
 * Gates Foundation
 - Name Surname <name.surname@gatesfoundation.com>
 * Modusbox
 - Vijay Kumar Guthi <vijaya.guthi@modusbox.com>
 --------------
 ******/

'use strict';

import { ILogger } from '@mojaloop/logging-bc-public-types-lib';
import {
    IRunHandler,
    KafkaDomainEventConsumer,
    KafkaCommandEventProducer,
    IEventConsumer,
    DomainEvent,
    IKafkaEventConsumerOptions,
    IKafkaEventProducerOptions,
    ICommandEventProducer,
    SDKOutboundBulkRequestReceivedDmEvt,
    SDKOutboundBulkPartyInfoRequestedDmEvt,
    PartyInfoCallbackReceivedDmEvt,
<<<<<<< HEAD
    IBulkTransactionEntityReadOnlyRepo,
    PartyInfoCallbackProcessedDmEvt,
=======
    SDKOutboundBulkAcceptPartyInfoReceivedDmEvt,
    SDKOutboundBulkAcceptPartyInfoProcessedDmEvt,
    BulkQuotesCallbackReceivedDmEvt,
>>>>>>> 008b38a9
} from '@mojaloop/sdk-scheme-adapter-private-shared-lib';
import { IDomainEventHandlerOptions } from '../types';
import {
    handleSDKOutboundBulkPartyInfoRequested,
    handleSDKOutboundBulkRequestReceived,
    handlePartyInfoCallbackReceived,
<<<<<<< HEAD
    handlePartyInfoCallbackProcessed,
=======
    handleSDKOutboundBulkAcceptPartyInfoReceived,
    handleSDKOutboundBulkAcceptPartyInfoProcessed,
    handleBulkQuotesCallbackReceived,
>>>>>>> 008b38a9
} from './handlers';

export interface IOutboundEventHandlerOptions {
    bulkTransactionEntityRepo: IBulkTransactionEntityReadOnlyRepo;
}

export class OutboundEventHandler implements IRunHandler {
    private _logger: ILogger;

    private _consumer: IEventConsumer;

    private _commandProducer: ICommandEventProducer;

    private _bulkTransactionEntityStateRepo: IBulkTransactionEntityReadOnlyRepo;

    private _domainEventHandlerOptions: IDomainEventHandlerOptions;

    /* eslint-disable-next-line @typescript-eslint/no-useless-constructor */
    constructor(options: IOutboundEventHandlerOptions) {
        this._bulkTransactionEntityStateRepo = options.bulkTransactionEntityRepo;
    }

    /* eslint-disable-next-line @typescript-eslint/no-explicit-any */
    async start(appConfig: any, logger: ILogger): Promise<void> {
        this._logger = logger;
        this._logger.info('start');

        const consumerOptions: IKafkaEventConsumerOptions = appConfig.get('KAFKA.DOMAIN_EVENT_CONSUMER');
        this._consumer = new KafkaDomainEventConsumer(this._messageHandler.bind(this), consumerOptions, logger);
        logger.info(`Created Message Consumer of type ${this._consumer.constructor.name}`);

        /* eslint-disable-next-line @typescript-eslint/no-misused-promises */
        await this._consumer.init();
        await this._consumer.start();

        const producerOptions: IKafkaEventProducerOptions = appConfig.get('KAFKA.COMMAND_EVENT_PRODUCER');
        this._commandProducer = new KafkaCommandEventProducer(producerOptions, logger);
        logger.info(`Created Message Producer of type ${this._commandProducer.constructor.name}`);
        await this._commandProducer.init();

        // Create options for handlers
        this._domainEventHandlerOptions = {
            commandProducer: this._commandProducer,
            bulkTransactionEntityRepo: this._bulkTransactionEntityStateRepo,
        };
    }

    async destroy(): Promise<void> {
        await Promise.all([
            this._consumer?.destroy(),
            this._commandProducer?.destroy(),
        ]);
    }

    async _messageHandler(message: DomainEvent): Promise<void> {
        this._logger.info(`Got domain event message: ${message.getName()}`);
        // TODO: Handle errors validation here
        switch (message.getName()) {
            case SDKOutboundBulkRequestReceivedDmEvt.name: {
                await handleSDKOutboundBulkRequestReceived(message, this._domainEventHandlerOptions, this._logger);
                break;
            }
            case SDKOutboundBulkPartyInfoRequestedDmEvt.name: {
                await handleSDKOutboundBulkPartyInfoRequested(message, this._domainEventHandlerOptions, this._logger);
                break;
            }
            case PartyInfoCallbackReceivedDmEvt.name: {
                await handlePartyInfoCallbackReceived(message, this._domainEventHandlerOptions, this._logger);
                break;
            }
<<<<<<< HEAD
            case PartyInfoCallbackProcessedDmEvt.name: {
                await handlePartyInfoCallbackProcessed(message, this._domainEventHandlerOptions, this._logger);
=======
            case SDKOutboundBulkAcceptPartyInfoReceivedDmEvt.name: {
                await handleSDKOutboundBulkAcceptPartyInfoReceived(message, this._domainEventHandlerOptions, this._logger);
                break;
            }
            case SDKOutboundBulkAcceptPartyInfoProcessedDmEvt.name: {
                await handleSDKOutboundBulkAcceptPartyInfoProcessed(message, this._domainEventHandlerOptions, this._logger);
                break;
            }
            case BulkQuotesCallbackReceivedDmEvt.name: {
                await handleBulkQuotesCallbackReceived(message, this._domainEventHandlerOptions, this._logger);
>>>>>>> 008b38a9
                break;
            }
            default: {
                this._logger.debug(`${message?.getName()}:${message?.getKey()} - Skipping unknown domain event`);
                return;
            }
        }
    }

}<|MERGE_RESOLUTION|>--- conflicted
+++ resolved
@@ -37,27 +37,21 @@
     SDKOutboundBulkRequestReceivedDmEvt,
     SDKOutboundBulkPartyInfoRequestedDmEvt,
     PartyInfoCallbackReceivedDmEvt,
-<<<<<<< HEAD
     IBulkTransactionEntityReadOnlyRepo,
     PartyInfoCallbackProcessedDmEvt,
-=======
     SDKOutboundBulkAcceptPartyInfoReceivedDmEvt,
     SDKOutboundBulkAcceptPartyInfoProcessedDmEvt,
     BulkQuotesCallbackReceivedDmEvt,
->>>>>>> 008b38a9
 } from '@mojaloop/sdk-scheme-adapter-private-shared-lib';
 import { IDomainEventHandlerOptions } from '../types';
 import {
     handleSDKOutboundBulkPartyInfoRequested,
     handleSDKOutboundBulkRequestReceived,
     handlePartyInfoCallbackReceived,
-<<<<<<< HEAD
-    handlePartyInfoCallbackProcessed,
-=======
     handleSDKOutboundBulkAcceptPartyInfoReceived,
     handleSDKOutboundBulkAcceptPartyInfoProcessed,
     handleBulkQuotesCallbackReceived,
->>>>>>> 008b38a9
+    handlePartyInfoCallbackProcessed,
 } from './handlers';
 
 export interface IOutboundEventHandlerOptions {
@@ -128,10 +122,6 @@
                 await handlePartyInfoCallbackReceived(message, this._domainEventHandlerOptions, this._logger);
                 break;
             }
-<<<<<<< HEAD
-            case PartyInfoCallbackProcessedDmEvt.name: {
-                await handlePartyInfoCallbackProcessed(message, this._domainEventHandlerOptions, this._logger);
-=======
             case SDKOutboundBulkAcceptPartyInfoReceivedDmEvt.name: {
                 await handleSDKOutboundBulkAcceptPartyInfoReceived(message, this._domainEventHandlerOptions, this._logger);
                 break;
@@ -142,7 +132,10 @@
             }
             case BulkQuotesCallbackReceivedDmEvt.name: {
                 await handleBulkQuotesCallbackReceived(message, this._domainEventHandlerOptions, this._logger);
->>>>>>> 008b38a9
+                break;
+            }
+            case PartyInfoCallbackProcessedDmEvt.name: {
+                await handlePartyInfoCallbackProcessed(message, this._domainEventHandlerOptions, this._logger);
                 break;
             }
             default: {
