--- conflicted
+++ resolved
@@ -1,10 +1,6 @@
 {
     "name": "@mojaloop/sdk-scheme-adapter-outbound-domain-event-handler",
-<<<<<<< HEAD
     "version": "0.2.20-snapshot.11",
-=======
-    "version": "0.2.20-snapshot.5",
->>>>>>> bcffbb94
     "description": "mojaloop sdk scheme adapter outbound domain event handler",
     "license": "Apache-2.0",
     "homepage": "https://github.com/mojaloop/sdk-scheme-adapter/",
@@ -50,11 +46,7 @@
         "@mojaloop/logging-bc-public-types-lib": "^0.5.4",
         "@mojaloop/sdk-scheme-adapter-private-shared-lib": "workspace:^",
         "convict": "^6.2.4",
-<<<<<<< HEAD
         "express": "^4.19.2",
-=======
-        "express": "^4.18.3",
->>>>>>> bcffbb94
         "openapi-backend": "^5.10.6",
         "redis": "^4.6.14",
         "swagger-ui-express": "^5.0.1",
@@ -64,40 +56,23 @@
         "@types/convict": "^6.1.6",
         "@types/express": "^4.17.21",
         "@types/jest": "^29.5.12",
-<<<<<<< HEAD
         "@types/node": "^20.14.8",
-=======
-        "@types/node": "^20.11.30",
->>>>>>> bcffbb94
         "@types/node-cache": "^4.2.5",
         "@types/supertest": "^6.0.2",
         "@types/swagger-ui-express": "^4.1.6",
         "@types/yamljs": "^0.2.34",
-<<<<<<< HEAD
-        "@typescript-eslint/eslint-plugin": "^7.13.1",
-        "@typescript-eslint/parser": "^7.13.1",
+        "@typescript-eslint/eslint-plugin": "^7.14.1",
+        "@typescript-eslint/parser": "^7.14.1",
         "copyfiles": "^2.4.1",
         "eslint": "^8.57.0",
         "jest": "^29.7.0",
         "nodemon": "^3.1.4",
-=======
-        "@typescript-eslint/eslint-plugin": "^7.3.1",
-        "@typescript-eslint/parser": "^7.3.1",
-        "copyfiles": "^2.4.1",
-        "eslint": "^8.57.0",
-        "jest": "^29.7.0",
-        "nodemon": "^3.1.0",
->>>>>>> bcffbb94
         "npm-check-updates": "^16.7.10",
         "replace": "^1.2.2",
         "standard-version": "^9.5.0",
         "ts-jest": "^29.1.5",
         "ts-node": "^10.9.2",
-<<<<<<< HEAD
         "typescript": "^5.5.2"
-=======
-        "typescript": "^5.4.2"
->>>>>>> bcffbb94
     },
     "nodemonConfig": {
         "watch": [
