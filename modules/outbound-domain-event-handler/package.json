{
    "name": "@mojaloop/sdk-scheme-adapter-outbound-domain-event-handler",
<<<<<<< HEAD
    "version": "0.2.20-snapshot.8",
=======
    "version": "0.2.20-snapshot.15",
>>>>>>> fa958439
    "description": "mojaloop sdk scheme adapter outbound domain event handler",
    "license": "Apache-2.0",
    "homepage": "https://github.com/mojaloop/sdk-scheme-adapter/",
    "private": true,
    "bugs": {
        "url": "https://github.com/mojaloop/sdk-scheme-adapter/issues#readme"
    },
    "contributors": [
        "Shashikant Hirugade <shashikant.hirugade@modusbox.com>"
    ],
    "main": "./dist/index.js",
    "types": "./dist/index.d.ts",
    "files": [
        "/dist"
    ],
    "scripts": {
        "start": "yarn run service",
        "start:debug": "yarn run service:debug",
        "start:dev": "ts-node src/application/index.ts",
        "service": "node dist/application/index.js",
        "service:debug": "node --inspect=0.0.0.0:9229 dist/application/index.js",
        "build": "tsc && yarn run copy-files",
        "watch": "tsc -w",
        "dev": "nodemon",
        "clean:dist": "rm -Rf dist",
        "pretest": "yarn run build",
        "standard": "yarn run lint",
        "lint": "eslint --ext .js,.ts src --color",
        "lint:fix": "eslint --ext .js,.ts src --color --fix",
        "copy-files": "npx copyfiles -u 1 src/**/*.yaml dist/",
        "test:unit": "jest --passWithNoTests --testMatch '**/test/unit/**/*.test.ts'",
        "test:integration": "jest --runInBand --passWithNoTests --testMatch '**/test/integration/**/*.test.ts'",
        "test:coverage": "jest --passWithNoTests --coverage --testMatch '**/test/unit/**/*.test.ts'",
        "test:coverage-check": "jest --coverage --testMatch '**/test/unit/**/*.test.ts'",
        "dep:check": "ncu -e 2",
        "dep:update": "ncu -u",
        "release": "standard-version --skip.changelog --releaseCommitMessageFormat 'chore(release): {{currentTag}} [skip ci]'",
        "snapshot": "standard-version --no-verify --skip.changelog --prerelease snapshot --releaseCommitMessageFormat 'chore(snapshot): {{currentTag}}'"
    },
    "dependencies": {
        "@mojaloop/api-snippets": "17.5.1",
        "@mojaloop/logging-bc-client-lib": "^0.1.17",
        "@mojaloop/logging-bc-public-types-lib": "^0.5.4",
        "@mojaloop/sdk-scheme-adapter-private-shared-lib": "workspace:^",
        "convict": "^6.2.4",
        "express": "^4.19.2",
        "openapi-backend": "^5.10.6",
        "redis": "^4.7.0",
        "swagger-ui-express": "^5.0.1",
        "yamljs": "^0.3.0"
    },
    "devDependencies": {
        "@types/convict": "^6.1.6",
        "@types/express": "^4.17.21",
        "@types/jest": "^29.5.12",
        "@types/node": "^22.3.0",
        "@types/node-cache": "^4.2.5",
        "@types/supertest": "^6.0.2",
        "@types/swagger-ui-express": "^4.1.6",
        "@types/yamljs": "^0.2.34",
        "@typescript-eslint/eslint-plugin": "^7.15.0",
        "@typescript-eslint/parser": "^7.15.0",
        "copyfiles": "^2.4.1",
        "eslint": "^8.57.0",
        "jest": "^29.7.0",
        "nodemon": "^3.1.4",
        "npm-check-updates": "^16.7.10",
        "replace": "^1.2.2",
        "standard-version": "^9.5.0",
        "ts-jest": "^29.2.4",
        "ts-node": "^10.9.2",
        "typescript": "^5.5.4"
    },
    "nodemonConfig": {
        "watch": [
            "src/**/*.ts"
        ],
        "ext": "ts",
        "exec": "ts-node src/application/index.ts"
    },
    "standard-version": {
        "scripts": {
            "postchangelog": "replace '\\[mojaloop/#(\\d+)\\]\\(https://github.com/mojaloop/(.*)/issues/(\\d+)\\)' '[mojaloop/#$1](https://github.com/mojaloop/project/issues/$1)' CHANGELOG.md"
        }
    }
}<|MERGE_RESOLUTION|>--- conflicted
+++ resolved
@@ -1,10 +1,6 @@
 {
     "name": "@mojaloop/sdk-scheme-adapter-outbound-domain-event-handler",
-<<<<<<< HEAD
-    "version": "0.2.20-snapshot.8",
-=======
     "version": "0.2.20-snapshot.15",
->>>>>>> fa958439
     "description": "mojaloop sdk scheme adapter outbound domain event handler",
     "license": "Apache-2.0",
     "homepage": "https://github.com/mojaloop/sdk-scheme-adapter/",
@@ -60,7 +56,7 @@
         "@types/convict": "^6.1.6",
         "@types/express": "^4.17.21",
         "@types/jest": "^29.5.12",
-        "@types/node": "^22.3.0",
+        "@types/node": "^22.5.1",
         "@types/node-cache": "^4.2.5",
         "@types/supertest": "^6.0.2",
         "@types/swagger-ui-express": "^4.1.6",
@@ -74,7 +70,7 @@
         "npm-check-updates": "^16.7.10",
         "replace": "^1.2.2",
         "standard-version": "^9.5.0",
-        "ts-jest": "^29.2.4",
+        "ts-jest": "^29.2.5",
         "ts-node": "^10.9.2",
         "typescript": "^5.5.4"
     },
