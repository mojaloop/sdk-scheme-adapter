--- conflicted
+++ resolved
@@ -61,13 +61,8 @@
         "@types/supertest": "^6.0.2",
         "@types/swagger-ui-express": "^4.1.6",
         "@types/yamljs": "^0.2.34",
-<<<<<<< HEAD
         "@typescript-eslint/eslint-plugin": "^8.11.0",
         "@typescript-eslint/parser": "^8.11.0",
-=======
-        "@typescript-eslint/eslint-plugin": "^7.15.0",
-        "@typescript-eslint/parser": "^7.15.0",
->>>>>>> dacbcd37
         "copyfiles": "^2.4.1",
         "eslint": "^9.13.0",
         "jest": "^29.7.0",
