--- conflicted
+++ resolved
@@ -86,13 +86,8 @@
 
 
   test('emits a processPartyInfoCallbackMessage message', async () => {
-<<<<<<< HEAD
-    const sampleDomainEventMessageDataObj = new DomainEventMessage(samplePartyInfoCallbackReceivedMessageData);
-    await handlePartyInfoCallbackReceived(sampleDomainEventMessageDataObj, domainEventHandlerOptions, logger)
-=======
     const sampleDomainEventMessageDataObj = new DomainEvent(samplePartyInfoCallbackReceivedMessageData);
     handlePartyInfoCallbackReceived(sampleDomainEventMessageDataObj, domainEventHandlerOptions, logger)
->>>>>>> 75a2f051
     expect(domainEventHandlerOptions.commandProducer.sendCommandMessage)
       .toBeCalledWith(
         expect.objectContaining({
