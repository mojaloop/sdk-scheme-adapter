--- conflicted
+++ resolved
@@ -59,23 +59,6 @@
         expect(response).toHaveProperty('text');
     });
 
-<<<<<<< HEAD
-describe("Test the unknown endpoint", () => {
-    const apiServer = new ApiServer({
-        port: 9999,
-        bulkTransactionEntityRepo: {
-            canCall: jest.fn()
-        } as IBulkTransactionEntityRepo,
-    }, logger);
-    let app: Application;
-    beforeEach(async () => {
-        app = await apiServer.startServer();
-    });
-    afterEach(async () => {
-        await apiServer.stopServer();
-    });
-=======
->>>>>>> 1cd0b93d
     test("/someunknown endpoint should throw 404 error", async () => {
         const response = await request(app).get("/someunknown");
         expect(response.statusCode).toBe(404);
