/*****
 License
 --------------
 Copyright © 2017 Bill & Melinda Gates Foundation
 The Mojaloop files are made available by the Bill & Melinda Gates Foundation under the Apache License, Version 2.0 (the "License") and you may not use these files except in compliance with the License. You may obtain a copy of the License at
 http://www.apache.org/licenses/LICENSE-2.0
 Unless required by applicable law or agreed to in writing, the Mojaloop files are distributed on an "AS IS" BASIS, WITHOUT WARRANTIES OR CONDITIONS OF ANY KIND, either express or implied. See the License for the specific language governing permissions and limitations under the License.
 Contributors
 --------------
 This is the official list (alphabetical ordering) of the Mojaloop project contributors for this file.
 Names of the original copyright holders (individuals or organizations)
 should be listed with a '*' in the first column. People who have
 contributed from an organization can be listed under the organization
 that actually holds the copyright for their contributions (see the
 Gates Foundation organization for an example). Those individuals should have
 their names indented and be marked with a '-'. Email address can be added
 optionally within square brackets <email>.
 * Gates Foundation
 - Name Surname <name.surname@gatesfoundation.com>
 * Modusbox
 - Sridevi Miriyala <sridevi.miriyala@modusbox.com
 --------------
 ******/

<<<<<<< HEAD
 "use strict";

 import { DefaultLogger } from "@mojaloop/logging-bc-client-lib";
 import { ILogger } from "@mojaloop/logging-bc-public-types-lib";
 import { SDKSchemeAdapter } from '@mojaloop/api-snippets';
 
 import {
   CommandEvent, ICommandEventData, DomainEvent,
   KafkaCommandEventProducer, IKafkaEventProducerOptions, KafkaDomainEventConsumer, IKafkaEventConsumerOptions,
   ProcessSDKOutboundBulkRequestCmdEvt,
   ProcessSDKOutboundBulkPartyInfoRequestCompleteCmdEvt,
   ProcessSDKOutboundBulkPartyInfoRequestCmdEvt,
   ProcessPartyInfoCallbackCmdEvt,
   IProcessSDKOutboundBulkRequestCmdEvtData,
   IProcessPartyInfoCallbackCmdEvtData,
   IProcessSDKOutboundBulkPartyInfoRequestCmdEvtData,
   IProcessSDKOutboundBulkPartyInfoRequestCompleteCmdEvtData,
   IProcessSDKOutboundBulkAcceptPartyInfoCmdEvtData,
   ProcessSDKOutboundBulkAcceptPartyInfoCmdEvt,
   IProcessSDKOutboundBulkQuotesRequestCmdEvtData,
   ProcessSDKOutboundBulkQuotesRequestCmdEvt,
   IProcessBulkQuotesCallbackCmdEvtData,
   ProcessBulkQuotesCallbackCmdEvt,
   RedisBulkTransactionStateRepo,
   IRedisBulkTransactionStateRepoOptions,
   BulkBatchState,
   BulkBatchInternalState,
 } from '@mojaloop/sdk-scheme-adapter-private-shared-lib'
 import { randomUUID } from "crypto";
 
 // Tests can timeout in a CI pipeline so giving it leeway
 jest.setTimeout(30000)

 const logger: ILogger = new DefaultLogger('bc', 'appName', 'appVersion'); //TODO: parameterize the names here
 const messageTimeout = 5000;
 
 // Setup for Kafka Producer
 const commandEventProducerOptions: IKafkaEventProducerOptions = {
   brokerList: 'localhost:9092',
   clientId: 'test-integration_client_id',
   topic: 'topic-sdk-outbound-command-events'
 }
 const producer = new KafkaCommandEventProducer(commandEventProducerOptions, logger)
 
 // Setup for Kafka Consumer
 const domainEventConsumerOptions: IKafkaEventConsumerOptions = {
   brokerList: 'localhost:9092',
   clientId: 'test-integration_client_id',
   topics: ['topic-sdk-outbound-domain-events'],
   groupId: "domain_events_consumer_client_id"
 }
 var domainEvents: Array<DomainEvent> = []
 const _messageHandler = async (message: DomainEvent): Promise<void> => {
   console.log('Domain Message: ', message);
   domainEvents.push(message);
 }
 const consumer = new KafkaDomainEventConsumer(_messageHandler.bind(this), domainEventConsumerOptions, logger)
 
 // Setup for Redis access
 const bulkTransactionEntityRepoOptions: IRedisBulkTransactionStateRepoOptions = {
   connStr: 'redis://localhost:6379'
 }
 const bulkTransactionEntityRepo = new RedisBulkTransactionStateRepo(bulkTransactionEntityRepoOptions, logger);
 
 
 describe("Tests for Outbound Command Event Handler", () => {
 
   beforeEach(async () => {
     domainEvents = [];
   });
 
   beforeAll(async () => {
     await producer.init();
     await consumer.init();
     await consumer.start();
     await bulkTransactionEntityRepo.init();
   });
 
   afterAll(async () => {
     await producer.destroy();
     await consumer.destroy();
     await bulkTransactionEntityRepo.destroy();
   });
 
   // TESTS FOR PARTY LOOKUP
   test("1. When inbound command event ProcessSDKOutboundBulkRequest is received \
         Then outbound event SDKOutboundBulkPartyInfoRequested should be published \
           And Global state should be updated to RECEIVED.", async () => {
 
     const bulkTransactionId = randomUUID();
     const bulkRequest: SDKSchemeAdapter.Outbound.V2_0_0.Types.bulkTransactionRequest = {
       bulkHomeTransactionID: "string",
       bulkTransactionId: bulkTransactionId,
       options: {
         onlyValidateParty: true,
         autoAcceptParty: {
           enabled: false
         },
         autoAcceptQuote: {
           enabled: true,
         },
         skipPartyLookup: true,
         synchronous: true,
         bulkExpiration: "2016-05-24T08:38:08.699-04:00"
       },
       from: {
         partyIdInfo: {
           partyIdType: "MSISDN",
           partyIdentifier: "16135551212",
           fspId: "string",
         },
       },
       individualTransfers: [
         {
           homeTransactionId: randomUUID(),
           to: {
             partyIdInfo: {
               partyIdType: "MSISDN",
               partyIdentifier: "16135551212",
             },
           },
           amountType: "SEND",
           currency: "USD",
           amount: "123.45",
         },
         {
           homeTransactionId: randomUUID(),
           to: {
             partyIdInfo: {
               partyIdType: "MSISDN",
               partyIdentifier: "16135551212",
             },
           },
           amountType: "SEND",
           currency: "USD",
           amount: "456.78",
         }
       ]
     }
     const sampleCommandEventData: IProcessSDKOutboundBulkRequestCmdEvtData = {
       bulkRequest,
       timestamp: Date.now(),
       headers: []
     }
     const processSDKOutboundBulkRequestMessageObj = new ProcessSDKOutboundBulkRequestCmdEvt(sampleCommandEventData);
     await producer.sendCommandEvent(processSDKOutboundBulkRequestMessageObj);
 
     await new Promise(resolve => setTimeout(resolve, messageTimeout));
     // Check the state in Redis
     console.log('bulk id: ', bulkTransactionId);
     const bulkState = await bulkTransactionEntityRepo.load(bulkTransactionId);
     expect(bulkState.state).toBe('RECEIVED');
 
     // Check that the state of individual transfers in bulk to be RECEIVED
     const individualTransfers = await bulkTransactionEntityRepo.getAllIndividualTransferIds(bulkTransactionId);
     expect(individualTransfers.length).toBe(2);
     expect((await bulkTransactionEntityRepo.getIndividualTransfer(bulkTransactionId, individualTransfers[0])).state).toBe('RECEIVED');
     expect((await bulkTransactionEntityRepo.getIndividualTransfer(bulkTransactionId, individualTransfers[1])).state).toBe('RECEIVED');
 
     // Check domain events published to kafka
     expect(domainEvents[0].getName()).toBe('SDKOutboundBulkPartyInfoRequestedDmEvt')
     // TODO Add asserts to check data contents of the domain event published to kafka
 
   });
 
   test("2. Given Party info does not already exist for none of the individual transfers. \
           And Party Lookup is not skipped \
         When inbound command event ProcessSDKOutboundBulkPartyInfoRequest is received\
         Then the global state should be updated to DISCOVERY_PROCESSING \
           And PartyInfoRequested kafka event should be published for each individual transfer. \
           And State for individual transfer should be updated to DISCOVERY_PROCESSING.", async () => {
 
     //Publish this message so that it is stored internally in redis
     const bulkTransactionId = randomUUID();
     const bulkRequest: SDKSchemeAdapter.Outbound.V2_0_0.Types.bulkTransactionRequest = {
       bulkHomeTransactionID: "string",
       bulkTransactionId: bulkTransactionId,
       options: {
         onlyValidateParty: true,
         autoAcceptParty: {
           enabled: false
         },
         autoAcceptQuote: {
           enabled: true,
         },
         skipPartyLookup: false,
         synchronous: true,
         bulkExpiration: "2016-05-24T08:38:08.699-04:00"
       },
       from: {
         partyIdInfo: {
           partyIdType: "MSISDN",
           partyIdentifier: "16135551212",
           fspId: "string",
         },
       },
       individualTransfers: [
         {
           homeTransactionId: randomUUID(),
           to: {
             partyIdInfo: {
               partyIdType: "MSISDN",
               partyIdentifier: "16135551212"
             },
           },
           amountType: "SEND",
           currency: "USD",
           amount: "123.45",
         },
         {
           homeTransactionId: randomUUID(),
           to: {
             partyIdInfo: {
               partyIdType: "MSISDN",
               partyIdentifier: "16135551213"
             },
           },
           amountType: "SEND",
           currency: "USD",
           amount: "456.78",
         }
       ]
     }
 
     const sampleCommandEventData: IProcessSDKOutboundBulkRequestCmdEvtData = {
       bulkRequest,
       timestamp: Date.now(),
       headers: []
     }
     const processSDKOutboundBulkRequestMessageObj = new ProcessSDKOutboundBulkRequestCmdEvt(sampleCommandEventData);
     await producer.sendCommandEvent(processSDKOutboundBulkRequestMessageObj);
     await new Promise(resolve => setTimeout(resolve, 1000));
 
     const bulkPartyInfoRequestCommandEventData: IProcessSDKOutboundBulkPartyInfoRequestCmdEvtData = {
       bulkId: bulkTransactionId,
       timestamp: Date.now(),
       headers: []
     }
     const bulkPartyInfoRequestCommandEventObj = new ProcessSDKOutboundBulkPartyInfoRequestCmdEvt(bulkPartyInfoRequestCommandEventData);
     await producer.sendCommandEvent(bulkPartyInfoRequestCommandEventObj);
 
     await new Promise(resolve => setTimeout(resolve, 3000));
     // Check the state in Redis
     console.log('bulk id: ', bulkTransactionId);
     const bulkState = await bulkTransactionEntityRepo.load(bulkTransactionId);
     expect(bulkState.state).toBe('DISCOVERY_PROCESSING');
 
     //Check that the state of individual transfers in bulk to be RECEIVED
     const individualTransfers = await bulkTransactionEntityRepo.getAllIndividualTransferIds(bulkTransactionId);
     expect(individualTransfers.length).toBe(2);
     expect((await bulkTransactionEntityRepo.getIndividualTransfer(bulkTransactionId, individualTransfers[0])).state).toBe('DISCOVERY_PROCESSING');
     expect((await bulkTransactionEntityRepo.getIndividualTransfer(bulkTransactionId, individualTransfers[1])).state).toBe('DISCOVERY_PROCESSING');
 
     // Check domain events published to kafka
     const filteredEvents = domainEvents.filter(domainEvent => domainEvent.getName() === 'PartyInfoRequestedDmEvt');
     expect(filteredEvents.length).toBe(2);
     // Check the data contents for domain event
     expect(filteredEvents[0].getName()).toBe('PartyInfoRequestedDmEvt');
     expect(JSON.parse(JSON.stringify(filteredEvents[0].getContent()))).toBeDefined();
     expect(filteredEvents[1].getName()).toBe('PartyInfoRequestedDmEvt');
     expect(JSON.parse(JSON.stringify(filteredEvents[1].getContent()))).toBeDefined();
   });
 
   test("3. Given Party info exists for individual transfers. \
               And Party Lookup is not skipped \
             When inbound command event ProcessSDKOutboundBulkPartyInfoRequest is received \
             Then the global state should be updated to DISCOVERY_PROCESSING. \
               And PartyInfoRequested outbound event should not be published for each individual transfer. \
               And State for individual transfer should be updated to DISCOVERY_SUCCESS.", async () => {
 
     //Publish this message so that it is stored internally in redis
     const bulkTransactionId = randomUUID();
     const bulkRequest: SDKSchemeAdapter.Outbound.V2_0_0.Types.bulkTransactionRequest = {
       bulkHomeTransactionID: "string",
       bulkTransactionId: bulkTransactionId,
       options: {
         onlyValidateParty: true,
         autoAcceptParty: {
           enabled: false
         },
         autoAcceptQuote: {
           enabled: true,
         },
         skipPartyLookup: false,
         synchronous: true,
         bulkExpiration: "2016-05-24T08:38:08.699-04:00"
       },
       from: {
         partyIdInfo: {
           partyIdType: "MSISDN",
           partyIdentifier: "16135551212",
           fspId: "string",
         },
       },
       individualTransfers: [
         {
           homeTransactionId: randomUUID(),
           to: {
             partyIdInfo: {
               partyIdType: "MSISDN",
               partyIdentifier: "16135551212",
               fspId: "receiverfsp"
             },
           },
           amountType: "SEND",
           currency: "USD",
           amount: "456.78",
         }
       ]
     }
     const sampleCommandEventData: IProcessSDKOutboundBulkRequestCmdEvtData = {
       bulkRequest,
       timestamp: Date.now(),
       headers: []
     }
     const processSDKOutboundBulkRequestMessageObj = new ProcessSDKOutboundBulkRequestCmdEvt(sampleCommandEventData);
     await producer.sendCommandEvent(processSDKOutboundBulkRequestMessageObj);
     await new Promise(resolve => setTimeout(resolve, 1000));
 
     const bulkPartyInfoRequestCommandEventData: IProcessSDKOutboundBulkPartyInfoRequestCmdEvtData = {
       bulkId: bulkTransactionId,
       timestamp: Date.now(),
       headers: []
     }
     const bulkPartyInfoRequestCommandEventObj = new ProcessSDKOutboundBulkPartyInfoRequestCmdEvt(bulkPartyInfoRequestCommandEventData);
     await producer.sendCommandEvent(bulkPartyInfoRequestCommandEventObj);
 
     await new Promise(resolve => setTimeout(resolve, messageTimeout));
     // Check the state in Redis
     console.log('bulk id: ', bulkTransactionId);
     const bulkState = await bulkTransactionEntityRepo.load(bulkTransactionId);
     expect(bulkState.state).toBe('DISCOVERY_PROCESSING');
 
     //Check that the state of individual transfers in bulk to be RECEIVED
     const individualTransfers = await bulkTransactionEntityRepo.getAllIndividualTransferIds(bulkTransactionId);
     expect(individualTransfers.length).toBe(1);
     expect((await bulkTransactionEntityRepo.getIndividualTransfer(bulkTransactionId, individualTransfers[0])).state).toBe('DISCOVERY_SUCCESS');
 
     const filteredEvents = domainEvents.filter(domainEvent => domainEvent.getName() === 'PartyInfoRequestedDmEvt');
     // Check domain events published to kafka
     expect(filteredEvents.length).toBe(0)
     //TODO Add asserts to check data contents of the domain event published to kafka
   });
 
   test("4. Given receiving party info does not exist \
=======
"use strict";

import { DefaultLogger } from "@mojaloop/logging-bc-client-lib";
import { ILogger } from "@mojaloop/logging-bc-public-types-lib";
import { SDKSchemeAdapter } from '@mojaloop/api-snippets';

import { DomainEvent,
         KafkaCommandEventProducer,
         IKafkaEventProducerOptions,
         KafkaDomainEventConsumer,
         IKafkaEventConsumerOptions,
         ProcessSDKOutboundBulkRequestCmdEvt,
         ProcessSDKOutboundBulkPartyInfoRequestCompleteCmdEvt,
         ProcessSDKOutboundBulkPartyInfoRequestCmdEvt,
         ProcessPartyInfoCallbackCmdEvt,
         IProcessSDKOutboundBulkRequestCmdEvtData,
         IProcessPartyInfoCallbackCmdEvtData,
         IProcessSDKOutboundBulkPartyInfoRequestCmdEvtData,
         IProcessSDKOutboundBulkPartyInfoRequestCompleteCmdEvtData,
         RedisBulkTransactionStateRepo,
         IRedisBulkTransactionStateRepoOptions,
} from '@mojaloop/sdk-scheme-adapter-private-shared-lib'
import { randomUUID } from "crypto";

// Tests can timeout in a CI pipeline so giving it leeway
jest.setTimeout(10000)

const logger: ILogger = new DefaultLogger('bc', 'appName', 'appVersion'); //TODO: parameterize the names here
const messageTimeout = 2000;

// Setup for Kafka Producer
const commandEventProducerOptions: IKafkaEventProducerOptions = {
    brokerList: 'localhost:9092',
    clientId: 'test-integration_client_id',
    topic: 'topic-sdk-outbound-command-events'
}
const producer = new KafkaCommandEventProducer(commandEventProducerOptions, logger)

// Setup for Kafka Consumer
const domainEventConsumerOptions: IKafkaEventConsumerOptions = {
  brokerList: 'localhost:9092',
  clientId: 'test-integration_client_id',
  topics: ['topic-sdk-outbound-domain-events'],
  groupId: "domain_events_consumer_client_id"
}
var domainEvents: Array<DomainEvent> = []
const _messageHandler = async (message: DomainEvent): Promise<void>  => {
  console.log('Domain Message: ', message);
  domainEvents.push(message);
}
const consumer = new KafkaDomainEventConsumer(_messageHandler.bind(this), domainEventConsumerOptions, logger)

// Setup for Redis access
const bulkTransactionEntityRepoOptions: IRedisBulkTransactionStateRepoOptions = {
  connStr: 'redis://localhost:6379'
}
const bulkTransactionEntityRepo = new RedisBulkTransactionStateRepo(bulkTransactionEntityRepoOptions, logger);


describe("Tests for Outbound Command Event Handler", () => {

  beforeEach(async () => {
    domainEvents = [];
  });

  beforeAll(async () => {
    await producer.init();
    await consumer.init();
    await consumer.start();
    await bulkTransactionEntityRepo.init();
  });

  afterAll(async () => {
    await producer.destroy();
    await consumer.destroy();
    await bulkTransactionEntityRepo.destroy();
  });

  // TESTS FOR PARTY LOOKUP
  test("1. When inbound command event ProcessSDKOutboundBulkRequest is received \
        Then outbound event SDKOutboundBulkPartyInfoRequested should be published \
          And Global state should be updated to RECEIVED.", async () => {

    const bulkTransactionId = randomUUID();
    const bulkRequest: SDKSchemeAdapter.Outbound.V2_0_0.Types.bulkTransactionRequest = {
        bulkHomeTransactionID: "string",
        bulkTransactionId: bulkTransactionId,
        options: {
          onlyValidateParty: true,
          autoAcceptParty: {
            enabled: false
          },
          autoAcceptQuote: {
            enabled: true,
          },
          skipPartyLookup: true,
          synchronous: true,
          bulkExpiration: "2016-05-24T08:38:08.699-04:00"
        },
        from: {
          partyIdInfo: {
            partyIdType: "MSISDN",
            partyIdentifier: "16135551212",
            fspId: "string",
          },
        },
        individualTransfers: [
          {
            homeTransactionId: randomUUID(),
            to: {
              partyIdInfo: {
                partyIdType: "MSISDN",
                partyIdentifier: "16135551212",
              },
            },
            amountType: "SEND",
            currency: "USD",
            amount: "123.45",
          },
          {
            homeTransactionId: randomUUID(),
            to: {
              partyIdInfo: {
                partyIdType: "MSISDN",
                partyIdentifier: "16135551212",
              },
            },
            amountType: "SEND",
            currency: "USD",
            amount: "456.78",
          }
        ]
      }
    const sampleCommandEventData: IProcessSDKOutboundBulkRequestCmdEvtData = {
      bulkRequest,
      timestamp: Date.now(),
      headers: []
    }
    const processSDKOutboundBulkRequestMessageObj = new ProcessSDKOutboundBulkRequestCmdEvt(sampleCommandEventData);
    await producer.sendCommandEvent(processSDKOutboundBulkRequestMessageObj);

    await new Promise(resolve => setTimeout(resolve, messageTimeout));
    // Check the state in Redis
    console.log('bulk id: ', bulkTransactionId);
    const bulkState = await bulkTransactionEntityRepo.load(bulkTransactionId);
    expect(bulkState.state).toBe('RECEIVED');

    // Check that the state of individual transfers in bulk to be RECEIVED
    const individualTransfers = await bulkTransactionEntityRepo.getAllIndividualTransferIds(bulkTransactionId);
    expect(individualTransfers.length).toBe(2);
    expect((await bulkTransactionEntityRepo.getIndividualTransfer(bulkTransactionId, individualTransfers[0])).state).toBe('RECEIVED');
    expect((await bulkTransactionEntityRepo.getIndividualTransfer(bulkTransactionId, individualTransfers[1])).state).toBe('RECEIVED');

    // Check domain events published to kafka
    expect(domainEvents[0].getName()).toBe('SDKOutboundBulkPartyInfoRequestedDmEvt')
    // TODO Add asserts to check data contents of the domain event published to kafka

  });

  test("2. Given Party info does not already exist for none of the individual transfers. \
          And Party Lookup is not skipped \
        When inbound command event ProcessSDKOutboundBulkPartyInfoRequest is received\
        Then the global state should be updated to DISCOVERY_PROCESSING \
          And PartyInfoRequested kafka event should be published for each individual transfer. \
          And State for individual transfer should be updated to DISCOVERY_PROCESSING.", async () => {

    //Publish this message so that it is stored internally in redis
    const bulkTransactionId = randomUUID();
    const bulkRequest: SDKSchemeAdapter.Outbound.V2_0_0.Types.bulkTransactionRequest = {
      bulkHomeTransactionID: "string",
      bulkTransactionId: bulkTransactionId,
      options: {
        onlyValidateParty: true,
        autoAcceptParty: {
          enabled: false
        },
        autoAcceptQuote: {
          enabled: true,
        },
        skipPartyLookup: false,
        synchronous: true,
        bulkExpiration: "2016-05-24T08:38:08.699-04:00"
      },
      from: {
        partyIdInfo: {
          partyIdType: "MSISDN",
          partyIdentifier: "16135551212",
          fspId: "string",
        },
      },
      individualTransfers: [
        {
          homeTransactionId: randomUUID(),
          to: {
            partyIdInfo: {
              partyIdType: "MSISDN",
              partyIdentifier: "16135551212"
            },
          },
          amountType: "SEND",
          currency: "USD",
          amount: "123.45",
        },
        {
          homeTransactionId: randomUUID(),
          to: {
            partyIdInfo: {
              partyIdType: "MSISDN",
              partyIdentifier: "16135551213"
            },
          },
          amountType: "SEND",
          currency: "USD",
          amount: "456.78",
        }
      ]
    }

    const sampleCommandEventData: IProcessSDKOutboundBulkRequestCmdEvtData = {
      bulkRequest,
      timestamp: Date.now(),
      headers: []
    }
    const processSDKOutboundBulkRequestMessageObj = new ProcessSDKOutboundBulkRequestCmdEvt(sampleCommandEventData);
    await producer.sendCommandEvent(processSDKOutboundBulkRequestMessageObj);
    await new Promise(resolve => setTimeout(resolve, messageTimeout));

    const bulkPartyInfoRequestCommandEventData: IProcessSDKOutboundBulkPartyInfoRequestCmdEvtData = {
      bulkId: bulkTransactionId,
      timestamp: Date.now(),
      headers: []
    }
    const bulkPartyInfoRequestCommandEventObj = new ProcessSDKOutboundBulkPartyInfoRequestCmdEvt(bulkPartyInfoRequestCommandEventData);
    await producer.sendCommandEvent(bulkPartyInfoRequestCommandEventObj);

    await new Promise(resolve => setTimeout(resolve, messageTimeout));
    // Check the state in Redis
    console.log('bulk id: ', bulkTransactionId);
    const bulkState = await bulkTransactionEntityRepo.load(bulkTransactionId);
    expect(bulkState.state).toBe('DISCOVERY_PROCESSING');

    //Check that the state of individual transfers in bulk to be RECEIVED
    const individualTransfers = await bulkTransactionEntityRepo.getAllIndividualTransferIds(bulkTransactionId);
    expect(individualTransfers.length).toBe(2);
    expect((await bulkTransactionEntityRepo.getIndividualTransfer(bulkTransactionId, individualTransfers[0])).state).toBe('DISCOVERY_PROCESSING');
    expect((await bulkTransactionEntityRepo.getIndividualTransfer(bulkTransactionId, individualTransfers[1])).state).toBe('DISCOVERY_PROCESSING');

    // Check number of transfers to be looked up have been saved in Redis
    expect(await bulkTransactionEntityRepo.getPartyLookupTotalCount(bulkTransactionId)).toEqual(individualTransfers.length)

    // Check counts have been initialized
    expect(await bulkTransactionEntityRepo.getPartyLookupSuccessCount(bulkTransactionId)).toEqual(0)
    expect(await bulkTransactionEntityRepo.getPartyLookupFailedCount(bulkTransactionId)).toEqual(0)

    // Check domain events published to kafka
    const filteredEvents = domainEvents.filter(domainEvent => domainEvent.getName() === 'PartyInfoRequestedDmEvt');
    expect(filteredEvents.length).toBe(2);

    // Check the data contents for domain event
    expect(filteredEvents[0].getName()).toBe('PartyInfoRequestedDmEvt');
    expect(JSON.parse(JSON.stringify(filteredEvents[0].getContent()))).toBeDefined();
    expect(filteredEvents[1].getName()).toBe('PartyInfoRequestedDmEvt');
    expect(JSON.parse(JSON.stringify(filteredEvents[1].getContent()))).toBeDefined();
  });

  test("3. Given Party info exists for individual transfers. \
              And Party Lookup is not skipped \
            When inbound command event ProcessSDKOutboundBulkPartyInfoRequest is received \
            Then the global state should be updated to DISCOVERY_PROCESSING. \
              And PartyInfoRequested outbound event should not be published for each individual transfer. \
              And State for individual transfer should be updated to DISCOVERY_SUCCESS.", async () => {

    //Publish this message so that it is stored internally in redis
    const bulkTransactionId = randomUUID();
    const bulkRequest: SDKSchemeAdapter.Outbound.V2_0_0.Types.bulkTransactionRequest = {
        bulkHomeTransactionID: "string",
        bulkTransactionId: bulkTransactionId,
        options: {
          onlyValidateParty: true,
          autoAcceptParty: {
            enabled: false
          },
          autoAcceptQuote: {
            enabled: true,
          },
          skipPartyLookup: false,
          synchronous: true,
          bulkExpiration: "2016-05-24T08:38:08.699-04:00"
        },
        from: {
          partyIdInfo: {
            partyIdType: "MSISDN",
            partyIdentifier: "16135551212",
            fspId: "string",
          },
        },
        individualTransfers: [
          {
            homeTransactionId: randomUUID(),
            to: {
              partyIdInfo: {
                partyIdType: "MSISDN",
                partyIdentifier: "16135551212",
                fspId: "receiverfsp"
              },
            },
            amountType: "SEND",
            currency: "USD",
            amount: "456.78",
          }
        ]
    }
    const sampleCommandEventData: IProcessSDKOutboundBulkRequestCmdEvtData = {
      bulkRequest,
      timestamp: Date.now(),
      headers: []
    }
    const processSDKOutboundBulkRequestMessageObj = new ProcessSDKOutboundBulkRequestCmdEvt(sampleCommandEventData);
    await producer.sendCommandEvent(processSDKOutboundBulkRequestMessageObj);
    await new Promise(resolve => setTimeout(resolve, messageTimeout));

    const bulkPartyInfoRequestCommandEventData: IProcessSDKOutboundBulkPartyInfoRequestCmdEvtData = {
      bulkId: bulkTransactionId,
      timestamp: Date.now(),
      headers: []
    }
    const bulkPartyInfoRequestCommandEventObj = new ProcessSDKOutboundBulkPartyInfoRequestCmdEvt(bulkPartyInfoRequestCommandEventData);
    await producer.sendCommandEvent(bulkPartyInfoRequestCommandEventObj);

    await new Promise(resolve => setTimeout(resolve, messageTimeout));
    // Check the state in Redis
    console.log('bulk id: ', bulkTransactionId);
    const bulkState = await bulkTransactionEntityRepo.load(bulkTransactionId);
    expect(bulkState.state).toBe('DISCOVERY_PROCESSING');

    //Check that the state of individual transfers in bulk to be RECEIVED
    const individualTransfers = await bulkTransactionEntityRepo.getAllIndividualTransferIds(bulkTransactionId);
    expect(individualTransfers.length).toBe(1);
    expect((await bulkTransactionEntityRepo.getIndividualTransfer(bulkTransactionId, individualTransfers[0])).state).toBe('DISCOVERY_SUCCESS');

    // Check number of transfers to be looked up have been saved in Redis
    expect(await bulkTransactionEntityRepo.getPartyLookupTotalCount(bulkTransactionId)).toEqual(individualTransfers.length)

    // Check counts have been initialized
    expect(await bulkTransactionEntityRepo.getPartyLookupSuccessCount(bulkTransactionId)).toEqual(0)
    expect(await bulkTransactionEntityRepo.getPartyLookupFailedCount(bulkTransactionId)).toEqual(0)

    const filteredEvents = domainEvents.filter(domainEvent => domainEvent.getName() === 'PartyInfoRequestedDmEvt');
    // Check domain events published to kafka
    expect(filteredEvents.length).toBe(0)
    //TODO Add asserts to check data contents of the domain event published to kafka
  });

  test("4. Given receiving party info does not exist \
>>>>>>> 1271f576
              And receiving party lookup was successful \
            When inbound command event ProcessPartyInfoCallback is received \
            Then the state for individual successful party lookups should be updated to DISCOVERY_SUCCESS \
              And the data in redis for individual transfer should be updated with received party info \
              And outbound event PartyInfoCallbackProcessed event should be published", async () => {

    //Publish this message so that it is stored internally in redis
    const bulkTransactionId = randomUUID();
    const bulkRequest: SDKSchemeAdapter.Outbound.V2_0_0.Types.bulkTransactionRequest = {
        bulkHomeTransactionID: "string",
        bulkTransactionId: bulkTransactionId,
        options: {
          onlyValidateParty: true,
          autoAcceptParty: {
            enabled: false
          },
          autoAcceptQuote: {
            enabled: true,
          },
          skipPartyLookup: false,
          synchronous: true,
          bulkExpiration: "2016-05-24T08:38:08.699-04:00"
        },
        from: {
          partyIdInfo: {
            partyIdType: "MSISDN",
            partyIdentifier: "16135551212",
            fspId: "string",
          },
        },
        individualTransfers: [
          {
            homeTransactionId: randomUUID(),
            to: {
              partyIdInfo: {
                partyIdType: "MSISDN",
                partyIdentifier: "16135551212"
              },
            },
            amountType: "SEND",
            currency: "USD",
            amount: "123.45",
          }
        ]
    }
    const sampleCommandEventData: IProcessSDKOutboundBulkRequestCmdEvtData = {
      bulkRequest,
      timestamp: Date.now(),
      headers: []
    }
    const processSDKOutboundBulkRequestMessageObj = new ProcessSDKOutboundBulkRequestCmdEvt(sampleCommandEventData);
    await producer.sendCommandEvent(processSDKOutboundBulkRequestMessageObj);
    await new Promise(resolve => setTimeout(resolve, messageTimeout));

    const bulkPartyInfoRequestCommandEventData: IProcessSDKOutboundBulkPartyInfoRequestCmdEvtData = {
      bulkId: bulkTransactionId,
      timestamp: Date.now(),
      headers: []
    }
    const bulkPartyInfoRequestCommandEventObj = new ProcessSDKOutboundBulkPartyInfoRequestCmdEvt(bulkPartyInfoRequestCommandEventData);
    await producer.sendCommandEvent(bulkPartyInfoRequestCommandEventObj);

    await new Promise(resolve => setTimeout(resolve, messageTimeout));
    // Check the state in Redis
    console.log('bulk id: ', bulkTransactionId);

    const partyInfoRequestedDomainEvents = domainEvents.filter(domainEvent => domainEvent.getName() === 'PartyInfoRequestedDmEvt');

    // Get the randomly generated transferId for the callback
    const previousIndividualTransfers = await bulkTransactionEntityRepo.getAllIndividualTransferIds(bulkTransactionId);

    const processPartyInfoCallbackMessageData: IProcessPartyInfoCallbackCmdEvtData = {
      bulkId: partyInfoRequestedDomainEvents[0].getKey(),
      content: {
        transferId: previousIndividualTransfers[0],
        partyResult: {
          party: {
              partyIdInfo: {
                  partyIdType: 'MSISDN',
                  partyIdentifier: '123456',
                  fspId: 'receiverfsp'
              }
          },
          currentState: 'COMPLETED'
        },
      },
      timestamp: Date.now(),
      headers: []
    }
    const processPartyInfoCallbackMessageObj = new ProcessPartyInfoCallbackCmdEvt(processPartyInfoCallbackMessageData);
    const previousPartyLookupSuccessCount = await bulkTransactionEntityRepo.getPartyLookupSuccessCount(bulkTransactionId)
    await producer.sendCommandEvent(processPartyInfoCallbackMessageObj);
    await new Promise(resolve => setTimeout(resolve, messageTimeout));

    //Check that the state of individual transfers in bulk to be RECEIVED
    const individualTransfers = await bulkTransactionEntityRepo.getAllIndividualTransferIds(bulkTransactionId);
    const individualTransferData = await bulkTransactionEntityRepo.getIndividualTransfer(bulkTransactionId, individualTransfers[0]);
    console.log('individualTransferData:', individualTransferData);
    expect(individualTransferData.state).toBe('DISCOVERY_SUCCESS');
    expect(individualTransferData.partyResponse?.party.partyIdInfo.fspId).toBe('receiverfsp');

    // Check number of transfers to be looked up have been saved in Redis
    expect(await bulkTransactionEntityRepo.getPartyLookupTotalCount(bulkTransactionId)).toEqual(individualTransfers.length)

    // Check counts have been updated
    expect(await bulkTransactionEntityRepo.getPartyLookupSuccessCount(bulkTransactionId)).toEqual(1)
    expect(await bulkTransactionEntityRepo.getPartyLookupFailedCount(bulkTransactionId)).toEqual(0)

    // Check that the party lookup success count has been incremented
    const followingPartyLookupSuccessCount = await bulkTransactionEntityRepo.getPartyLookupSuccessCount(bulkTransactionId);
    expect(followingPartyLookupSuccessCount).toBe(previousPartyLookupSuccessCount! + 1);

    // // Check domain events published to kafka
    expect(domainEvents[2].getName()).toBe('PartyInfoCallbackProcessedDmEvt');
    // //TODO Add asserts to check data contents of the domain event published to kafka
  });
 
   // test("5. Given receiving party info does not exist \
   //             And receiving party lookup was not successful \
   //           When inbound command event ProcessPartyInfoCallback is received \
   //           Then the state for individual successful party lookups should be updated to DISCOVERY_FAILED \
   //             And outbound event PartyInfoCallbackProcessed event should be published", async () => {
 
   //   //Publish this message so that it is stored internally in redis
   //   const bulkTransactionId = randomUUID();
   //   const bulkRequest: SDKSchemeAdapter.Outbound.V2_0_0.Types.bulkTransactionRequest = {
   //       bulkHomeTransactionID: "string",
   //       bulkTransactionId: bulkTransactionId,
   //       options: {
   //         onlyValidateParty: true,
   //         autoAcceptParty: {
   //           enabled: false
   //         },
   //         autoAcceptQuote: {
   //           enabled: true,
   //         },
   //         skipPartyLookup: false,
   //         synchronous: true,
   //         bulkExpiration: "2016-05-24T08:38:08.699-04:00"
   //       },
   //       from: {
   //         partyIdInfo: {
   //           partyIdType: "MSISDN",
   //           partyIdentifier: "16135551212",
   //           fspId: "string",
   //         },
   //       },
   //       individualTransfers: [
   //         {
   //           homeTransactionId: randomUUID(),
   //           to: {
   //             partyIdInfo: {
   //               partyIdType: "MSISDN",
   //               partyIdentifier: "16135551212"
   //             },
   //           },
   //           amountType: "SEND",
   //           currency: "USD",
   //           amount: "123.45",
   //         }
   //       ]
   //   }
   //   const sampleCommandEventData: IProcessSDKOutboundBulkRequestCmdEvtData = {
   //     bulkRequest,
   //     timestamp: Date.now(),
   //     headers: []
   //   }
   //   const processSDKOutboundBulkRequestMessageObj = new ProcessSDKOutboundBulkRequestCmdEvt(sampleCommandEventData);
   //   await producer.sendCommandEvent(processSDKOutboundBulkRequestMessageObj);
   //   await new Promise(resolve => setTimeout(resolve, 1000));
 
   //   const bulkPartyInfoRequestCommandEventData: IProcessSDKOutboundBulkPartyInfoRequestCmdEvtData = {
   //     bulkId: bulkTransactionId,
   //     timestamp: Date.now(),
   //     headers: []
   //   }
   //   const bulkPartyInfoRequestCommandEventObj = new ProcessSDKOutboundBulkPartyInfoRequestCmdEvt(bulkPartyInfoRequestCommandEventData);
   //   await producer.sendCommandEvent(bulkPartyInfoRequestCommandEventObj);
 
   //   await new Promise(resolve => setTimeout(resolve, 1000));
   //   // Check the state in Redis
   //   console.log('bulk id: ', bulkTransactionId);
 
   //   const partyInfoRequestedDomainEvents = domainEvents.filter(domainEvent => domainEvent.getName() === 'PartyInfoRequestedDmEvt');
 
   //   const processPartyInfoCallbackMessageData: IProcessPartyInfoCallbackCmdEvtData = {
   //     bulkId: bulkTransactionId,
   //     content: {
   //         transferId: partyInfoRequestedDomainEvents[0].getKey(),
   //         partyResult: {
   //           errorInformation: {
   //             errorCode: '12345',
   //             errorDescription: 'ID Not Found'
   //           },
   //           currentState: 'ERROR_OCCURRED'
   //         },
   //     },
   //     timestamp: Date.now(),
   //     headers: []
   //   }
 
   //   const processPartyInfoCallbackMessageObj = new ProcessPartyInfoCallbackCmdEvt(processPartyInfoCallbackMessageData);
   //   await producer.sendCommandEvent(processPartyInfoCallbackMessageObj);
   //   await new Promise(resolve => setTimeout(resolve, 1000));
 
   //   //Check that the state of individual transfers in bulk to be RECEIVED
   //   const individualTransfers = await bulkTransactionEntityRepo.getAllIndividualTransferIds(bulkTransactionId);
   //   const individualTransferData = await bulkTransactionEntityRepo.getIndividualTransfer(bulkTransactionId, individualTransfers[0]);
   //   console.log('individualTransferData:', individualTransferData);
   //   expect(individualTransferData.state).toBe('DISCOVERY_FAILED');
   //   expect(individualTransferData.partyResponse?.errorInformation?.errorCode).toBe('12345');
   //   expect(individualTransferData.partyResponse?.errorInformation?.errorDescription).toBe('ID Not Found');
 
   //   // // Check domain events published to kafka
   //   expect(domainEvents[2].getName()).toBe('PartyInfoCallbackProcessedDmEvt')
   // });
 
   test("6. When inbound event ProcessSDKOutboundBulkPartyInfoRequestComplete is received \
           Then the global state should be updated to DISCOVERY_COMPLETED", async () => {
 
     //Publish this message so that it is stored internally in redis
     const bulkTransactionId = randomUUID();
     const bulkRequest: SDKSchemeAdapter.Outbound.V2_0_0.Types.bulkTransactionRequest = {
       bulkHomeTransactionID: "string",
       bulkTransactionId: bulkTransactionId,
       options: {
         onlyValidateParty: true,
         autoAcceptParty: {
           enabled: true
         },
         autoAcceptQuote: {
           enabled: true,
         },
         skipPartyLookup: false,
         synchronous: true,
         bulkExpiration: "2016-05-24T08:38:08.699-04:00"
       },
       from: {
         partyIdInfo: {
           partyIdType: "MSISDN",
           partyIdentifier: "16135551212",
           fspId: "string",
         },
       },
       individualTransfers: [
         {
           homeTransactionId: randomUUID(),
           to: {
             partyIdInfo: {
               partyIdType: "MSISDN",
               partyIdentifier: "16135551212"
             },
           },
           amountType: "SEND",
           currency: "USD",
           amount: "123.45",
         }
       ]
     }
     const sampleCommandEventData: IProcessSDKOutboundBulkRequestCmdEvtData = {
       bulkRequest,
       timestamp: Date.now(),
       headers: []
     }
     const processSDKOutboundBulkRequestMessageObj = new ProcessSDKOutboundBulkRequestCmdEvt(sampleCommandEventData);
     await producer.sendCommandEvent(processSDKOutboundBulkRequestMessageObj);
     await new Promise(resolve => setTimeout(resolve, 1000));
 
     // Command event for bulk party info request completed
     const processSDKOutboundBulkPartyInfoRequestCompleteCommandEventData: IProcessSDKOutboundBulkPartyInfoRequestCompleteCmdEvtData = {
       bulkId: bulkTransactionId,
       timestamp: Date.now(),
       headers: []
     }
     const processSDKOutboundBulkPartyInfoRequestCompleteCommandEventObj = new ProcessSDKOutboundBulkPartyInfoRequestCompleteCmdEvt(processSDKOutboundBulkPartyInfoRequestCompleteCommandEventData);
     await producer.sendCommandEvent(processSDKOutboundBulkPartyInfoRequestCompleteCommandEventObj);
     await new Promise(resolve => setTimeout(resolve, 1000));
     // Check the state in Redis
     console.log('bulk id: ', bulkTransactionId);
 
     // Get the randomly generated transferId for the callback
     const previousIndividualTransfers = await bulkTransactionEntityRepo.getAllIndividualTransferIds(bulkTransactionId);
 
     const partyInfoRequestedDomainEvents = domainEvents.filter(domainEvent => domainEvent.getName() === 'PartyInfoRequestedDmEvt');
     const processPartyInfoCallbackMessageData: IProcessPartyInfoCallbackCmdEvtData = {
       bulkId: bulkTransactionId,
       content: {
         transferId: partyInfoRequestedDomainEvents[0].getKey(),
         partyResult: {
           party: {
             partyIdInfo: {
               partyIdType: 'MSISDN',
               partyIdentifier: '123456'
             }
           },
           errorInformation: {
             errorCode: '12345',
             errorDescription: 'ID Not Found'
           },
           currentState:  'ERROR_OCCURRED'
         },
       },
       timestamp: Date.now(),
       headers: []
     }
     const processPartyInfoCallbackMessageObj = new ProcessPartyInfoCallbackCmdEvt(processPartyInfoCallbackMessageData);
     await producer.sendCommandEvent(processPartyInfoCallbackMessageObj);
     await new Promise(resolve => setTimeout(resolve, 1000));
 
     //Check that the state of individual transfers in bulk to be RECEIVED
     const individualTransfers = await bulkTransactionEntityRepo.getAllIndividualTransferIds(bulkTransactionId);
     const individualTransferData = await bulkTransactionEntityRepo.getIndividualTransfer(bulkTransactionId, individualTransfers[0]);
     console.log('individualTransferData:', individualTransferData);
     expect(individualTransferData.state).toBe('DISCOVERY_FAILED');
     expect(individualTransferData.partyResponse?.errorInformation?.errorCode).toBe('12345');
     expect(individualTransferData.partyResponse?.errorInformation?.errorDescription).toBe('ID Not Found');
 
     // // Check domain events published to kafka
     expect(domainEvents[2].getName()).toBe('PartyInfoCallbackProcessedDmEvt')
   });
 
   test("7. Given autoAcceptParty setting is set to false \
                 When inbound event ProcessSDKOutboundBulkPartyInfoRequestComplete is received \
         Then outbound event SDKOutboundBulkAcceptPartyInfoRequested should be published \
                   And Then global state should be updated to DISCOVERY_ACCEPTANCE_PENDING", async () => {
 
     //Publish this message so that it is stored internally in redis
     const bulkTransactionId = randomUUID();
     const bulkRequest: SDKSchemeAdapter.Outbound.V2_0_0.Types.bulkTransactionRequest = {
       bulkHomeTransactionID: "string",
       bulkTransactionId: bulkTransactionId,
       options: {
         onlyValidateParty: true,
         autoAcceptParty: {
           enabled: false
         },
         autoAcceptQuote: {
           enabled: true,
         },
         skipPartyLookup: false,
         synchronous: true,
         bulkExpiration: "2016-05-24T08:38:08.699-04:00"
       },
       from: {
         partyIdInfo: {
           partyIdType: "MSISDN",
           partyIdentifier: "16135551212",
           fspId: "string",
         },
       },
       individualTransfers: [
         {
           homeTransactionId: randomUUID(),
           to: {
             partyIdInfo: {
               partyIdType: "MSISDN",
               partyIdentifier: "16135551212"
             },
           },
           amountType: "SEND",
           currency: "USD",
           amount: "123.45",
         }
       ]
     }
     const sampleCommandEventData: IProcessSDKOutboundBulkRequestCmdEvtData = {
       bulkRequest,
       timestamp: Date.now(),
       headers: []
     }
     const processSDKOutboundBulkRequestMessageObj = new ProcessSDKOutboundBulkRequestCmdEvt(sampleCommandEventData);
     await producer.sendCommandEvent(processSDKOutboundBulkRequestMessageObj);
     await new Promise(resolve => setTimeout(resolve, 1000));
 
     // Command event for bulk party info request completed
     const processSDKOutboundBulkPartyInfoRequestCompleteCommandEventData: IProcessSDKOutboundBulkPartyInfoRequestCompleteCmdEvtData = {
       bulkId: bulkTransactionId,
       timestamp: Date.now(),
       headers: []
     }
     const processSDKOutboundBulkPartyInfoRequestCompleteCommandEventObj = new ProcessSDKOutboundBulkPartyInfoRequestCompleteCmdEvt(processSDKOutboundBulkPartyInfoRequestCompleteCommandEventData);
     await producer.sendCommandEvent(processSDKOutboundBulkPartyInfoRequestCompleteCommandEventObj);
     await new Promise(resolve => setTimeout(resolve, 1000));
 
     //Check that the global state of individual transfers in bulk to be RECEIVED
     const bulkState = await bulkTransactionEntityRepo.load(bulkTransactionId);
     expect(bulkState.state).toBe('DISCOVERY_ACCEPTANCE_PENDING');
 
     // Check domain events published to kafka
     const hasAcceptPartyEvent = (domainEvents.find((e) => e.getName() === 'SDKOutboundBulkAcceptPartyInfoRequestedDmEvt'));
     expect(hasAcceptPartyEvent).toBeTruthy();
   });
 
   test("8. Given autoAcceptParty setting is set to true \
             When Inbound event ProcessSDKOutboundBulkPartyInfoRequestComplete is received \
                 Then outbound event SDKOutboundBulkAutoAcceptPartyInfoRequested should be published. \
               And Then global state should be same as before DISCOVERY_COMPLETED", async () => {
     //Publish this message so that it is stored internally in redis
     const bulkTransactionId = randomUUID();
     const bulkRequest: SDKSchemeAdapter.Outbound.V2_0_0.Types.bulkTransactionRequest = {
       bulkHomeTransactionID: "string",
       bulkTransactionId: bulkTransactionId,
       options: {
         onlyValidateParty: true,
         autoAcceptParty: {
           enabled: true
         },
         autoAcceptQuote: {
           enabled: true,
         },
         skipPartyLookup: false,
         synchronous: true,
         bulkExpiration: "2016-05-24T08:38:08.699-04:00"
       },
       from: {
         partyIdInfo: {
           partyIdType: "MSISDN",
           partyIdentifier: "16135551212",
           fspId: "string",
         },
       },
       individualTransfers: [
         {
           homeTransactionId: randomUUID(),
           to: {
             partyIdInfo: {
               partyIdType: "MSISDN",
               partyIdentifier: "16135551212"
             },
           },
           amountType: "SEND",
           currency: "USD",
           amount: "123.45",
         }
       ]
     }
     const sampleCommandEventData: IProcessSDKOutboundBulkRequestCmdEvtData = {
       bulkRequest,
       timestamp: Date.now(),
       headers: []
     }
     const processSDKOutboundBulkRequestMessageObj = new ProcessSDKOutboundBulkRequestCmdEvt(sampleCommandEventData);
     await producer.sendCommandEvent(processSDKOutboundBulkRequestMessageObj);
     await new Promise(resolve => setTimeout(resolve, 1000));
 
     // Command event for bulk party info request completed
     const processSDKOutboundBulkPartyInfoRequestCompleteCommandEventData: IProcessSDKOutboundBulkPartyInfoRequestCompleteCmdEvtData = {
       bulkId: bulkTransactionId,
       timestamp: Date.now(),
       headers: []
     }
     const processSDKOutboundBulkPartyInfoRequestCompleteCommandEventObj = new ProcessSDKOutboundBulkPartyInfoRequestCompleteCmdEvt(processSDKOutboundBulkPartyInfoRequestCompleteCommandEventData);
     await producer.sendCommandEvent(processSDKOutboundBulkPartyInfoRequestCompleteCommandEventObj);
     await new Promise(resolve => setTimeout(resolve, 1000));
 
     //Check that the global state of individual transfers in bulk to be RECEIVED
     const bulkState = await bulkTransactionEntityRepo.load(bulkTransactionId);
     expect(bulkState.state).toBe('DISCOVERY_COMPLETED');
 
     // Check domain events published to kafka
     const hasAcceptPartyEvent = (domainEvents.find((e) => e.getName() === 'SDKOutboundBulkAutoAcceptPartyInfoRequestedDmEvt'));
     expect(hasAcceptPartyEvent).toBeTruthy();
   });
 
   test.only("9. Given inbound command event ProcessSDKOutboundBulkAcceptPartyInfo is received \
         Then the logic should loop through individual transfer in the bulk request \
           And update the individual transfer state to DISCOVERY_ACCEPTED or DISCOVERY_REJECTED based on the value in the incoming event \
           And update the overall global state to DISCOVERY_ACCEPTANCE_COMPLETED \
           And outbound event SDKOutboundBulkAcceptPartyInfoProcessed should be published", async () => {
 
     //Publish initial message so that it is stored internally in redis
     const bulkTransactionId = randomUUID();
     const bulkRequest: SDKSchemeAdapter.Outbound.V2_0_0.Types.bulkTransactionRequest = {
       bulkHomeTransactionID: "string",
       bulkTransactionId: bulkTransactionId,
       options: {
         onlyValidateParty: true,
         autoAcceptParty: {
           enabled: false
         },
         autoAcceptQuote: {
           enabled: true,
         },
         skipPartyLookup: false,
         synchronous: true,
         bulkExpiration: "2016-05-24T08:38:08.699-04:00"
       },
       from: {
         partyIdInfo: {
           partyIdType: "MSISDN",
           partyIdentifier: "16135551212",
           fspId: "string",
         },
       },
       individualTransfers: [
         {
           homeTransactionId: randomUUID(),
           to: {
             partyIdInfo: {
               partyIdType: "MSISDN",
               partyIdentifier: "16135551212"
             },
           },
           amountType: "SEND",
           currency: "USD",
           amount: "123.45",
         },
         {
           homeTransactionId: randomUUID(),
           to: {
             partyIdInfo: {
               partyIdType: "MSISDN",
               partyIdentifier: "16135551213"
             },
           },
           amountType: "SEND",
           currency: "USD",
           amount: "678.91",
         }
       ]
     }
     const sampleCommandEventData: IProcessSDKOutboundBulkRequestCmdEvtData = {
       bulkRequest,
       timestamp: Date.now(),
       headers: []
     }
     const processSDKOutboundBulkRequestMessageObj = new ProcessSDKOutboundBulkRequestCmdEvt(sampleCommandEventData);
     await producer.sendCommandEvent(processSDKOutboundBulkRequestMessageObj);
     await new Promise(resolve => setTimeout(resolve, 1000));
 
     const individualTransferIds = await bulkTransactionEntityRepo.getAllIndividualTransferIds(bulkTransactionId);
 
 
     // Command event for bulk party info request completed
     const processSDKOutboundBulkPartyInfoRequestCompleteCommandEventData: IProcessSDKOutboundBulkPartyInfoRequestCompleteCmdEvtData = {
       bulkId: bulkTransactionId,
       timestamp: Date.now(),
       headers: []
     }
     const processSDKOutboundBulkPartyInfoRequestCompleteCommandEventObj = new ProcessSDKOutboundBulkPartyInfoRequestCompleteCmdEvt(processSDKOutboundBulkPartyInfoRequestCompleteCommandEventData);
     await producer.sendCommandEvent(processSDKOutboundBulkPartyInfoRequestCompleteCommandEventObj);
     await new Promise(resolve => setTimeout(resolve, 1000));
 
     //Command event for bulk accept party info completed
     const bulkTransactionContinuationAcceptParty: SDKSchemeAdapter.Outbound.V2_0_0.Types.bulkTransactionContinuationAcceptParty = {
       bulkHomeTransactionID: bulkTransactionId,
       individualTransfers: [
         {
           homeTransactionId: randomUUID(),
           transactionId: individualTransferIds[0],
           acceptParty: true
         },
         {
           homeTransactionId: randomUUID(),
           transactionId: individualTransferIds[1],
           acceptParty: true
         }
       ]
     }
     const processSDKOutboundBulkAcceptPartyInfoCmdEvtData: IProcessSDKOutboundBulkAcceptPartyInfoCmdEvtData = {
       bulkId: bulkTransactionId,
       bulkTransactionContinuationAcceptParty,
       timestamp: Date.now(),
       headers: []
     }
     const processSDKOutboundBulkAcceptPartyInfoCmdEvt: ProcessSDKOutboundBulkAcceptPartyInfoCmdEvt = new ProcessSDKOutboundBulkAcceptPartyInfoCmdEvt(processSDKOutboundBulkAcceptPartyInfoCmdEvtData);
     await producer.sendCommandEvent(processSDKOutboundBulkAcceptPartyInfoCmdEvt);
     await new Promise(resolve => setTimeout(resolve, 1000));
 
     //Check that the global state of individual transfers in bulk to be RECEIVED
     const bulkState = await bulkTransactionEntityRepo.load(bulkTransactionId);
     expect(bulkState.state).toBe('DISCOVERY_ACCEPTANCE_COMPLETED');
 
     //Check that the state of individual transfers in bulk to be RECEIVED
     let individualTransferData = await bulkTransactionEntityRepo.getIndividualTransfer(bulkTransactionId, individualTransferIds[0]);
     console.log('individualTransferData:', individualTransferData);
     expect(individualTransferData.state).toBe('DISCOVERY_ACCEPTED');
 
     individualTransferData = await bulkTransactionEntityRepo.getIndividualTransfer(bulkTransactionId, individualTransferIds[1]);
     console.log('individualTransferData:', individualTransferData);
     expect(individualTransferData.state).toBe('DISCOVERY_REJECTED');
     
     // Check domain events published to kafka
     const hasAcceptPartyEvent = (domainEvents.find((e) => e.getName() === 'SDKOutboundBulkAcceptPartyInfoProcessedDmEvt'));
     expect(hasAcceptPartyEvent).toBeTruthy();
 
   });
 
   // // TESTS FOR QUOTE PROCESSING
 
   // Functionality for this feature is not completed yet. Waiting on development to be complete
   test("10. When inbound command event ProcessSDKOutboundBulkQuotesRequest is received\
         Then the logic should update the global state to AGREEMENT_PROCESSING, \
           And create batches based on FSP that has DISCOVERY_ACCEPTED state \
           And also has config maxEntryConfigPerBatch \
           And publish BulkQuotesRequested per each batch \
           And update the state of each batch to AGREEMENT_PROCESSING.", async () => {
 
     //Publish initial message so that it is stored internally in redis
     const bulkTransactionId = randomUUID();
     const bulkRequest: SDKSchemeAdapter.Outbound.V2_0_0.Types.bulkTransactionRequest = {
       bulkHomeTransactionID: "string",
       bulkTransactionId: bulkTransactionId,
       options: {
         onlyValidateParty: true,
         autoAcceptParty: {
           enabled: false
         },
         autoAcceptQuote: {
           enabled: true,
         },
         skipPartyLookup: false,
         synchronous: true,
         bulkExpiration: "2016-05-24T08:38:08.699-04:00"
       },
       from: {
         partyIdInfo: {
           partyIdType: "MSISDN",
           partyIdentifier: "16135551212",
           fspId: "string",
         },
       },
       individualTransfers: [
         {
           homeTransactionId: randomUUID(),
           to: {
             partyIdInfo: {
               partyIdType: "MSISDN",
               partyIdentifier: "16135551212",
               fspId: "fsp1"
             },
           },
           amountType: "SEND",
           currency: "USD",
           amount: "12.34",
         },
         {
           homeTransactionId: randomUUID(),
           to: {
             partyIdInfo: {
               partyIdType: "MSISDN",
               partyIdentifier: "16135551213",
               fspId: "fsp1"
             },
           },
           amountType: "SEND",
           currency: "USD",
           amount: "23.45",
         },
         {
           homeTransactionId: randomUUID(),
           to: {
             partyIdInfo: {
               partyIdType: "MSISDN",
               partyIdentifier: "16135551214",
               fspId: "fsp2"
             },
           },
           amountType: "SEND",
           currency: "USD",
           amount: "34.56",
         },
         {
           homeTransactionId: randomUUID(),
           to: {
             partyIdInfo: {
               partyIdType: "MSISDN",
               partyIdentifier: "16135551215",
               fspId: "fsp2"
             },
           },
           amountType: "SEND",
           currency: "USD",
           amount: "45.67",
         }
       ]
     }
     const sampleCommandEventData: IProcessSDKOutboundBulkRequestCmdEvtData = {
       bulkRequest,
       timestamp: Date.now(),
       headers: []
     }
     const processSDKOutboundBulkRequestMessageObj = new ProcessSDKOutboundBulkRequestCmdEvt(sampleCommandEventData);
     await producer.sendCommandEvent(processSDKOutboundBulkRequestMessageObj);
     await new Promise(resolve => setTimeout(resolve, 1000));
 
     const individualTransferIds = await bulkTransactionEntityRepo.getAllIndividualTransferIds(bulkTransactionId);
 
 
     // Command event for bulk party info request completed
     const processSDKOutboundBulkPartyInfoRequestCompleteCommandEventData: IProcessSDKOutboundBulkPartyInfoRequestCompleteCmdEvtData = {
       bulkId: bulkTransactionId,
       timestamp: Date.now(),
       headers: []
     }
     const processSDKOutboundBulkPartyInfoRequestCompleteCommandEventObj = new ProcessSDKOutboundBulkPartyInfoRequestCompleteCmdEvt(processSDKOutboundBulkPartyInfoRequestCompleteCommandEventData);
     await producer.sendCommandEvent(processSDKOutboundBulkPartyInfoRequestCompleteCommandEventObj);
     await new Promise(resolve => setTimeout(resolve, 1000));
 
     //Command event for bulk accept party info completed
     const bulkTransactionContinuationAcceptParty: SDKSchemeAdapter.Outbound.V2_0_0.Types.bulkTransactionContinuationAcceptParty = {
       bulkHomeTransactionID: bulkTransactionId,
       individualTransfers: [
         {
           homeTransactionId: randomUUID(),
           transactionId: individualTransferIds[0],
           acceptParty: true
         },
         {
           homeTransactionId: randomUUID(),
           transactionId: individualTransferIds[1],
           acceptParty: true // This needs to be set to false
         },
         {
           homeTransactionId: randomUUID(),
           transactionId: individualTransferIds[2],
           acceptParty: true
         },
         {
           homeTransactionId: randomUUID(),
           transactionId: individualTransferIds[3],
           acceptParty: true // This needs to be set to false
         }
       ]
     }
     const processSDKOutboundBulkAcceptPartyInfoCmdEvtData: IProcessSDKOutboundBulkAcceptPartyInfoCmdEvtData = {
       bulkId: bulkTransactionId,
       bulkTransactionContinuationAcceptParty,
       timestamp: Date.now(),
       headers: []
     }
     const processSDKOutboundBulkAcceptPartyInfoCmdEvt: ProcessSDKOutboundBulkAcceptPartyInfoCmdEvt = new ProcessSDKOutboundBulkAcceptPartyInfoCmdEvt(processSDKOutboundBulkAcceptPartyInfoCmdEvtData);
     await producer.sendCommandEvent(processSDKOutboundBulkAcceptPartyInfoCmdEvt);
     await new Promise(resolve => setTimeout(resolve, 1000));
 
     //Publish ProcessSDKOutboundBulkQuotesRequestDmEvt 
     const processSDKOutboundBulkQuotesRequestCmdEvtData: IProcessSDKOutboundBulkQuotesRequestCmdEvtData = {
       bulkId: bulkTransactionId,
       timestamp: Date.now(),
       headers: []
     }
     const processSDKOutboundBulkQuotesRequestCmdEvt: ProcessSDKOutboundBulkQuotesRequestCmdEvt = new ProcessSDKOutboundBulkQuotesRequestCmdEvt(processSDKOutboundBulkQuotesRequestCmdEvtData);
     await producer.sendCommandEvent(processSDKOutboundBulkQuotesRequestCmdEvt);
     await new Promise(resolve => setTimeout(resolve, 1000));
 
 
     //Check that the global state of individual transfers in bulk to be AGREEMENT_PROCESSING
     const bulkState = await bulkTransactionEntityRepo.load(bulkTransactionId);
     expect(bulkState.state).toBe('AGREEMENT_PROCESSING');
 
     //Check the state in redis for each batch to be as AGREEMENT_PROCESSING
     const bulkBatchIds: Array<String> = await bulkTransactionEntityRepo.getAllBulkBatchIds(bulkTransactionId);
     let batchQuote: BulkBatchState = await bulkTransactionEntityRepo.getBulkBatch(bulkTransactionId, bulkBatchIds[0]);
     expect(batchQuote.state).toBe(BulkBatchInternalState.AGREEMENT_PROCESSING);
 
     // Check BulkQuotesRequestedDmEvt domain events published to kafka
     let bulkQuotesBatchesArray: Array<DomainEvent> = []
     bulkQuotesBatchesArray = (domainEvents.filter((e) => e.getName() === 'BulkQuotesRequestedDmEvt'));
     expect(bulkQuotesBatchesArray.length).toBe(2);
     
   });
 
   // skipped because of bug https://github.com/mojaloop/project/issues/2922
   test.skip("11. Given the callback for quote batch is successful \
           And the callback has a combination of success and failed responses for individual quotes \
         When Inbound command event ProcessBulkQuotesCallback is received \
         Then the logic should update the individual batch state to AGREEMENT_COMPLETED, \
           And for each individual quote in the batch , the state should be upadted to AGREEMENT_SUCCESS or AGREEMENT_FAILED accordingly \
           And the individual quote data in redis should be updated with the response \
           And domain event BulkQuotesProcessed should be published", async () => {
     
     //Publish initial message so that it is stored internally in redis
     const bulkTransactionId = randomUUID();
     const bulkRequest: SDKSchemeAdapter.Outbound.V2_0_0.Types.bulkTransactionRequest = {
       bulkHomeTransactionID: "string",
       bulkTransactionId: bulkTransactionId,
       options: {
         onlyValidateParty: true,
         autoAcceptParty: {
           enabled: false
         },
         autoAcceptQuote: {
           enabled: true,
         },
         skipPartyLookup: false,
         synchronous: true,
         bulkExpiration: "2016-05-24T08:38:08.699-04:00"
       },
       from: {
         partyIdInfo: {
           partyIdType: "MSISDN",
           partyIdentifier: "16135551212",
           fspId: "string",
         },
       },
       individualTransfers: [
         {
           homeTransactionId: randomUUID(),
           to: {
             partyIdInfo: {
               partyIdType: "MSISDN",
               partyIdentifier: "16135551212",
               fspId: "fsp1"
             },
           },
           amountType: "SEND",
           currency: "USD",
           amount: "12.34",
         },
         {
           homeTransactionId: randomUUID(),
           to: {
             partyIdInfo: {
               partyIdType: "MSISDN",
               partyIdentifier: "16135551213",
               fspId: "fsp1"
             },
           },
           amountType: "SEND",
           currency: "USD",
           amount: "23.45",
         },
         {
           homeTransactionId: randomUUID(),
           to: {
             partyIdInfo: {
               partyIdType: "MSISDN",
               partyIdentifier: "16135551214",
               fspId: "fsp2"
             },
           },
           amountType: "SEND",
           currency: "USD",
           amount: "34.56",
         },
         {
           homeTransactionId: randomUUID(),
           to: {
             partyIdInfo: {
               partyIdType: "MSISDN",
               partyIdentifier: "16135551215",
               fspId: "fsp2"
             },
           },
           amountType: "SEND",
           currency: "USD",
           amount: "45.67",
         }
       ]
     }
     const sampleCommandEventData: IProcessSDKOutboundBulkRequestCmdEvtData = {
       bulkRequest,
       timestamp: Date.now(),
       headers: []
     }
     const processSDKOutboundBulkRequestMessageObj = new ProcessSDKOutboundBulkRequestCmdEvt(sampleCommandEventData);
     await producer.sendCommandEvent(processSDKOutboundBulkRequestMessageObj);
     await new Promise(resolve => setTimeout(resolve, 1000));
 
     const individualTransferIds = await bulkTransactionEntityRepo.getAllIndividualTransferIds(bulkTransactionId);
 
 
     // Command event for bulk party info request completed
     const processSDKOutboundBulkPartyInfoRequestCompleteCommandEventData: IProcessSDKOutboundBulkPartyInfoRequestCompleteCmdEvtData = {
       bulkId: bulkTransactionId,
       timestamp: Date.now(),
       headers: []
     }
     const processSDKOutboundBulkPartyInfoRequestCompleteCommandEventObj = new ProcessSDKOutboundBulkPartyInfoRequestCompleteCmdEvt(processSDKOutboundBulkPartyInfoRequestCompleteCommandEventData);
     await producer.sendCommandEvent(processSDKOutboundBulkPartyInfoRequestCompleteCommandEventObj);
     await new Promise(resolve => setTimeout(resolve, 1000));
 
     //Command event for bulk accept party info completed
     const bulkTransactionContinuationAcceptParty: SDKSchemeAdapter.Outbound.V2_0_0.Types.bulkTransactionContinuationAcceptParty = {
       bulkHomeTransactionID: bulkTransactionId,
       individualTransfers: [
         {
           homeTransactionId: randomUUID(),
           transactionId: individualTransferIds[0],
           acceptParty: true
         },
         {
           homeTransactionId: randomUUID(),
           transactionId: individualTransferIds[1],
           acceptParty: true // This needs to be set to false
         },
         {
           homeTransactionId: randomUUID(),
           transactionId: individualTransferIds[2],
           acceptParty: true
         },
         {
           homeTransactionId: randomUUID(),
           transactionId: individualTransferIds[3],
           acceptParty: true // This needs to be set to false
         }
       ]
     }
     const processSDKOutboundBulkAcceptPartyInfoCmdEvtData: IProcessSDKOutboundBulkAcceptPartyInfoCmdEvtData = {
       bulkId: bulkTransactionId,
       bulkTransactionContinuationAcceptParty,
       timestamp: Date.now(),
       headers: []
     }
     const processSDKOutboundBulkAcceptPartyInfoCmdEvt: ProcessSDKOutboundBulkAcceptPartyInfoCmdEvt = new ProcessSDKOutboundBulkAcceptPartyInfoCmdEvt(processSDKOutboundBulkAcceptPartyInfoCmdEvtData);
     await producer.sendCommandEvent(processSDKOutboundBulkAcceptPartyInfoCmdEvt);
     await new Promise(resolve => setTimeout(resolve, 1000));
 
     //Publish ProcessSDKOutboundBulkQuotesRequestDmEvt domain event
     const processSDKOutboundBulkQuotesRequestCmdEvtData: IProcessSDKOutboundBulkQuotesRequestCmdEvtData = {
       bulkId: bulkTransactionId,
       timestamp: Date.now(),
       headers: []
     }
     const processSDKOutboundBulkQuotesRequestCmdEvt: ProcessSDKOutboundBulkQuotesRequestCmdEvt = new ProcessSDKOutboundBulkQuotesRequestCmdEvt(processSDKOutboundBulkQuotesRequestCmdEvtData);
     await producer.sendCommandEvent(processSDKOutboundBulkQuotesRequestCmdEvt);
     await new Promise(resolve => setTimeout(resolve, 1000));
 
     // Publish ProcessBulkQuotesCallback domain event
     const processBulkQuotesCallbackCmdEvtData: IProcessBulkQuotesCallbackCmdEvtData = {
      bulkId: bulkTransactionId,
      content: {
<<<<<<< HEAD
        batchId: '12',
        bulkQuoteId: '34',
        bulkQuotesResult: {
          bulkQuoteId: '34',
          currentState: "COMPLETED",
          individualQuoteResults: [{
            quoteId: "12",
            transferAmount: {
              currency: "USD",
              amount: "10"
=======
        transferId: previousIndividualTransfers[0],
        partyResult: {
          currentState: 'ERROR_OCCURRED',
          party: {
              partyIdInfo: {
                  partyIdType: 'MSISDN',
                  partyIdentifier: '123456'
              }
          },
          errorInformation: {
              errorCode: '12345',
              errorDescription: 'ID Not Found'
          },
        },
      },
      timestamp: Date.now(),
      headers: []
    }
    const processPartyInfoCallbackMessageObj = new ProcessPartyInfoCallbackCmdEvt(processPartyInfoCallbackMessageData);
    const previousPartyLookupFailedCount = await bulkTransactionEntityRepo.getPartyLookupFailedCount(bulkTransactionId)

    await producer.sendCommandEvent(processPartyInfoCallbackMessageObj);
    await new Promise(resolve => setTimeout(resolve, messageTimeout));

    //Check that the state of individual transfers in bulk to be RECEIVED
    const individualTransfers = await bulkTransactionEntityRepo.getAllIndividualTransferIds(bulkTransactionId);
    const individualTransferData = await bulkTransactionEntityRepo.getIndividualTransfer(bulkTransactionId, individualTransfers[0]);
    console.log('individualTransferData:', individualTransferData);
    expect(individualTransferData.state).toBe('DISCOVERY_FAILED');
    expect(individualTransferData.partyResponse?.errorInformation?.errorCode).toBe('12345');
    expect(individualTransferData.partyResponse?.errorInformation?.errorDescription).toBe('ID Not Found');

    // Check number of transfers to be looked up have been saved in Redis
    expect(await bulkTransactionEntityRepo.getPartyLookupTotalCount(bulkTransactionId)).toEqual(individualTransfers.length)

    // Check counts have been updated
    expect(await bulkTransactionEntityRepo.getPartyLookupSuccessCount(bulkTransactionId)).toEqual(0)
    expect(await bulkTransactionEntityRepo.getPartyLookupFailedCount(bulkTransactionId)).toEqual(1)

    // Check that the party lookup failed count has been incremented
    const followingPartyLookupFailedCount = await bulkTransactionEntityRepo.getPartyLookupFailedCount(bulkTransactionId)
    expect(followingPartyLookupFailedCount).toBe(previousPartyLookupFailedCount + 1);

    // // Check domain events published to kafka
    expect(domainEvents[2].getName()).toBe('PartyInfoCallbackProcessedDmEvt')
  });

  test("6. When inbound event ProcessSDKOutboundBulkPartyInfoRequestComplete is received \
          Then the global state should be updated to DISCOVERY_COMPLETED", async () => {

    //Publish this message so that it is stored internally in redis
    const bulkTransactionId = randomUUID();
    const bulkRequest: SDKSchemeAdapter.Outbound.V2_0_0.Types.bulkTransactionRequest = {
        bulkHomeTransactionID: "string",
        bulkTransactionId: bulkTransactionId,
        options: {
          onlyValidateParty: true,
          autoAcceptParty: {
            enabled: true
          },
          autoAcceptQuote: {
            enabled: true,
          },
          skipPartyLookup: false,
          synchronous: true,
          bulkExpiration: "2016-05-24T08:38:08.699-04:00"
        },
        from: {
          partyIdInfo: {
            partyIdType: "MSISDN",
            partyIdentifier: "16135551212",
            fspId: "string",
          },
        },
        individualTransfers: [
          {
            homeTransactionId: randomUUID(),
            to: {
              partyIdInfo: {
                partyIdType: "MSISDN",
                partyIdentifier: "16135551212"
              },
>>>>>>> 1271f576
            },
            ilpPacket: "",
            condition: ""
          }]
        }
      },
      timestamp: Date.now(),
      headers: []
    }
    const processBulkQuotesCallbackCmdEvt: ProcessBulkQuotesCallbackCmdEvt = new ProcessBulkQuotesCallbackCmdEvt(processBulkQuotesCallbackCmdEvtData);
    await producer.sendCommandEvent(processBulkQuotesCallbackCmdEvt);

     //Check that the global state of individual transfers in bulk to be AGREEMENT_PROCESSING
     const bulkState = await bulkTransactionEntityRepo.load(bulkTransactionId);
     expect(bulkState.state).toBe('AGREEMENT_PROCESSING');
 
     //Check the state in redis for each batch to be as AGREEMENT_PROCESSING
     const bulkBatchIds: Array<String> = await bulkTransactionEntityRepo.getAllBulkBatchIds(bulkTransactionId);
     let batchQuote: BulkBatchState = await bulkTransactionEntityRepo.getBulkBatch(bulkTransactionId, bulkBatchIds[0]);
     expect(batchQuote.state).toBe(BulkBatchInternalState.AGREEMENT_PROCESSING);
 
     // Check BulkQuotesRequestedDmEvt domain events published to kafka
     let bulkQuotesBatchesArray: Array<DomainEvent> = []
     bulkQuotesBatchesArray = (domainEvents.filter((e) => e.getName() === 'BulkQuotesRequestedDmEvt'));
     expect(bulkQuotesBatchesArray.length).toBe(2);
 
   });
 
   // Functionality for this feature is not completed yet. Waiting on development to be complete
   test("12. Given acceptAutoQuote setting is false \
          When inbound command event ProcessSDKOutboundBulkAcceptQuote is received \
          Then the state for each individual transfer should be updated to AGREEMENT_ACCEPTED or AGREEMENT_REJECTED \
          And domain event SDKOutboundBulkAcceptQuoteCompleted is published. ", async () => {
 
     //Publish initial message so that it is stored internally in redis
     const bulkTransactionId = randomUUID();
     const bulkRequest: SDKSchemeAdapter.Outbound.V2_0_0.Types.bulkTransactionRequest = {
       bulkHomeTransactionID: "string",
       bulkTransactionId: bulkTransactionId,
       options: {
         onlyValidateParty: true,
         autoAcceptParty: {
           enabled: false
         },
         autoAcceptQuote: {
           enabled: true,
         },
         skipPartyLookup: false,
         synchronous: true,
         bulkExpiration: "2016-05-24T08:38:08.699-04:00"
       },
       from: {
         partyIdInfo: {
           partyIdType: "MSISDN",
           partyIdentifier: "16135551212",
           fspId: "string",
         },
       },
       individualTransfers: [
         {
           homeTransactionId: randomUUID(),
           to: {
             partyIdInfo: {
               partyIdType: "MSISDN",
               partyIdentifier: "16135551212",
               fspId: "fsp1"
             },
           },
           amountType: "SEND",
           currency: "USD",
           amount: "12.34",
         },
         {
           homeTransactionId: randomUUID(),
           to: {
             partyIdInfo: {
               partyIdType: "MSISDN",
               partyIdentifier: "16135551213",
               fspId: "fsp1"
             },
           },
           amountType: "SEND",
           currency: "USD",
           amount: "23.45",
         },
         {
           homeTransactionId: randomUUID(),
           to: {
             partyIdInfo: {
               partyIdType: "MSISDN",
               partyIdentifier: "16135551214",
               fspId: "fsp2"
             },
           },
           amountType: "SEND",
           currency: "USD",
           amount: "34.56",
         },
         {
           homeTransactionId: randomUUID(),
           to: {
             partyIdInfo: {
               partyIdType: "MSISDN",
               partyIdentifier: "16135551215",
               fspId: "fsp2"
             },
           },
           amountType: "SEND",
           currency: "USD",
           amount: "45.67",
         }
       ]
     }
     const sampleCommandEventData: IProcessSDKOutboundBulkRequestCmdEvtData = {
       bulkRequest,
       timestamp: Date.now(),
       headers: []
     }
     const processSDKOutboundBulkRequestMessageObj = new ProcessSDKOutboundBulkRequestCmdEvt(sampleCommandEventData);
     await producer.sendCommandEvent(processSDKOutboundBulkRequestMessageObj);
     await new Promise(resolve => setTimeout(resolve, 1000));
 
     const individualTransferIds = await bulkTransactionEntityRepo.getAllIndividualTransferIds(bulkTransactionId);

     
   });
 
   // Functionality for this feature is not completed yet. Waiting on development to be complete
   test("13. Given autoAcceptQuote setting is false \
               When inbound command event ProcessSDKOutboundBulkAutoAcceptQuote is received \
               Then the logic should loop through all the transfers in the bulk transaction \
               And update the state for each transfer to AGREEMENT_ACCEPTED or AGREEMENT_REJECTED \
                   depending on the status of each transfer in the bulk transaction \
               And domain event SDKOutboundBulkAcceptQuoteProcessed is published.", async () => {
 
   });
 
   // Functionality for this feature is not completed yet. Waiting on development to be complete
   test("14. Given autoAcceptQuote setting is true \
               When inbound command event ProcessSDKOutboundBulkAutoAcceptQuote is received \
               Then the logic should loop through all the transfers in the bulk transaction \
               And update the state for each transfer to AGREEMENT_ACCEPTED \
               And domain event SDKOutboundBulkAutoAcceptQuoteProcessed is published.", async () => {
 
   });
 });
 <|MERGE_RESOLUTION|>--- conflicted
+++ resolved
@@ -22,388 +22,47 @@
  --------------
  ******/
 
-<<<<<<< HEAD
- "use strict";
-
- import { DefaultLogger } from "@mojaloop/logging-bc-client-lib";
- import { ILogger } from "@mojaloop/logging-bc-public-types-lib";
- import { SDKSchemeAdapter } from '@mojaloop/api-snippets';
- 
- import {
-   CommandEvent, ICommandEventData, DomainEvent,
-   KafkaCommandEventProducer, IKafkaEventProducerOptions, KafkaDomainEventConsumer, IKafkaEventConsumerOptions,
-   ProcessSDKOutboundBulkRequestCmdEvt,
-   ProcessSDKOutboundBulkPartyInfoRequestCompleteCmdEvt,
-   ProcessSDKOutboundBulkPartyInfoRequestCmdEvt,
-   ProcessPartyInfoCallbackCmdEvt,
-   IProcessSDKOutboundBulkRequestCmdEvtData,
-   IProcessPartyInfoCallbackCmdEvtData,
-   IProcessSDKOutboundBulkPartyInfoRequestCmdEvtData,
-   IProcessSDKOutboundBulkPartyInfoRequestCompleteCmdEvtData,
-   IProcessSDKOutboundBulkAcceptPartyInfoCmdEvtData,
-   ProcessSDKOutboundBulkAcceptPartyInfoCmdEvt,
-   IProcessSDKOutboundBulkQuotesRequestCmdEvtData,
-   ProcessSDKOutboundBulkQuotesRequestCmdEvt,
-   IProcessBulkQuotesCallbackCmdEvtData,
-   ProcessBulkQuotesCallbackCmdEvt,
-   RedisBulkTransactionStateRepo,
-   IRedisBulkTransactionStateRepoOptions,
-   BulkBatchState,
-   BulkBatchInternalState,
- } from '@mojaloop/sdk-scheme-adapter-private-shared-lib'
- import { randomUUID } from "crypto";
- 
- // Tests can timeout in a CI pipeline so giving it leeway
- jest.setTimeout(30000)
-
- const logger: ILogger = new DefaultLogger('bc', 'appName', 'appVersion'); //TODO: parameterize the names here
- const messageTimeout = 5000;
- 
- // Setup for Kafka Producer
- const commandEventProducerOptions: IKafkaEventProducerOptions = {
-   brokerList: 'localhost:9092',
-   clientId: 'test-integration_client_id',
-   topic: 'topic-sdk-outbound-command-events'
- }
- const producer = new KafkaCommandEventProducer(commandEventProducerOptions, logger)
- 
- // Setup for Kafka Consumer
- const domainEventConsumerOptions: IKafkaEventConsumerOptions = {
-   brokerList: 'localhost:9092',
-   clientId: 'test-integration_client_id',
-   topics: ['topic-sdk-outbound-domain-events'],
-   groupId: "domain_events_consumer_client_id"
- }
- var domainEvents: Array<DomainEvent> = []
- const _messageHandler = async (message: DomainEvent): Promise<void> => {
-   console.log('Domain Message: ', message);
-   domainEvents.push(message);
- }
- const consumer = new KafkaDomainEventConsumer(_messageHandler.bind(this), domainEventConsumerOptions, logger)
- 
- // Setup for Redis access
- const bulkTransactionEntityRepoOptions: IRedisBulkTransactionStateRepoOptions = {
-   connStr: 'redis://localhost:6379'
- }
- const bulkTransactionEntityRepo = new RedisBulkTransactionStateRepo(bulkTransactionEntityRepoOptions, logger);
- 
- 
- describe("Tests for Outbound Command Event Handler", () => {
- 
-   beforeEach(async () => {
-     domainEvents = [];
-   });
- 
-   beforeAll(async () => {
-     await producer.init();
-     await consumer.init();
-     await consumer.start();
-     await bulkTransactionEntityRepo.init();
-   });
- 
-   afterAll(async () => {
-     await producer.destroy();
-     await consumer.destroy();
-     await bulkTransactionEntityRepo.destroy();
-   });
- 
-   // TESTS FOR PARTY LOOKUP
-   test("1. When inbound command event ProcessSDKOutboundBulkRequest is received \
-         Then outbound event SDKOutboundBulkPartyInfoRequested should be published \
-           And Global state should be updated to RECEIVED.", async () => {
- 
-     const bulkTransactionId = randomUUID();
-     const bulkRequest: SDKSchemeAdapter.Outbound.V2_0_0.Types.bulkTransactionRequest = {
-       bulkHomeTransactionID: "string",
-       bulkTransactionId: bulkTransactionId,
-       options: {
-         onlyValidateParty: true,
-         autoAcceptParty: {
-           enabled: false
-         },
-         autoAcceptQuote: {
-           enabled: true,
-         },
-         skipPartyLookup: true,
-         synchronous: true,
-         bulkExpiration: "2016-05-24T08:38:08.699-04:00"
-       },
-       from: {
-         partyIdInfo: {
-           partyIdType: "MSISDN",
-           partyIdentifier: "16135551212",
-           fspId: "string",
-         },
-       },
-       individualTransfers: [
-         {
-           homeTransactionId: randomUUID(),
-           to: {
-             partyIdInfo: {
-               partyIdType: "MSISDN",
-               partyIdentifier: "16135551212",
-             },
-           },
-           amountType: "SEND",
-           currency: "USD",
-           amount: "123.45",
-         },
-         {
-           homeTransactionId: randomUUID(),
-           to: {
-             partyIdInfo: {
-               partyIdType: "MSISDN",
-               partyIdentifier: "16135551212",
-             },
-           },
-           amountType: "SEND",
-           currency: "USD",
-           amount: "456.78",
-         }
-       ]
-     }
-     const sampleCommandEventData: IProcessSDKOutboundBulkRequestCmdEvtData = {
-       bulkRequest,
-       timestamp: Date.now(),
-       headers: []
-     }
-     const processSDKOutboundBulkRequestMessageObj = new ProcessSDKOutboundBulkRequestCmdEvt(sampleCommandEventData);
-     await producer.sendCommandEvent(processSDKOutboundBulkRequestMessageObj);
- 
-     await new Promise(resolve => setTimeout(resolve, messageTimeout));
-     // Check the state in Redis
-     console.log('bulk id: ', bulkTransactionId);
-     const bulkState = await bulkTransactionEntityRepo.load(bulkTransactionId);
-     expect(bulkState.state).toBe('RECEIVED');
- 
-     // Check that the state of individual transfers in bulk to be RECEIVED
-     const individualTransfers = await bulkTransactionEntityRepo.getAllIndividualTransferIds(bulkTransactionId);
-     expect(individualTransfers.length).toBe(2);
-     expect((await bulkTransactionEntityRepo.getIndividualTransfer(bulkTransactionId, individualTransfers[0])).state).toBe('RECEIVED');
-     expect((await bulkTransactionEntityRepo.getIndividualTransfer(bulkTransactionId, individualTransfers[1])).state).toBe('RECEIVED');
- 
-     // Check domain events published to kafka
-     expect(domainEvents[0].getName()).toBe('SDKOutboundBulkPartyInfoRequestedDmEvt')
-     // TODO Add asserts to check data contents of the domain event published to kafka
- 
-   });
- 
-   test("2. Given Party info does not already exist for none of the individual transfers. \
-           And Party Lookup is not skipped \
-         When inbound command event ProcessSDKOutboundBulkPartyInfoRequest is received\
-         Then the global state should be updated to DISCOVERY_PROCESSING \
-           And PartyInfoRequested kafka event should be published for each individual transfer. \
-           And State for individual transfer should be updated to DISCOVERY_PROCESSING.", async () => {
- 
-     //Publish this message so that it is stored internally in redis
-     const bulkTransactionId = randomUUID();
-     const bulkRequest: SDKSchemeAdapter.Outbound.V2_0_0.Types.bulkTransactionRequest = {
-       bulkHomeTransactionID: "string",
-       bulkTransactionId: bulkTransactionId,
-       options: {
-         onlyValidateParty: true,
-         autoAcceptParty: {
-           enabled: false
-         },
-         autoAcceptQuote: {
-           enabled: true,
-         },
-         skipPartyLookup: false,
-         synchronous: true,
-         bulkExpiration: "2016-05-24T08:38:08.699-04:00"
-       },
-       from: {
-         partyIdInfo: {
-           partyIdType: "MSISDN",
-           partyIdentifier: "16135551212",
-           fspId: "string",
-         },
-       },
-       individualTransfers: [
-         {
-           homeTransactionId: randomUUID(),
-           to: {
-             partyIdInfo: {
-               partyIdType: "MSISDN",
-               partyIdentifier: "16135551212"
-             },
-           },
-           amountType: "SEND",
-           currency: "USD",
-           amount: "123.45",
-         },
-         {
-           homeTransactionId: randomUUID(),
-           to: {
-             partyIdInfo: {
-               partyIdType: "MSISDN",
-               partyIdentifier: "16135551213"
-             },
-           },
-           amountType: "SEND",
-           currency: "USD",
-           amount: "456.78",
-         }
-       ]
-     }
- 
-     const sampleCommandEventData: IProcessSDKOutboundBulkRequestCmdEvtData = {
-       bulkRequest,
-       timestamp: Date.now(),
-       headers: []
-     }
-     const processSDKOutboundBulkRequestMessageObj = new ProcessSDKOutboundBulkRequestCmdEvt(sampleCommandEventData);
-     await producer.sendCommandEvent(processSDKOutboundBulkRequestMessageObj);
-     await new Promise(resolve => setTimeout(resolve, 1000));
- 
-     const bulkPartyInfoRequestCommandEventData: IProcessSDKOutboundBulkPartyInfoRequestCmdEvtData = {
-       bulkId: bulkTransactionId,
-       timestamp: Date.now(),
-       headers: []
-     }
-     const bulkPartyInfoRequestCommandEventObj = new ProcessSDKOutboundBulkPartyInfoRequestCmdEvt(bulkPartyInfoRequestCommandEventData);
-     await producer.sendCommandEvent(bulkPartyInfoRequestCommandEventObj);
- 
-     await new Promise(resolve => setTimeout(resolve, 3000));
-     // Check the state in Redis
-     console.log('bulk id: ', bulkTransactionId);
-     const bulkState = await bulkTransactionEntityRepo.load(bulkTransactionId);
-     expect(bulkState.state).toBe('DISCOVERY_PROCESSING');
- 
-     //Check that the state of individual transfers in bulk to be RECEIVED
-     const individualTransfers = await bulkTransactionEntityRepo.getAllIndividualTransferIds(bulkTransactionId);
-     expect(individualTransfers.length).toBe(2);
-     expect((await bulkTransactionEntityRepo.getIndividualTransfer(bulkTransactionId, individualTransfers[0])).state).toBe('DISCOVERY_PROCESSING');
-     expect((await bulkTransactionEntityRepo.getIndividualTransfer(bulkTransactionId, individualTransfers[1])).state).toBe('DISCOVERY_PROCESSING');
- 
-     // Check domain events published to kafka
-     const filteredEvents = domainEvents.filter(domainEvent => domainEvent.getName() === 'PartyInfoRequestedDmEvt');
-     expect(filteredEvents.length).toBe(2);
-     // Check the data contents for domain event
-     expect(filteredEvents[0].getName()).toBe('PartyInfoRequestedDmEvt');
-     expect(JSON.parse(JSON.stringify(filteredEvents[0].getContent()))).toBeDefined();
-     expect(filteredEvents[1].getName()).toBe('PartyInfoRequestedDmEvt');
-     expect(JSON.parse(JSON.stringify(filteredEvents[1].getContent()))).toBeDefined();
-   });
- 
-   test("3. Given Party info exists for individual transfers. \
-               And Party Lookup is not skipped \
-             When inbound command event ProcessSDKOutboundBulkPartyInfoRequest is received \
-             Then the global state should be updated to DISCOVERY_PROCESSING. \
-               And PartyInfoRequested outbound event should not be published for each individual transfer. \
-               And State for individual transfer should be updated to DISCOVERY_SUCCESS.", async () => {
- 
-     //Publish this message so that it is stored internally in redis
-     const bulkTransactionId = randomUUID();
-     const bulkRequest: SDKSchemeAdapter.Outbound.V2_0_0.Types.bulkTransactionRequest = {
-       bulkHomeTransactionID: "string",
-       bulkTransactionId: bulkTransactionId,
-       options: {
-         onlyValidateParty: true,
-         autoAcceptParty: {
-           enabled: false
-         },
-         autoAcceptQuote: {
-           enabled: true,
-         },
-         skipPartyLookup: false,
-         synchronous: true,
-         bulkExpiration: "2016-05-24T08:38:08.699-04:00"
-       },
-       from: {
-         partyIdInfo: {
-           partyIdType: "MSISDN",
-           partyIdentifier: "16135551212",
-           fspId: "string",
-         },
-       },
-       individualTransfers: [
-         {
-           homeTransactionId: randomUUID(),
-           to: {
-             partyIdInfo: {
-               partyIdType: "MSISDN",
-               partyIdentifier: "16135551212",
-               fspId: "receiverfsp"
-             },
-           },
-           amountType: "SEND",
-           currency: "USD",
-           amount: "456.78",
-         }
-       ]
-     }
-     const sampleCommandEventData: IProcessSDKOutboundBulkRequestCmdEvtData = {
-       bulkRequest,
-       timestamp: Date.now(),
-       headers: []
-     }
-     const processSDKOutboundBulkRequestMessageObj = new ProcessSDKOutboundBulkRequestCmdEvt(sampleCommandEventData);
-     await producer.sendCommandEvent(processSDKOutboundBulkRequestMessageObj);
-     await new Promise(resolve => setTimeout(resolve, 1000));
- 
-     const bulkPartyInfoRequestCommandEventData: IProcessSDKOutboundBulkPartyInfoRequestCmdEvtData = {
-       bulkId: bulkTransactionId,
-       timestamp: Date.now(),
-       headers: []
-     }
-     const bulkPartyInfoRequestCommandEventObj = new ProcessSDKOutboundBulkPartyInfoRequestCmdEvt(bulkPartyInfoRequestCommandEventData);
-     await producer.sendCommandEvent(bulkPartyInfoRequestCommandEventObj);
- 
-     await new Promise(resolve => setTimeout(resolve, messageTimeout));
-     // Check the state in Redis
-     console.log('bulk id: ', bulkTransactionId);
-     const bulkState = await bulkTransactionEntityRepo.load(bulkTransactionId);
-     expect(bulkState.state).toBe('DISCOVERY_PROCESSING');
- 
-     //Check that the state of individual transfers in bulk to be RECEIVED
-     const individualTransfers = await bulkTransactionEntityRepo.getAllIndividualTransferIds(bulkTransactionId);
-     expect(individualTransfers.length).toBe(1);
-     expect((await bulkTransactionEntityRepo.getIndividualTransfer(bulkTransactionId, individualTransfers[0])).state).toBe('DISCOVERY_SUCCESS');
- 
-     const filteredEvents = domainEvents.filter(domainEvent => domainEvent.getName() === 'PartyInfoRequestedDmEvt');
-     // Check domain events published to kafka
-     expect(filteredEvents.length).toBe(0)
-     //TODO Add asserts to check data contents of the domain event published to kafka
-   });
- 
-   test("4. Given receiving party info does not exist \
-=======
 "use strict";
 
 import { DefaultLogger } from "@mojaloop/logging-bc-client-lib";
 import { ILogger } from "@mojaloop/logging-bc-public-types-lib";
 import { SDKSchemeAdapter } from '@mojaloop/api-snippets';
 
-import { DomainEvent,
-         KafkaCommandEventProducer,
-         IKafkaEventProducerOptions,
-         KafkaDomainEventConsumer,
-         IKafkaEventConsumerOptions,
-         ProcessSDKOutboundBulkRequestCmdEvt,
-         ProcessSDKOutboundBulkPartyInfoRequestCompleteCmdEvt,
-         ProcessSDKOutboundBulkPartyInfoRequestCmdEvt,
-         ProcessPartyInfoCallbackCmdEvt,
-         IProcessSDKOutboundBulkRequestCmdEvtData,
-         IProcessPartyInfoCallbackCmdEvtData,
-         IProcessSDKOutboundBulkPartyInfoRequestCmdEvtData,
-         IProcessSDKOutboundBulkPartyInfoRequestCompleteCmdEvtData,
-         RedisBulkTransactionStateRepo,
-         IRedisBulkTransactionStateRepoOptions,
+import {
+  CommandEvent, ICommandEventData, DomainEvent,
+  KafkaCommandEventProducer, IKafkaEventProducerOptions, KafkaDomainEventConsumer, IKafkaEventConsumerOptions,
+  ProcessSDKOutboundBulkRequestCmdEvt,
+  ProcessSDKOutboundBulkPartyInfoRequestCompleteCmdEvt,
+  ProcessSDKOutboundBulkPartyInfoRequestCmdEvt,
+  ProcessPartyInfoCallbackCmdEvt,
+  IProcessSDKOutboundBulkRequestCmdEvtData,
+  IProcessPartyInfoCallbackCmdEvtData,
+  IProcessSDKOutboundBulkPartyInfoRequestCmdEvtData,
+  IProcessSDKOutboundBulkPartyInfoRequestCompleteCmdEvtData,
+  IProcessSDKOutboundBulkAcceptPartyInfoCmdEvtData,
+  ProcessSDKOutboundBulkAcceptPartyInfoCmdEvt,
+  IProcessSDKOutboundBulkQuotesRequestCmdEvtData,
+  ProcessSDKOutboundBulkQuotesRequestCmdEvt,
+  IProcessBulkQuotesCallbackCmdEvtData,
+  ProcessBulkQuotesCallbackCmdEvt,
+  RedisBulkTransactionStateRepo,
+  IRedisBulkTransactionStateRepoOptions,
+  BulkBatchState,
+  BulkBatchInternalState,
 } from '@mojaloop/sdk-scheme-adapter-private-shared-lib'
 import { randomUUID } from "crypto";
 
 // Tests can timeout in a CI pipeline so giving it leeway
-jest.setTimeout(10000)
+jest.setTimeout(30000)
 
 const logger: ILogger = new DefaultLogger('bc', 'appName', 'appVersion'); //TODO: parameterize the names here
-const messageTimeout = 2000;
+const messageTimeout = 5000;
 
 // Setup for Kafka Producer
 const commandEventProducerOptions: IKafkaEventProducerOptions = {
-    brokerList: 'localhost:9092',
-    clientId: 'test-integration_client_id',
-    topic: 'topic-sdk-outbound-command-events'
+  brokerList: 'localhost:9092',
+  clientId: 'test-integration_client_id',
+  topic: 'topic-sdk-outbound-command-events'
 }
 const producer = new KafkaCommandEventProducer(commandEventProducerOptions, logger)
 
@@ -415,7 +74,7 @@
   groupId: "domain_events_consumer_client_id"
 }
 var domainEvents: Array<DomainEvent> = []
-const _messageHandler = async (message: DomainEvent): Promise<void>  => {
+const _messageHandler = async (message: DomainEvent): Promise<void> => {
   console.log('Domain Message: ', message);
   domainEvents.push(message);
 }
@@ -449,59 +108,59 @@
 
   // TESTS FOR PARTY LOOKUP
   test("1. When inbound command event ProcessSDKOutboundBulkRequest is received \
-        Then outbound event SDKOutboundBulkPartyInfoRequested should be published \
-          And Global state should be updated to RECEIVED.", async () => {
+         Then outbound event SDKOutboundBulkPartyInfoRequested should be published \
+           And Global state should be updated to RECEIVED.", async () => {
 
     const bulkTransactionId = randomUUID();
     const bulkRequest: SDKSchemeAdapter.Outbound.V2_0_0.Types.bulkTransactionRequest = {
-        bulkHomeTransactionID: "string",
-        bulkTransactionId: bulkTransactionId,
-        options: {
-          onlyValidateParty: true,
-          autoAcceptParty: {
-            enabled: false
-          },
-          autoAcceptQuote: {
-            enabled: true,
-          },
-          skipPartyLookup: true,
-          synchronous: true,
-          bulkExpiration: "2016-05-24T08:38:08.699-04:00"
-        },
-        from: {
-          partyIdInfo: {
-            partyIdType: "MSISDN",
-            partyIdentifier: "16135551212",
-            fspId: "string",
-          },
-        },
-        individualTransfers: [
-          {
-            homeTransactionId: randomUUID(),
-            to: {
-              partyIdInfo: {
-                partyIdType: "MSISDN",
-                partyIdentifier: "16135551212",
-              },
-            },
-            amountType: "SEND",
-            currency: "USD",
-            amount: "123.45",
-          },
-          {
-            homeTransactionId: randomUUID(),
-            to: {
-              partyIdInfo: {
-                partyIdType: "MSISDN",
-                partyIdentifier: "16135551212",
-              },
-            },
-            amountType: "SEND",
-            currency: "USD",
-            amount: "456.78",
-          }
-        ]
-      }
+      bulkHomeTransactionID: "string",
+      bulkTransactionId: bulkTransactionId,
+      options: {
+        onlyValidateParty: true,
+        autoAcceptParty: {
+          enabled: false
+        },
+        autoAcceptQuote: {
+          enabled: true,
+        },
+        skipPartyLookup: true,
+        synchronous: true,
+        bulkExpiration: "2016-05-24T08:38:08.699-04:00"
+      },
+      from: {
+        partyIdInfo: {
+          partyIdType: "MSISDN",
+          partyIdentifier: "16135551212",
+          fspId: "string",
+        },
+      },
+      individualTransfers: [
+        {
+          homeTransactionId: randomUUID(),
+          to: {
+            partyIdInfo: {
+              partyIdType: "MSISDN",
+              partyIdentifier: "16135551212",
+            },
+          },
+          amountType: "SEND",
+          currency: "USD",
+          amount: "123.45",
+        },
+        {
+          homeTransactionId: randomUUID(),
+          to: {
+            partyIdInfo: {
+              partyIdType: "MSISDN",
+              partyIdentifier: "16135551212",
+            },
+          },
+          amountType: "SEND",
+          currency: "USD",
+          amount: "456.78",
+        }
+      ]
+    }
     const sampleCommandEventData: IProcessSDKOutboundBulkRequestCmdEvtData = {
       bulkRequest,
       timestamp: Date.now(),
@@ -529,11 +188,11 @@
   });
 
   test("2. Given Party info does not already exist for none of the individual transfers. \
-          And Party Lookup is not skipped \
-        When inbound command event ProcessSDKOutboundBulkPartyInfoRequest is received\
-        Then the global state should be updated to DISCOVERY_PROCESSING \
-          And PartyInfoRequested kafka event should be published for each individual transfer. \
-          And State for individual transfer should be updated to DISCOVERY_PROCESSING.", async () => {
+           And Party Lookup is not skipped \
+         When inbound command event ProcessSDKOutboundBulkPartyInfoRequest is received\
+         Then the global state should be updated to DISCOVERY_PROCESSING \
+           And PartyInfoRequested kafka event should be published for each individual transfer. \
+           And State for individual transfer should be updated to DISCOVERY_PROCESSING.", async () => {
 
     //Publish this message so that it is stored internally in redis
     const bulkTransactionId = randomUUID();
@@ -594,7 +253,93 @@
     }
     const processSDKOutboundBulkRequestMessageObj = new ProcessSDKOutboundBulkRequestCmdEvt(sampleCommandEventData);
     await producer.sendCommandEvent(processSDKOutboundBulkRequestMessageObj);
-    await new Promise(resolve => setTimeout(resolve, messageTimeout));
+    await new Promise(resolve => setTimeout(resolve, 1000));
+
+    const bulkPartyInfoRequestCommandEventData: IProcessSDKOutboundBulkPartyInfoRequestCmdEvtData = {
+      bulkId: bulkTransactionId,
+      timestamp: Date.now(),
+      headers: []
+    }
+    const bulkPartyInfoRequestCommandEventObj = new ProcessSDKOutboundBulkPartyInfoRequestCmdEvt(bulkPartyInfoRequestCommandEventData);
+    await producer.sendCommandEvent(bulkPartyInfoRequestCommandEventObj);
+
+    await new Promise(resolve => setTimeout(resolve, 3000));
+    // Check the state in Redis
+    console.log('bulk id: ', bulkTransactionId);
+    const bulkState = await bulkTransactionEntityRepo.load(bulkTransactionId);
+    expect(bulkState.state).toBe('DISCOVERY_PROCESSING');
+
+    //Check that the state of individual transfers in bulk to be RECEIVED
+    const individualTransfers = await bulkTransactionEntityRepo.getAllIndividualTransferIds(bulkTransactionId);
+    expect(individualTransfers.length).toBe(2);
+    expect((await bulkTransactionEntityRepo.getIndividualTransfer(bulkTransactionId, individualTransfers[0])).state).toBe('DISCOVERY_PROCESSING');
+    expect((await bulkTransactionEntityRepo.getIndividualTransfer(bulkTransactionId, individualTransfers[1])).state).toBe('DISCOVERY_PROCESSING');
+
+    // Check domain events published to kafka
+    const filteredEvents = domainEvents.filter(domainEvent => domainEvent.getName() === 'PartyInfoRequestedDmEvt');
+    expect(filteredEvents.length).toBe(2);
+    // Check the data contents for domain event
+    expect(filteredEvents[0].getName()).toBe('PartyInfoRequestedDmEvt');
+    expect(JSON.parse(JSON.stringify(filteredEvents[0].getContent()))).toBeDefined();
+    expect(filteredEvents[1].getName()).toBe('PartyInfoRequestedDmEvt');
+    expect(JSON.parse(JSON.stringify(filteredEvents[1].getContent()))).toBeDefined();
+  });
+
+  test("3. Given Party info exists for individual transfers. \
+               And Party Lookup is not skipped \
+             When inbound command event ProcessSDKOutboundBulkPartyInfoRequest is received \
+             Then the global state should be updated to DISCOVERY_PROCESSING. \
+               And PartyInfoRequested outbound event should not be published for each individual transfer. \
+               And State for individual transfer should be updated to DISCOVERY_SUCCESS.", async () => {
+
+    //Publish this message so that it is stored internally in redis
+    const bulkTransactionId = randomUUID();
+    const bulkRequest: SDKSchemeAdapter.Outbound.V2_0_0.Types.bulkTransactionRequest = {
+      bulkHomeTransactionID: "string",
+      bulkTransactionId: bulkTransactionId,
+      options: {
+        onlyValidateParty: true,
+        autoAcceptParty: {
+          enabled: false
+        },
+        autoAcceptQuote: {
+          enabled: true,
+        },
+        skipPartyLookup: false,
+        synchronous: true,
+        bulkExpiration: "2016-05-24T08:38:08.699-04:00"
+      },
+      from: {
+        partyIdInfo: {
+          partyIdType: "MSISDN",
+          partyIdentifier: "16135551212",
+          fspId: "string",
+        },
+      },
+      individualTransfers: [
+        {
+          homeTransactionId: randomUUID(),
+          to: {
+            partyIdInfo: {
+              partyIdType: "MSISDN",
+              partyIdentifier: "16135551212",
+              fspId: "receiverfsp"
+            },
+          },
+          amountType: "SEND",
+          currency: "USD",
+          amount: "456.78",
+        }
+      ]
+    }
+    const sampleCommandEventData: IProcessSDKOutboundBulkRequestCmdEvtData = {
+      bulkRequest,
+      timestamp: Date.now(),
+      headers: []
+    }
+    const processSDKOutboundBulkRequestMessageObj = new ProcessSDKOutboundBulkRequestCmdEvt(sampleCommandEventData);
+    await producer.sendCommandEvent(processSDKOutboundBulkRequestMessageObj);
+    await new Promise(resolve => setTimeout(resolve, 1000));
 
     const bulkPartyInfoRequestCommandEventData: IProcessSDKOutboundBulkPartyInfoRequestCmdEvtData = {
       bulkId: bulkTransactionId,
@@ -612,109 +357,8 @@
 
     //Check that the state of individual transfers in bulk to be RECEIVED
     const individualTransfers = await bulkTransactionEntityRepo.getAllIndividualTransferIds(bulkTransactionId);
-    expect(individualTransfers.length).toBe(2);
-    expect((await bulkTransactionEntityRepo.getIndividualTransfer(bulkTransactionId, individualTransfers[0])).state).toBe('DISCOVERY_PROCESSING');
-    expect((await bulkTransactionEntityRepo.getIndividualTransfer(bulkTransactionId, individualTransfers[1])).state).toBe('DISCOVERY_PROCESSING');
-
-    // Check number of transfers to be looked up have been saved in Redis
-    expect(await bulkTransactionEntityRepo.getPartyLookupTotalCount(bulkTransactionId)).toEqual(individualTransfers.length)
-
-    // Check counts have been initialized
-    expect(await bulkTransactionEntityRepo.getPartyLookupSuccessCount(bulkTransactionId)).toEqual(0)
-    expect(await bulkTransactionEntityRepo.getPartyLookupFailedCount(bulkTransactionId)).toEqual(0)
-
-    // Check domain events published to kafka
-    const filteredEvents = domainEvents.filter(domainEvent => domainEvent.getName() === 'PartyInfoRequestedDmEvt');
-    expect(filteredEvents.length).toBe(2);
-
-    // Check the data contents for domain event
-    expect(filteredEvents[0].getName()).toBe('PartyInfoRequestedDmEvt');
-    expect(JSON.parse(JSON.stringify(filteredEvents[0].getContent()))).toBeDefined();
-    expect(filteredEvents[1].getName()).toBe('PartyInfoRequestedDmEvt');
-    expect(JSON.parse(JSON.stringify(filteredEvents[1].getContent()))).toBeDefined();
-  });
-
-  test("3. Given Party info exists for individual transfers. \
-              And Party Lookup is not skipped \
-            When inbound command event ProcessSDKOutboundBulkPartyInfoRequest is received \
-            Then the global state should be updated to DISCOVERY_PROCESSING. \
-              And PartyInfoRequested outbound event should not be published for each individual transfer. \
-              And State for individual transfer should be updated to DISCOVERY_SUCCESS.", async () => {
-
-    //Publish this message so that it is stored internally in redis
-    const bulkTransactionId = randomUUID();
-    const bulkRequest: SDKSchemeAdapter.Outbound.V2_0_0.Types.bulkTransactionRequest = {
-        bulkHomeTransactionID: "string",
-        bulkTransactionId: bulkTransactionId,
-        options: {
-          onlyValidateParty: true,
-          autoAcceptParty: {
-            enabled: false
-          },
-          autoAcceptQuote: {
-            enabled: true,
-          },
-          skipPartyLookup: false,
-          synchronous: true,
-          bulkExpiration: "2016-05-24T08:38:08.699-04:00"
-        },
-        from: {
-          partyIdInfo: {
-            partyIdType: "MSISDN",
-            partyIdentifier: "16135551212",
-            fspId: "string",
-          },
-        },
-        individualTransfers: [
-          {
-            homeTransactionId: randomUUID(),
-            to: {
-              partyIdInfo: {
-                partyIdType: "MSISDN",
-                partyIdentifier: "16135551212",
-                fspId: "receiverfsp"
-              },
-            },
-            amountType: "SEND",
-            currency: "USD",
-            amount: "456.78",
-          }
-        ]
-    }
-    const sampleCommandEventData: IProcessSDKOutboundBulkRequestCmdEvtData = {
-      bulkRequest,
-      timestamp: Date.now(),
-      headers: []
-    }
-    const processSDKOutboundBulkRequestMessageObj = new ProcessSDKOutboundBulkRequestCmdEvt(sampleCommandEventData);
-    await producer.sendCommandEvent(processSDKOutboundBulkRequestMessageObj);
-    await new Promise(resolve => setTimeout(resolve, messageTimeout));
-
-    const bulkPartyInfoRequestCommandEventData: IProcessSDKOutboundBulkPartyInfoRequestCmdEvtData = {
-      bulkId: bulkTransactionId,
-      timestamp: Date.now(),
-      headers: []
-    }
-    const bulkPartyInfoRequestCommandEventObj = new ProcessSDKOutboundBulkPartyInfoRequestCmdEvt(bulkPartyInfoRequestCommandEventData);
-    await producer.sendCommandEvent(bulkPartyInfoRequestCommandEventObj);
-
-    await new Promise(resolve => setTimeout(resolve, messageTimeout));
-    // Check the state in Redis
-    console.log('bulk id: ', bulkTransactionId);
-    const bulkState = await bulkTransactionEntityRepo.load(bulkTransactionId);
-    expect(bulkState.state).toBe('DISCOVERY_PROCESSING');
-
-    //Check that the state of individual transfers in bulk to be RECEIVED
-    const individualTransfers = await bulkTransactionEntityRepo.getAllIndividualTransferIds(bulkTransactionId);
     expect(individualTransfers.length).toBe(1);
     expect((await bulkTransactionEntityRepo.getIndividualTransfer(bulkTransactionId, individualTransfers[0])).state).toBe('DISCOVERY_SUCCESS');
-
-    // Check number of transfers to be looked up have been saved in Redis
-    expect(await bulkTransactionEntityRepo.getPartyLookupTotalCount(bulkTransactionId)).toEqual(individualTransfers.length)
-
-    // Check counts have been initialized
-    expect(await bulkTransactionEntityRepo.getPartyLookupSuccessCount(bulkTransactionId)).toEqual(0)
-    expect(await bulkTransactionEntityRepo.getPartyLookupFailedCount(bulkTransactionId)).toEqual(0)
 
     const filteredEvents = domainEvents.filter(domainEvent => domainEvent.getName() === 'PartyInfoRequestedDmEvt');
     // Check domain events published to kafka
@@ -723,7 +367,6 @@
   });
 
   test("4. Given receiving party info does not exist \
->>>>>>> 1271f576
               And receiving party lookup was successful \
             When inbound command event ProcessPartyInfoCallback is received \
             Then the state for individual successful party lookups should be updated to DISCOVERY_SUCCESS \
@@ -733,41 +376,41 @@
     //Publish this message so that it is stored internally in redis
     const bulkTransactionId = randomUUID();
     const bulkRequest: SDKSchemeAdapter.Outbound.V2_0_0.Types.bulkTransactionRequest = {
-        bulkHomeTransactionID: "string",
-        bulkTransactionId: bulkTransactionId,
-        options: {
-          onlyValidateParty: true,
-          autoAcceptParty: {
-            enabled: false
-          },
-          autoAcceptQuote: {
-            enabled: true,
-          },
-          skipPartyLookup: false,
-          synchronous: true,
-          bulkExpiration: "2016-05-24T08:38:08.699-04:00"
-        },
-        from: {
-          partyIdInfo: {
-            partyIdType: "MSISDN",
-            partyIdentifier: "16135551212",
-            fspId: "string",
-          },
-        },
-        individualTransfers: [
-          {
-            homeTransactionId: randomUUID(),
-            to: {
-              partyIdInfo: {
-                partyIdType: "MSISDN",
-                partyIdentifier: "16135551212"
-              },
-            },
-            amountType: "SEND",
-            currency: "USD",
-            amount: "123.45",
-          }
-        ]
+      bulkHomeTransactionID: "string",
+      bulkTransactionId: bulkTransactionId,
+      options: {
+        onlyValidateParty: true,
+        autoAcceptParty: {
+          enabled: false
+        },
+        autoAcceptQuote: {
+          enabled: true,
+        },
+        skipPartyLookup: false,
+        synchronous: true,
+        bulkExpiration: "2016-05-24T08:38:08.699-04:00"
+      },
+      from: {
+        partyIdInfo: {
+          partyIdType: "MSISDN",
+          partyIdentifier: "16135551212",
+          fspId: "string",
+        },
+      },
+      individualTransfers: [
+        {
+          homeTransactionId: randomUUID(),
+          to: {
+            partyIdInfo: {
+              partyIdType: "MSISDN",
+              partyIdentifier: "16135551212"
+            },
+          },
+          amountType: "SEND",
+          currency: "USD",
+          amount: "123.45",
+        }
+      ]
     }
     const sampleCommandEventData: IProcessSDKOutboundBulkRequestCmdEvtData = {
       bulkRequest,
@@ -801,11 +444,11 @@
         transferId: previousIndividualTransfers[0],
         partyResult: {
           party: {
-              partyIdInfo: {
-                  partyIdType: 'MSISDN',
-                  partyIdentifier: '123456',
-                  fspId: 'receiverfsp'
-              }
+            partyIdInfo: {
+              partyIdType: 'MSISDN',
+              partyIdentifier: '123456',
+              fspId: 'receiverfsp'
+            }
           },
           currentState: 'COMPLETED'
         },
@@ -840,813 +483,812 @@
     expect(domainEvents[2].getName()).toBe('PartyInfoCallbackProcessedDmEvt');
     // //TODO Add asserts to check data contents of the domain event published to kafka
   });
- 
-   // test("5. Given receiving party info does not exist \
-   //             And receiving party lookup was not successful \
-   //           When inbound command event ProcessPartyInfoCallback is received \
-   //           Then the state for individual successful party lookups should be updated to DISCOVERY_FAILED \
-   //             And outbound event PartyInfoCallbackProcessed event should be published", async () => {
- 
-   //   //Publish this message so that it is stored internally in redis
-   //   const bulkTransactionId = randomUUID();
-   //   const bulkRequest: SDKSchemeAdapter.Outbound.V2_0_0.Types.bulkTransactionRequest = {
-   //       bulkHomeTransactionID: "string",
-   //       bulkTransactionId: bulkTransactionId,
-   //       options: {
-   //         onlyValidateParty: true,
-   //         autoAcceptParty: {
-   //           enabled: false
-   //         },
-   //         autoAcceptQuote: {
-   //           enabled: true,
-   //         },
-   //         skipPartyLookup: false,
-   //         synchronous: true,
-   //         bulkExpiration: "2016-05-24T08:38:08.699-04:00"
-   //       },
-   //       from: {
-   //         partyIdInfo: {
-   //           partyIdType: "MSISDN",
-   //           partyIdentifier: "16135551212",
-   //           fspId: "string",
-   //         },
-   //       },
-   //       individualTransfers: [
-   //         {
-   //           homeTransactionId: randomUUID(),
-   //           to: {
-   //             partyIdInfo: {
-   //               partyIdType: "MSISDN",
-   //               partyIdentifier: "16135551212"
-   //             },
-   //           },
-   //           amountType: "SEND",
-   //           currency: "USD",
-   //           amount: "123.45",
-   //         }
-   //       ]
-   //   }
-   //   const sampleCommandEventData: IProcessSDKOutboundBulkRequestCmdEvtData = {
-   //     bulkRequest,
-   //     timestamp: Date.now(),
-   //     headers: []
-   //   }
-   //   const processSDKOutboundBulkRequestMessageObj = new ProcessSDKOutboundBulkRequestCmdEvt(sampleCommandEventData);
-   //   await producer.sendCommandEvent(processSDKOutboundBulkRequestMessageObj);
-   //   await new Promise(resolve => setTimeout(resolve, 1000));
- 
-   //   const bulkPartyInfoRequestCommandEventData: IProcessSDKOutboundBulkPartyInfoRequestCmdEvtData = {
-   //     bulkId: bulkTransactionId,
-   //     timestamp: Date.now(),
-   //     headers: []
-   //   }
-   //   const bulkPartyInfoRequestCommandEventObj = new ProcessSDKOutboundBulkPartyInfoRequestCmdEvt(bulkPartyInfoRequestCommandEventData);
-   //   await producer.sendCommandEvent(bulkPartyInfoRequestCommandEventObj);
- 
-   //   await new Promise(resolve => setTimeout(resolve, 1000));
-   //   // Check the state in Redis
-   //   console.log('bulk id: ', bulkTransactionId);
- 
-   //   const partyInfoRequestedDomainEvents = domainEvents.filter(domainEvent => domainEvent.getName() === 'PartyInfoRequestedDmEvt');
- 
-   //   const processPartyInfoCallbackMessageData: IProcessPartyInfoCallbackCmdEvtData = {
-   //     bulkId: bulkTransactionId,
-   //     content: {
-   //         transferId: partyInfoRequestedDomainEvents[0].getKey(),
-   //         partyResult: {
-   //           errorInformation: {
-   //             errorCode: '12345',
-   //             errorDescription: 'ID Not Found'
-   //           },
-   //           currentState: 'ERROR_OCCURRED'
-   //         },
-   //     },
-   //     timestamp: Date.now(),
-   //     headers: []
-   //   }
- 
-   //   const processPartyInfoCallbackMessageObj = new ProcessPartyInfoCallbackCmdEvt(processPartyInfoCallbackMessageData);
-   //   await producer.sendCommandEvent(processPartyInfoCallbackMessageObj);
-   //   await new Promise(resolve => setTimeout(resolve, 1000));
- 
-   //   //Check that the state of individual transfers in bulk to be RECEIVED
-   //   const individualTransfers = await bulkTransactionEntityRepo.getAllIndividualTransferIds(bulkTransactionId);
-   //   const individualTransferData = await bulkTransactionEntityRepo.getIndividualTransfer(bulkTransactionId, individualTransfers[0]);
-   //   console.log('individualTransferData:', individualTransferData);
-   //   expect(individualTransferData.state).toBe('DISCOVERY_FAILED');
-   //   expect(individualTransferData.partyResponse?.errorInformation?.errorCode).toBe('12345');
-   //   expect(individualTransferData.partyResponse?.errorInformation?.errorDescription).toBe('ID Not Found');
- 
-   //   // // Check domain events published to kafka
-   //   expect(domainEvents[2].getName()).toBe('PartyInfoCallbackProcessedDmEvt')
-   // });
- 
-   test("6. When inbound event ProcessSDKOutboundBulkPartyInfoRequestComplete is received \
+
+  // test("5. Given receiving party info does not exist \
+  //             And receiving party lookup was not successful \
+  //           When inbound command event ProcessPartyInfoCallback is received \
+  //           Then the state for individual successful party lookups should be updated to DISCOVERY_FAILED \
+  //             And outbound event PartyInfoCallbackProcessed event should be published", async () => {
+
+  //   //Publish this message so that it is stored internally in redis
+  //   const bulkTransactionId = randomUUID();
+  //   const bulkRequest: SDKSchemeAdapter.Outbound.V2_0_0.Types.bulkTransactionRequest = {
+  //       bulkHomeTransactionID: "string",
+  //       bulkTransactionId: bulkTransactionId,
+  //       options: {
+  //         onlyValidateParty: true,
+  //         autoAcceptParty: {
+  //           enabled: false
+  //         },
+  //         autoAcceptQuote: {
+  //           enabled: true,
+  //         },
+  //         skipPartyLookup: false,
+  //         synchronous: true,
+  //         bulkExpiration: "2016-05-24T08:38:08.699-04:00"
+  //       },
+  //       from: {
+  //         partyIdInfo: {
+  //           partyIdType: "MSISDN",
+  //           partyIdentifier: "16135551212",
+  //           fspId: "string",
+  //         },
+  //       },
+  //       individualTransfers: [
+  //         {
+  //           homeTransactionId: randomUUID(),
+  //           to: {
+  //             partyIdInfo: {
+  //               partyIdType: "MSISDN",
+  //               partyIdentifier: "16135551212"
+  //             },
+  //           },
+  //           amountType: "SEND",
+  //           currency: "USD",
+  //           amount: "123.45",
+  //         }
+  //       ]
+  //   }
+  //   const sampleCommandEventData: IProcessSDKOutboundBulkRequestCmdEvtData = {
+  //     bulkRequest,
+  //     timestamp: Date.now(),
+  //     headers: []
+  //   }
+  //   const processSDKOutboundBulkRequestMessageObj = new ProcessSDKOutboundBulkRequestCmdEvt(sampleCommandEventData);
+  //   await producer.sendCommandEvent(processSDKOutboundBulkRequestMessageObj);
+  //   await new Promise(resolve => setTimeout(resolve, 1000));
+
+  //   const bulkPartyInfoRequestCommandEventData: IProcessSDKOutboundBulkPartyInfoRequestCmdEvtData = {
+  //     bulkId: bulkTransactionId,
+  //     timestamp: Date.now(),
+  //     headers: []
+  //   }
+  //   const bulkPartyInfoRequestCommandEventObj = new ProcessSDKOutboundBulkPartyInfoRequestCmdEvt(bulkPartyInfoRequestCommandEventData);
+  //   await producer.sendCommandEvent(bulkPartyInfoRequestCommandEventObj);
+
+  //   await new Promise(resolve => setTimeout(resolve, 1000));
+  //   // Check the state in Redis
+  //   console.log('bulk id: ', bulkTransactionId);
+
+  //   const partyInfoRequestedDomainEvents = domainEvents.filter(domainEvent => domainEvent.getName() === 'PartyInfoRequestedDmEvt');
+
+  //   const processPartyInfoCallbackMessageData: IProcessPartyInfoCallbackCmdEvtData = {
+  //     bulkId: bulkTransactionId,
+  //     content: {
+  //         transferId: partyInfoRequestedDomainEvents[0].getKey(),
+  //         partyResult: {
+  //           errorInformation: {
+  //             errorCode: '12345',
+  //             errorDescription: 'ID Not Found'
+  //           },
+  //           currentState: 'ERROR_OCCURRED'
+  //         },
+  //     },
+  //     timestamp: Date.now(),
+  //     headers: []
+  //   }
+
+  //   const processPartyInfoCallbackMessageObj = new ProcessPartyInfoCallbackCmdEvt(processPartyInfoCallbackMessageData);
+  //   await producer.sendCommandEvent(processPartyInfoCallbackMessageObj);
+  //   await new Promise(resolve => setTimeout(resolve, 1000));
+
+  //   //Check that the state of individual transfers in bulk to be RECEIVED
+  //   const individualTransfers = await bulkTransactionEntityRepo.getAllIndividualTransferIds(bulkTransactionId);
+  //   const individualTransferData = await bulkTransactionEntityRepo.getIndividualTransfer(bulkTransactionId, individualTransfers[0]);
+  //   console.log('individualTransferData:', individualTransferData);
+  //   expect(individualTransferData.state).toBe('DISCOVERY_FAILED');
+  //   expect(individualTransferData.partyResponse?.errorInformation?.errorCode).toBe('12345');
+  //   expect(individualTransferData.partyResponse?.errorInformation?.errorDescription).toBe('ID Not Found');
+
+  //   // // Check domain events published to kafka
+  //   expect(domainEvents[2].getName()).toBe('PartyInfoCallbackProcessedDmEvt')
+  // });
+
+  test("6. When inbound event ProcessSDKOutboundBulkPartyInfoRequestComplete is received \
            Then the global state should be updated to DISCOVERY_COMPLETED", async () => {
- 
-     //Publish this message so that it is stored internally in redis
-     const bulkTransactionId = randomUUID();
-     const bulkRequest: SDKSchemeAdapter.Outbound.V2_0_0.Types.bulkTransactionRequest = {
-       bulkHomeTransactionID: "string",
-       bulkTransactionId: bulkTransactionId,
-       options: {
-         onlyValidateParty: true,
-         autoAcceptParty: {
-           enabled: true
-         },
-         autoAcceptQuote: {
-           enabled: true,
-         },
-         skipPartyLookup: false,
-         synchronous: true,
-         bulkExpiration: "2016-05-24T08:38:08.699-04:00"
-       },
-       from: {
-         partyIdInfo: {
-           partyIdType: "MSISDN",
-           partyIdentifier: "16135551212",
-           fspId: "string",
-         },
-       },
-       individualTransfers: [
-         {
-           homeTransactionId: randomUUID(),
-           to: {
-             partyIdInfo: {
-               partyIdType: "MSISDN",
-               partyIdentifier: "16135551212"
-             },
-           },
-           amountType: "SEND",
-           currency: "USD",
-           amount: "123.45",
-         }
-       ]
-     }
-     const sampleCommandEventData: IProcessSDKOutboundBulkRequestCmdEvtData = {
-       bulkRequest,
-       timestamp: Date.now(),
-       headers: []
-     }
-     const processSDKOutboundBulkRequestMessageObj = new ProcessSDKOutboundBulkRequestCmdEvt(sampleCommandEventData);
-     await producer.sendCommandEvent(processSDKOutboundBulkRequestMessageObj);
-     await new Promise(resolve => setTimeout(resolve, 1000));
- 
-     // Command event for bulk party info request completed
-     const processSDKOutboundBulkPartyInfoRequestCompleteCommandEventData: IProcessSDKOutboundBulkPartyInfoRequestCompleteCmdEvtData = {
-       bulkId: bulkTransactionId,
-       timestamp: Date.now(),
-       headers: []
-     }
-     const processSDKOutboundBulkPartyInfoRequestCompleteCommandEventObj = new ProcessSDKOutboundBulkPartyInfoRequestCompleteCmdEvt(processSDKOutboundBulkPartyInfoRequestCompleteCommandEventData);
-     await producer.sendCommandEvent(processSDKOutboundBulkPartyInfoRequestCompleteCommandEventObj);
-     await new Promise(resolve => setTimeout(resolve, 1000));
-     // Check the state in Redis
-     console.log('bulk id: ', bulkTransactionId);
- 
-     // Get the randomly generated transferId for the callback
-     const previousIndividualTransfers = await bulkTransactionEntityRepo.getAllIndividualTransferIds(bulkTransactionId);
- 
-     const partyInfoRequestedDomainEvents = domainEvents.filter(domainEvent => domainEvent.getName() === 'PartyInfoRequestedDmEvt');
-     const processPartyInfoCallbackMessageData: IProcessPartyInfoCallbackCmdEvtData = {
-       bulkId: bulkTransactionId,
-       content: {
-         transferId: partyInfoRequestedDomainEvents[0].getKey(),
-         partyResult: {
-           party: {
-             partyIdInfo: {
-               partyIdType: 'MSISDN',
-               partyIdentifier: '123456'
-             }
-           },
-           errorInformation: {
-             errorCode: '12345',
-             errorDescription: 'ID Not Found'
-           },
-           currentState:  'ERROR_OCCURRED'
-         },
-       },
-       timestamp: Date.now(),
-       headers: []
-     }
-     const processPartyInfoCallbackMessageObj = new ProcessPartyInfoCallbackCmdEvt(processPartyInfoCallbackMessageData);
-     await producer.sendCommandEvent(processPartyInfoCallbackMessageObj);
-     await new Promise(resolve => setTimeout(resolve, 1000));
- 
-     //Check that the state of individual transfers in bulk to be RECEIVED
-     const individualTransfers = await bulkTransactionEntityRepo.getAllIndividualTransferIds(bulkTransactionId);
-     const individualTransferData = await bulkTransactionEntityRepo.getIndividualTransfer(bulkTransactionId, individualTransfers[0]);
-     console.log('individualTransferData:', individualTransferData);
-     expect(individualTransferData.state).toBe('DISCOVERY_FAILED');
-     expect(individualTransferData.partyResponse?.errorInformation?.errorCode).toBe('12345');
-     expect(individualTransferData.partyResponse?.errorInformation?.errorDescription).toBe('ID Not Found');
- 
-     // // Check domain events published to kafka
-     expect(domainEvents[2].getName()).toBe('PartyInfoCallbackProcessedDmEvt')
-   });
- 
-   test("7. Given autoAcceptParty setting is set to false \
+
+    //Publish this message so that it is stored internally in redis
+    const bulkTransactionId = randomUUID();
+    const bulkRequest: SDKSchemeAdapter.Outbound.V2_0_0.Types.bulkTransactionRequest = {
+      bulkHomeTransactionID: "string",
+      bulkTransactionId: bulkTransactionId,
+      options: {
+        onlyValidateParty: true,
+        autoAcceptParty: {
+          enabled: true
+        },
+        autoAcceptQuote: {
+          enabled: true,
+        },
+        skipPartyLookup: false,
+        synchronous: true,
+        bulkExpiration: "2016-05-24T08:38:08.699-04:00"
+      },
+      from: {
+        partyIdInfo: {
+          partyIdType: "MSISDN",
+          partyIdentifier: "16135551212",
+          fspId: "string",
+        },
+      },
+      individualTransfers: [
+        {
+          homeTransactionId: randomUUID(),
+          to: {
+            partyIdInfo: {
+              partyIdType: "MSISDN",
+              partyIdentifier: "16135551212"
+            },
+          },
+          amountType: "SEND",
+          currency: "USD",
+          amount: "123.45",
+        }
+      ]
+    }
+    const sampleCommandEventData: IProcessSDKOutboundBulkRequestCmdEvtData = {
+      bulkRequest,
+      timestamp: Date.now(),
+      headers: []
+    }
+    const processSDKOutboundBulkRequestMessageObj = new ProcessSDKOutboundBulkRequestCmdEvt(sampleCommandEventData);
+    await producer.sendCommandEvent(processSDKOutboundBulkRequestMessageObj);
+    await new Promise(resolve => setTimeout(resolve, 1000));
+
+    // Command event for bulk party info request completed
+    const processSDKOutboundBulkPartyInfoRequestCompleteCommandEventData: IProcessSDKOutboundBulkPartyInfoRequestCompleteCmdEvtData = {
+      bulkId: bulkTransactionId,
+      timestamp: Date.now(),
+      headers: []
+    }
+    const processSDKOutboundBulkPartyInfoRequestCompleteCommandEventObj = new ProcessSDKOutboundBulkPartyInfoRequestCompleteCmdEvt(processSDKOutboundBulkPartyInfoRequestCompleteCommandEventData);
+    await producer.sendCommandEvent(processSDKOutboundBulkPartyInfoRequestCompleteCommandEventObj);
+    await new Promise(resolve => setTimeout(resolve, 1000));
+    // Check the state in Redis
+    console.log('bulk id: ', bulkTransactionId);
+
+    // Get the randomly generated transferId for the callback
+    const previousIndividualTransfers = await bulkTransactionEntityRepo.getAllIndividualTransferIds(bulkTransactionId);
+
+    const partyInfoRequestedDomainEvents = domainEvents.filter(domainEvent => domainEvent.getName() === 'PartyInfoRequestedDmEvt');
+    const processPartyInfoCallbackMessageData: IProcessPartyInfoCallbackCmdEvtData = {
+      bulkId: bulkTransactionId,
+      content: {
+        transferId: partyInfoRequestedDomainEvents[0].getKey(),
+        partyResult: {
+          party: {
+            partyIdInfo: {
+              partyIdType: 'MSISDN',
+              partyIdentifier: '123456'
+            }
+          },
+          errorInformation: {
+            errorCode: '12345',
+            errorDescription: 'ID Not Found'
+          },
+          currentState: 'ERROR_OCCURRED'
+        },
+      },
+      timestamp: Date.now(),
+      headers: []
+    }
+    const processPartyInfoCallbackMessageObj = new ProcessPartyInfoCallbackCmdEvt(processPartyInfoCallbackMessageData);
+    await producer.sendCommandEvent(processPartyInfoCallbackMessageObj);
+    await new Promise(resolve => setTimeout(resolve, 1000));
+
+    //Check that the state of individual transfers in bulk to be RECEIVED
+    const individualTransfers = await bulkTransactionEntityRepo.getAllIndividualTransferIds(bulkTransactionId);
+    const individualTransferData = await bulkTransactionEntityRepo.getIndividualTransfer(bulkTransactionId, individualTransfers[0]);
+    console.log('individualTransferData:', individualTransferData);
+    expect(individualTransferData.state).toBe('DISCOVERY_FAILED');
+    expect(individualTransferData.partyResponse?.errorInformation?.errorCode).toBe('12345');
+    expect(individualTransferData.partyResponse?.errorInformation?.errorDescription).toBe('ID Not Found');
+
+    // // Check domain events published to kafka
+    expect(domainEvents[2].getName()).toBe('PartyInfoCallbackProcessedDmEvt')
+  });
+
+  test("7. Given autoAcceptParty setting is set to false \
                  When inbound event ProcessSDKOutboundBulkPartyInfoRequestComplete is received \
          Then outbound event SDKOutboundBulkAcceptPartyInfoRequested should be published \
                    And Then global state should be updated to DISCOVERY_ACCEPTANCE_PENDING", async () => {
- 
-     //Publish this message so that it is stored internally in redis
-     const bulkTransactionId = randomUUID();
-     const bulkRequest: SDKSchemeAdapter.Outbound.V2_0_0.Types.bulkTransactionRequest = {
-       bulkHomeTransactionID: "string",
-       bulkTransactionId: bulkTransactionId,
-       options: {
-         onlyValidateParty: true,
-         autoAcceptParty: {
-           enabled: false
-         },
-         autoAcceptQuote: {
-           enabled: true,
-         },
-         skipPartyLookup: false,
-         synchronous: true,
-         bulkExpiration: "2016-05-24T08:38:08.699-04:00"
-       },
-       from: {
-         partyIdInfo: {
-           partyIdType: "MSISDN",
-           partyIdentifier: "16135551212",
-           fspId: "string",
-         },
-       },
-       individualTransfers: [
-         {
-           homeTransactionId: randomUUID(),
-           to: {
-             partyIdInfo: {
-               partyIdType: "MSISDN",
-               partyIdentifier: "16135551212"
-             },
-           },
-           amountType: "SEND",
-           currency: "USD",
-           amount: "123.45",
-         }
-       ]
-     }
-     const sampleCommandEventData: IProcessSDKOutboundBulkRequestCmdEvtData = {
-       bulkRequest,
-       timestamp: Date.now(),
-       headers: []
-     }
-     const processSDKOutboundBulkRequestMessageObj = new ProcessSDKOutboundBulkRequestCmdEvt(sampleCommandEventData);
-     await producer.sendCommandEvent(processSDKOutboundBulkRequestMessageObj);
-     await new Promise(resolve => setTimeout(resolve, 1000));
- 
-     // Command event for bulk party info request completed
-     const processSDKOutboundBulkPartyInfoRequestCompleteCommandEventData: IProcessSDKOutboundBulkPartyInfoRequestCompleteCmdEvtData = {
-       bulkId: bulkTransactionId,
-       timestamp: Date.now(),
-       headers: []
-     }
-     const processSDKOutboundBulkPartyInfoRequestCompleteCommandEventObj = new ProcessSDKOutboundBulkPartyInfoRequestCompleteCmdEvt(processSDKOutboundBulkPartyInfoRequestCompleteCommandEventData);
-     await producer.sendCommandEvent(processSDKOutboundBulkPartyInfoRequestCompleteCommandEventObj);
-     await new Promise(resolve => setTimeout(resolve, 1000));
- 
-     //Check that the global state of individual transfers in bulk to be RECEIVED
-     const bulkState = await bulkTransactionEntityRepo.load(bulkTransactionId);
-     expect(bulkState.state).toBe('DISCOVERY_ACCEPTANCE_PENDING');
- 
-     // Check domain events published to kafka
-     const hasAcceptPartyEvent = (domainEvents.find((e) => e.getName() === 'SDKOutboundBulkAcceptPartyInfoRequestedDmEvt'));
-     expect(hasAcceptPartyEvent).toBeTruthy();
-   });
- 
-   test("8. Given autoAcceptParty setting is set to true \
+
+    //Publish this message so that it is stored internally in redis
+    const bulkTransactionId = randomUUID();
+    const bulkRequest: SDKSchemeAdapter.Outbound.V2_0_0.Types.bulkTransactionRequest = {
+      bulkHomeTransactionID: "string",
+      bulkTransactionId: bulkTransactionId,
+      options: {
+        onlyValidateParty: true,
+        autoAcceptParty: {
+          enabled: false
+        },
+        autoAcceptQuote: {
+          enabled: true,
+        },
+        skipPartyLookup: false,
+        synchronous: true,
+        bulkExpiration: "2016-05-24T08:38:08.699-04:00"
+      },
+      from: {
+        partyIdInfo: {
+          partyIdType: "MSISDN",
+          partyIdentifier: "16135551212",
+          fspId: "string",
+        },
+      },
+      individualTransfers: [
+        {
+          homeTransactionId: randomUUID(),
+          to: {
+            partyIdInfo: {
+              partyIdType: "MSISDN",
+              partyIdentifier: "16135551212"
+            },
+          },
+          amountType: "SEND",
+          currency: "USD",
+          amount: "123.45",
+        }
+      ]
+    }
+    const sampleCommandEventData: IProcessSDKOutboundBulkRequestCmdEvtData = {
+      bulkRequest,
+      timestamp: Date.now(),
+      headers: []
+    }
+    const processSDKOutboundBulkRequestMessageObj = new ProcessSDKOutboundBulkRequestCmdEvt(sampleCommandEventData);
+    await producer.sendCommandEvent(processSDKOutboundBulkRequestMessageObj);
+    await new Promise(resolve => setTimeout(resolve, 1000));
+
+    // Command event for bulk party info request completed
+    const processSDKOutboundBulkPartyInfoRequestCompleteCommandEventData: IProcessSDKOutboundBulkPartyInfoRequestCompleteCmdEvtData = {
+      bulkId: bulkTransactionId,
+      timestamp: Date.now(),
+      headers: []
+    }
+    const processSDKOutboundBulkPartyInfoRequestCompleteCommandEventObj = new ProcessSDKOutboundBulkPartyInfoRequestCompleteCmdEvt(processSDKOutboundBulkPartyInfoRequestCompleteCommandEventData);
+    await producer.sendCommandEvent(processSDKOutboundBulkPartyInfoRequestCompleteCommandEventObj);
+    await new Promise(resolve => setTimeout(resolve, 1000));
+
+    //Check that the global state of individual transfers in bulk to be RECEIVED
+    const bulkState = await bulkTransactionEntityRepo.load(bulkTransactionId);
+    expect(bulkState.state).toBe('DISCOVERY_ACCEPTANCE_PENDING');
+
+    // Check domain events published to kafka
+    const hasAcceptPartyEvent = (domainEvents.find((e) => e.getName() === 'SDKOutboundBulkAcceptPartyInfoRequestedDmEvt'));
+    expect(hasAcceptPartyEvent).toBeTruthy();
+  });
+
+  test("8. Given autoAcceptParty setting is set to true \
              When Inbound event ProcessSDKOutboundBulkPartyInfoRequestComplete is received \
                  Then outbound event SDKOutboundBulkAutoAcceptPartyInfoRequested should be published. \
                And Then global state should be same as before DISCOVERY_COMPLETED", async () => {
-     //Publish this message so that it is stored internally in redis
-     const bulkTransactionId = randomUUID();
-     const bulkRequest: SDKSchemeAdapter.Outbound.V2_0_0.Types.bulkTransactionRequest = {
-       bulkHomeTransactionID: "string",
-       bulkTransactionId: bulkTransactionId,
-       options: {
-         onlyValidateParty: true,
-         autoAcceptParty: {
-           enabled: true
-         },
-         autoAcceptQuote: {
-           enabled: true,
-         },
-         skipPartyLookup: false,
-         synchronous: true,
-         bulkExpiration: "2016-05-24T08:38:08.699-04:00"
-       },
-       from: {
-         partyIdInfo: {
-           partyIdType: "MSISDN",
-           partyIdentifier: "16135551212",
-           fspId: "string",
-         },
-       },
-       individualTransfers: [
-         {
-           homeTransactionId: randomUUID(),
-           to: {
-             partyIdInfo: {
-               partyIdType: "MSISDN",
-               partyIdentifier: "16135551212"
-             },
-           },
-           amountType: "SEND",
-           currency: "USD",
-           amount: "123.45",
-         }
-       ]
-     }
-     const sampleCommandEventData: IProcessSDKOutboundBulkRequestCmdEvtData = {
-       bulkRequest,
-       timestamp: Date.now(),
-       headers: []
-     }
-     const processSDKOutboundBulkRequestMessageObj = new ProcessSDKOutboundBulkRequestCmdEvt(sampleCommandEventData);
-     await producer.sendCommandEvent(processSDKOutboundBulkRequestMessageObj);
-     await new Promise(resolve => setTimeout(resolve, 1000));
- 
-     // Command event for bulk party info request completed
-     const processSDKOutboundBulkPartyInfoRequestCompleteCommandEventData: IProcessSDKOutboundBulkPartyInfoRequestCompleteCmdEvtData = {
-       bulkId: bulkTransactionId,
-       timestamp: Date.now(),
-       headers: []
-     }
-     const processSDKOutboundBulkPartyInfoRequestCompleteCommandEventObj = new ProcessSDKOutboundBulkPartyInfoRequestCompleteCmdEvt(processSDKOutboundBulkPartyInfoRequestCompleteCommandEventData);
-     await producer.sendCommandEvent(processSDKOutboundBulkPartyInfoRequestCompleteCommandEventObj);
-     await new Promise(resolve => setTimeout(resolve, 1000));
- 
-     //Check that the global state of individual transfers in bulk to be RECEIVED
-     const bulkState = await bulkTransactionEntityRepo.load(bulkTransactionId);
-     expect(bulkState.state).toBe('DISCOVERY_COMPLETED');
- 
-     // Check domain events published to kafka
-     const hasAcceptPartyEvent = (domainEvents.find((e) => e.getName() === 'SDKOutboundBulkAutoAcceptPartyInfoRequestedDmEvt'));
-     expect(hasAcceptPartyEvent).toBeTruthy();
-   });
- 
-   test.only("9. Given inbound command event ProcessSDKOutboundBulkAcceptPartyInfo is received \
+    //Publish this message so that it is stored internally in redis
+    const bulkTransactionId = randomUUID();
+    const bulkRequest: SDKSchemeAdapter.Outbound.V2_0_0.Types.bulkTransactionRequest = {
+      bulkHomeTransactionID: "string",
+      bulkTransactionId: bulkTransactionId,
+      options: {
+        onlyValidateParty: true,
+        autoAcceptParty: {
+          enabled: true
+        },
+        autoAcceptQuote: {
+          enabled: true,
+        },
+        skipPartyLookup: false,
+        synchronous: true,
+        bulkExpiration: "2016-05-24T08:38:08.699-04:00"
+      },
+      from: {
+        partyIdInfo: {
+          partyIdType: "MSISDN",
+          partyIdentifier: "16135551212",
+          fspId: "string",
+        },
+      },
+      individualTransfers: [
+        {
+          homeTransactionId: randomUUID(),
+          to: {
+            partyIdInfo: {
+              partyIdType: "MSISDN",
+              partyIdentifier: "16135551212"
+            },
+          },
+          amountType: "SEND",
+          currency: "USD",
+          amount: "123.45",
+        }
+      ]
+    }
+    const sampleCommandEventData: IProcessSDKOutboundBulkRequestCmdEvtData = {
+      bulkRequest,
+      timestamp: Date.now(),
+      headers: []
+    }
+    const processSDKOutboundBulkRequestMessageObj = new ProcessSDKOutboundBulkRequestCmdEvt(sampleCommandEventData);
+    await producer.sendCommandEvent(processSDKOutboundBulkRequestMessageObj);
+    await new Promise(resolve => setTimeout(resolve, 1000));
+
+    // Command event for bulk party info request completed
+    const processSDKOutboundBulkPartyInfoRequestCompleteCommandEventData: IProcessSDKOutboundBulkPartyInfoRequestCompleteCmdEvtData = {
+      bulkId: bulkTransactionId,
+      timestamp: Date.now(),
+      headers: []
+    }
+    const processSDKOutboundBulkPartyInfoRequestCompleteCommandEventObj = new ProcessSDKOutboundBulkPartyInfoRequestCompleteCmdEvt(processSDKOutboundBulkPartyInfoRequestCompleteCommandEventData);
+    await producer.sendCommandEvent(processSDKOutboundBulkPartyInfoRequestCompleteCommandEventObj);
+    await new Promise(resolve => setTimeout(resolve, 1000));
+
+    //Check that the global state of individual transfers in bulk to be RECEIVED
+    const bulkState = await bulkTransactionEntityRepo.load(bulkTransactionId);
+    expect(bulkState.state).toBe('DISCOVERY_COMPLETED');
+
+    // Check domain events published to kafka
+    const hasAcceptPartyEvent = (domainEvents.find((e) => e.getName() === 'SDKOutboundBulkAutoAcceptPartyInfoRequestedDmEvt'));
+    expect(hasAcceptPartyEvent).toBeTruthy();
+  });
+
+  test.only("9. Given inbound command event ProcessSDKOutboundBulkAcceptPartyInfo is received \
          Then the logic should loop through individual transfer in the bulk request \
            And update the individual transfer state to DISCOVERY_ACCEPTED or DISCOVERY_REJECTED based on the value in the incoming event \
            And update the overall global state to DISCOVERY_ACCEPTANCE_COMPLETED \
            And outbound event SDKOutboundBulkAcceptPartyInfoProcessed should be published", async () => {
- 
-     //Publish initial message so that it is stored internally in redis
-     const bulkTransactionId = randomUUID();
-     const bulkRequest: SDKSchemeAdapter.Outbound.V2_0_0.Types.bulkTransactionRequest = {
-       bulkHomeTransactionID: "string",
-       bulkTransactionId: bulkTransactionId,
-       options: {
-         onlyValidateParty: true,
-         autoAcceptParty: {
-           enabled: false
-         },
-         autoAcceptQuote: {
-           enabled: true,
-         },
-         skipPartyLookup: false,
-         synchronous: true,
-         bulkExpiration: "2016-05-24T08:38:08.699-04:00"
-       },
-       from: {
-         partyIdInfo: {
-           partyIdType: "MSISDN",
-           partyIdentifier: "16135551212",
-           fspId: "string",
-         },
-       },
-       individualTransfers: [
-         {
-           homeTransactionId: randomUUID(),
-           to: {
-             partyIdInfo: {
-               partyIdType: "MSISDN",
-               partyIdentifier: "16135551212"
-             },
-           },
-           amountType: "SEND",
-           currency: "USD",
-           amount: "123.45",
-         },
-         {
-           homeTransactionId: randomUUID(),
-           to: {
-             partyIdInfo: {
-               partyIdType: "MSISDN",
-               partyIdentifier: "16135551213"
-             },
-           },
-           amountType: "SEND",
-           currency: "USD",
-           amount: "678.91",
-         }
-       ]
-     }
-     const sampleCommandEventData: IProcessSDKOutboundBulkRequestCmdEvtData = {
-       bulkRequest,
-       timestamp: Date.now(),
-       headers: []
-     }
-     const processSDKOutboundBulkRequestMessageObj = new ProcessSDKOutboundBulkRequestCmdEvt(sampleCommandEventData);
-     await producer.sendCommandEvent(processSDKOutboundBulkRequestMessageObj);
-     await new Promise(resolve => setTimeout(resolve, 1000));
- 
-     const individualTransferIds = await bulkTransactionEntityRepo.getAllIndividualTransferIds(bulkTransactionId);
- 
- 
-     // Command event for bulk party info request completed
-     const processSDKOutboundBulkPartyInfoRequestCompleteCommandEventData: IProcessSDKOutboundBulkPartyInfoRequestCompleteCmdEvtData = {
-       bulkId: bulkTransactionId,
-       timestamp: Date.now(),
-       headers: []
-     }
-     const processSDKOutboundBulkPartyInfoRequestCompleteCommandEventObj = new ProcessSDKOutboundBulkPartyInfoRequestCompleteCmdEvt(processSDKOutboundBulkPartyInfoRequestCompleteCommandEventData);
-     await producer.sendCommandEvent(processSDKOutboundBulkPartyInfoRequestCompleteCommandEventObj);
-     await new Promise(resolve => setTimeout(resolve, 1000));
- 
-     //Command event for bulk accept party info completed
-     const bulkTransactionContinuationAcceptParty: SDKSchemeAdapter.Outbound.V2_0_0.Types.bulkTransactionContinuationAcceptParty = {
-       bulkHomeTransactionID: bulkTransactionId,
-       individualTransfers: [
-         {
-           homeTransactionId: randomUUID(),
-           transactionId: individualTransferIds[0],
-           acceptParty: true
-         },
-         {
-           homeTransactionId: randomUUID(),
-           transactionId: individualTransferIds[1],
-           acceptParty: true
-         }
-       ]
-     }
-     const processSDKOutboundBulkAcceptPartyInfoCmdEvtData: IProcessSDKOutboundBulkAcceptPartyInfoCmdEvtData = {
-       bulkId: bulkTransactionId,
-       bulkTransactionContinuationAcceptParty,
-       timestamp: Date.now(),
-       headers: []
-     }
-     const processSDKOutboundBulkAcceptPartyInfoCmdEvt: ProcessSDKOutboundBulkAcceptPartyInfoCmdEvt = new ProcessSDKOutboundBulkAcceptPartyInfoCmdEvt(processSDKOutboundBulkAcceptPartyInfoCmdEvtData);
-     await producer.sendCommandEvent(processSDKOutboundBulkAcceptPartyInfoCmdEvt);
-     await new Promise(resolve => setTimeout(resolve, 1000));
- 
-     //Check that the global state of individual transfers in bulk to be RECEIVED
-     const bulkState = await bulkTransactionEntityRepo.load(bulkTransactionId);
-     expect(bulkState.state).toBe('DISCOVERY_ACCEPTANCE_COMPLETED');
- 
-     //Check that the state of individual transfers in bulk to be RECEIVED
-     let individualTransferData = await bulkTransactionEntityRepo.getIndividualTransfer(bulkTransactionId, individualTransferIds[0]);
-     console.log('individualTransferData:', individualTransferData);
-     expect(individualTransferData.state).toBe('DISCOVERY_ACCEPTED');
- 
-     individualTransferData = await bulkTransactionEntityRepo.getIndividualTransfer(bulkTransactionId, individualTransferIds[1]);
-     console.log('individualTransferData:', individualTransferData);
-     expect(individualTransferData.state).toBe('DISCOVERY_REJECTED');
-     
-     // Check domain events published to kafka
-     const hasAcceptPartyEvent = (domainEvents.find((e) => e.getName() === 'SDKOutboundBulkAcceptPartyInfoProcessedDmEvt'));
-     expect(hasAcceptPartyEvent).toBeTruthy();
- 
-   });
- 
-   // // TESTS FOR QUOTE PROCESSING
- 
-   // Functionality for this feature is not completed yet. Waiting on development to be complete
-   test("10. When inbound command event ProcessSDKOutboundBulkQuotesRequest is received\
+
+    //Publish initial message so that it is stored internally in redis
+    const bulkTransactionId = randomUUID();
+    const bulkRequest: SDKSchemeAdapter.Outbound.V2_0_0.Types.bulkTransactionRequest = {
+      bulkHomeTransactionID: "string",
+      bulkTransactionId: bulkTransactionId,
+      options: {
+        onlyValidateParty: true,
+        autoAcceptParty: {
+          enabled: false
+        },
+        autoAcceptQuote: {
+          enabled: true,
+        },
+        skipPartyLookup: false,
+        synchronous: true,
+        bulkExpiration: "2016-05-24T08:38:08.699-04:00"
+      },
+      from: {
+        partyIdInfo: {
+          partyIdType: "MSISDN",
+          partyIdentifier: "16135551212",
+          fspId: "string",
+        },
+      },
+      individualTransfers: [
+        {
+          homeTransactionId: randomUUID(),
+          to: {
+            partyIdInfo: {
+              partyIdType: "MSISDN",
+              partyIdentifier: "16135551212"
+            },
+          },
+          amountType: "SEND",
+          currency: "USD",
+          amount: "123.45",
+        },
+        {
+          homeTransactionId: randomUUID(),
+          to: {
+            partyIdInfo: {
+              partyIdType: "MSISDN",
+              partyIdentifier: "16135551213"
+            },
+          },
+          amountType: "SEND",
+          currency: "USD",
+          amount: "678.91",
+        }
+      ]
+    }
+    const sampleCommandEventData: IProcessSDKOutboundBulkRequestCmdEvtData = {
+      bulkRequest,
+      timestamp: Date.now(),
+      headers: []
+    }
+    const processSDKOutboundBulkRequestMessageObj = new ProcessSDKOutboundBulkRequestCmdEvt(sampleCommandEventData);
+    await producer.sendCommandEvent(processSDKOutboundBulkRequestMessageObj);
+    await new Promise(resolve => setTimeout(resolve, 1000));
+
+    const individualTransferIds = await bulkTransactionEntityRepo.getAllIndividualTransferIds(bulkTransactionId);
+
+
+    // Command event for bulk party info request completed
+    const processSDKOutboundBulkPartyInfoRequestCompleteCommandEventData: IProcessSDKOutboundBulkPartyInfoRequestCompleteCmdEvtData = {
+      bulkId: bulkTransactionId,
+      timestamp: Date.now(),
+      headers: []
+    }
+    const processSDKOutboundBulkPartyInfoRequestCompleteCommandEventObj = new ProcessSDKOutboundBulkPartyInfoRequestCompleteCmdEvt(processSDKOutboundBulkPartyInfoRequestCompleteCommandEventData);
+    await producer.sendCommandEvent(processSDKOutboundBulkPartyInfoRequestCompleteCommandEventObj);
+    await new Promise(resolve => setTimeout(resolve, 1000));
+
+    //Command event for bulk accept party info completed
+    const bulkTransactionContinuationAcceptParty: SDKSchemeAdapter.Outbound.V2_0_0.Types.bulkTransactionContinuationAcceptParty = {
+      bulkHomeTransactionID: bulkTransactionId,
+      individualTransfers: [
+        {
+          homeTransactionId: randomUUID(),
+          transactionId: individualTransferIds[0],
+          acceptParty: true
+        },
+        {
+          homeTransactionId: randomUUID(),
+          transactionId: individualTransferIds[1],
+          acceptParty: true
+        }
+      ]
+    }
+    const processSDKOutboundBulkAcceptPartyInfoCmdEvtData: IProcessSDKOutboundBulkAcceptPartyInfoCmdEvtData = {
+      bulkId: bulkTransactionId,
+      bulkTransactionContinuationAcceptParty,
+      timestamp: Date.now(),
+      headers: []
+    }
+    const processSDKOutboundBulkAcceptPartyInfoCmdEvt: ProcessSDKOutboundBulkAcceptPartyInfoCmdEvt = new ProcessSDKOutboundBulkAcceptPartyInfoCmdEvt(processSDKOutboundBulkAcceptPartyInfoCmdEvtData);
+    await producer.sendCommandEvent(processSDKOutboundBulkAcceptPartyInfoCmdEvt);
+    await new Promise(resolve => setTimeout(resolve, 1000));
+
+    //Check that the global state of individual transfers in bulk to be RECEIVED
+    const bulkState = await bulkTransactionEntityRepo.load(bulkTransactionId);
+    expect(bulkState.state).toBe('DISCOVERY_ACCEPTANCE_COMPLETED');
+
+    //Check that the state of individual transfers in bulk to be RECEIVED
+    let individualTransferData = await bulkTransactionEntityRepo.getIndividualTransfer(bulkTransactionId, individualTransferIds[0]);
+    console.log('individualTransferData:', individualTransferData);
+    expect(individualTransferData.state).toBe('DISCOVERY_ACCEPTED');
+
+    individualTransferData = await bulkTransactionEntityRepo.getIndividualTransfer(bulkTransactionId, individualTransferIds[1]);
+    console.log('individualTransferData:', individualTransferData);
+    expect(individualTransferData.state).toBe('DISCOVERY_REJECTED');
+
+    // Check domain events published to kafka
+    const hasAcceptPartyEvent = (domainEvents.find((e) => e.getName() === 'SDKOutboundBulkAcceptPartyInfoProcessedDmEvt'));
+    expect(hasAcceptPartyEvent).toBeTruthy();
+
+  });
+
+  // // TESTS FOR QUOTE PROCESSING
+
+  // Functionality for this feature is not completed yet. Waiting on development to be complete
+  test("10. When inbound command event ProcessSDKOutboundBulkQuotesRequest is received\
          Then the logic should update the global state to AGREEMENT_PROCESSING, \
            And create batches based on FSP that has DISCOVERY_ACCEPTED state \
            And also has config maxEntryConfigPerBatch \
            And publish BulkQuotesRequested per each batch \
            And update the state of each batch to AGREEMENT_PROCESSING.", async () => {
- 
-     //Publish initial message so that it is stored internally in redis
-     const bulkTransactionId = randomUUID();
-     const bulkRequest: SDKSchemeAdapter.Outbound.V2_0_0.Types.bulkTransactionRequest = {
-       bulkHomeTransactionID: "string",
-       bulkTransactionId: bulkTransactionId,
-       options: {
-         onlyValidateParty: true,
-         autoAcceptParty: {
-           enabled: false
-         },
-         autoAcceptQuote: {
-           enabled: true,
-         },
-         skipPartyLookup: false,
-         synchronous: true,
-         bulkExpiration: "2016-05-24T08:38:08.699-04:00"
-       },
-       from: {
-         partyIdInfo: {
-           partyIdType: "MSISDN",
-           partyIdentifier: "16135551212",
-           fspId: "string",
-         },
-       },
-       individualTransfers: [
-         {
-           homeTransactionId: randomUUID(),
-           to: {
-             partyIdInfo: {
-               partyIdType: "MSISDN",
-               partyIdentifier: "16135551212",
-               fspId: "fsp1"
-             },
-           },
-           amountType: "SEND",
-           currency: "USD",
-           amount: "12.34",
-         },
-         {
-           homeTransactionId: randomUUID(),
-           to: {
-             partyIdInfo: {
-               partyIdType: "MSISDN",
-               partyIdentifier: "16135551213",
-               fspId: "fsp1"
-             },
-           },
-           amountType: "SEND",
-           currency: "USD",
-           amount: "23.45",
-         },
-         {
-           homeTransactionId: randomUUID(),
-           to: {
-             partyIdInfo: {
-               partyIdType: "MSISDN",
-               partyIdentifier: "16135551214",
-               fspId: "fsp2"
-             },
-           },
-           amountType: "SEND",
-           currency: "USD",
-           amount: "34.56",
-         },
-         {
-           homeTransactionId: randomUUID(),
-           to: {
-             partyIdInfo: {
-               partyIdType: "MSISDN",
-               partyIdentifier: "16135551215",
-               fspId: "fsp2"
-             },
-           },
-           amountType: "SEND",
-           currency: "USD",
-           amount: "45.67",
-         }
-       ]
-     }
-     const sampleCommandEventData: IProcessSDKOutboundBulkRequestCmdEvtData = {
-       bulkRequest,
-       timestamp: Date.now(),
-       headers: []
-     }
-     const processSDKOutboundBulkRequestMessageObj = new ProcessSDKOutboundBulkRequestCmdEvt(sampleCommandEventData);
-     await producer.sendCommandEvent(processSDKOutboundBulkRequestMessageObj);
-     await new Promise(resolve => setTimeout(resolve, 1000));
- 
-     const individualTransferIds = await bulkTransactionEntityRepo.getAllIndividualTransferIds(bulkTransactionId);
- 
- 
-     // Command event for bulk party info request completed
-     const processSDKOutboundBulkPartyInfoRequestCompleteCommandEventData: IProcessSDKOutboundBulkPartyInfoRequestCompleteCmdEvtData = {
-       bulkId: bulkTransactionId,
-       timestamp: Date.now(),
-       headers: []
-     }
-     const processSDKOutboundBulkPartyInfoRequestCompleteCommandEventObj = new ProcessSDKOutboundBulkPartyInfoRequestCompleteCmdEvt(processSDKOutboundBulkPartyInfoRequestCompleteCommandEventData);
-     await producer.sendCommandEvent(processSDKOutboundBulkPartyInfoRequestCompleteCommandEventObj);
-     await new Promise(resolve => setTimeout(resolve, 1000));
- 
-     //Command event for bulk accept party info completed
-     const bulkTransactionContinuationAcceptParty: SDKSchemeAdapter.Outbound.V2_0_0.Types.bulkTransactionContinuationAcceptParty = {
-       bulkHomeTransactionID: bulkTransactionId,
-       individualTransfers: [
-         {
-           homeTransactionId: randomUUID(),
-           transactionId: individualTransferIds[0],
-           acceptParty: true
-         },
-         {
-           homeTransactionId: randomUUID(),
-           transactionId: individualTransferIds[1],
-           acceptParty: true // This needs to be set to false
-         },
-         {
-           homeTransactionId: randomUUID(),
-           transactionId: individualTransferIds[2],
-           acceptParty: true
-         },
-         {
-           homeTransactionId: randomUUID(),
-           transactionId: individualTransferIds[3],
-           acceptParty: true // This needs to be set to false
-         }
-       ]
-     }
-     const processSDKOutboundBulkAcceptPartyInfoCmdEvtData: IProcessSDKOutboundBulkAcceptPartyInfoCmdEvtData = {
-       bulkId: bulkTransactionId,
-       bulkTransactionContinuationAcceptParty,
-       timestamp: Date.now(),
-       headers: []
-     }
-     const processSDKOutboundBulkAcceptPartyInfoCmdEvt: ProcessSDKOutboundBulkAcceptPartyInfoCmdEvt = new ProcessSDKOutboundBulkAcceptPartyInfoCmdEvt(processSDKOutboundBulkAcceptPartyInfoCmdEvtData);
-     await producer.sendCommandEvent(processSDKOutboundBulkAcceptPartyInfoCmdEvt);
-     await new Promise(resolve => setTimeout(resolve, 1000));
- 
-     //Publish ProcessSDKOutboundBulkQuotesRequestDmEvt 
-     const processSDKOutboundBulkQuotesRequestCmdEvtData: IProcessSDKOutboundBulkQuotesRequestCmdEvtData = {
-       bulkId: bulkTransactionId,
-       timestamp: Date.now(),
-       headers: []
-     }
-     const processSDKOutboundBulkQuotesRequestCmdEvt: ProcessSDKOutboundBulkQuotesRequestCmdEvt = new ProcessSDKOutboundBulkQuotesRequestCmdEvt(processSDKOutboundBulkQuotesRequestCmdEvtData);
-     await producer.sendCommandEvent(processSDKOutboundBulkQuotesRequestCmdEvt);
-     await new Promise(resolve => setTimeout(resolve, 1000));
- 
- 
-     //Check that the global state of individual transfers in bulk to be AGREEMENT_PROCESSING
-     const bulkState = await bulkTransactionEntityRepo.load(bulkTransactionId);
-     expect(bulkState.state).toBe('AGREEMENT_PROCESSING');
- 
-     //Check the state in redis for each batch to be as AGREEMENT_PROCESSING
-     const bulkBatchIds: Array<String> = await bulkTransactionEntityRepo.getAllBulkBatchIds(bulkTransactionId);
-     let batchQuote: BulkBatchState = await bulkTransactionEntityRepo.getBulkBatch(bulkTransactionId, bulkBatchIds[0]);
-     expect(batchQuote.state).toBe(BulkBatchInternalState.AGREEMENT_PROCESSING);
- 
-     // Check BulkQuotesRequestedDmEvt domain events published to kafka
-     let bulkQuotesBatchesArray: Array<DomainEvent> = []
-     bulkQuotesBatchesArray = (domainEvents.filter((e) => e.getName() === 'BulkQuotesRequestedDmEvt'));
-     expect(bulkQuotesBatchesArray.length).toBe(2);
-     
-   });
- 
-   // skipped because of bug https://github.com/mojaloop/project/issues/2922
-   test.skip("11. Given the callback for quote batch is successful \
+
+    //Publish initial message so that it is stored internally in redis
+    const bulkTransactionId = randomUUID();
+    const bulkRequest: SDKSchemeAdapter.Outbound.V2_0_0.Types.bulkTransactionRequest = {
+      bulkHomeTransactionID: "string",
+      bulkTransactionId: bulkTransactionId,
+      options: {
+        onlyValidateParty: true,
+        autoAcceptParty: {
+          enabled: false
+        },
+        autoAcceptQuote: {
+          enabled: true,
+        },
+        skipPartyLookup: false,
+        synchronous: true,
+        bulkExpiration: "2016-05-24T08:38:08.699-04:00"
+      },
+      from: {
+        partyIdInfo: {
+          partyIdType: "MSISDN",
+          partyIdentifier: "16135551212",
+          fspId: "string",
+        },
+      },
+      individualTransfers: [
+        {
+          homeTransactionId: randomUUID(),
+          to: {
+            partyIdInfo: {
+              partyIdType: "MSISDN",
+              partyIdentifier: "16135551212",
+              fspId: "fsp1"
+            },
+          },
+          amountType: "SEND",
+          currency: "USD",
+          amount: "12.34",
+        },
+        {
+          homeTransactionId: randomUUID(),
+          to: {
+            partyIdInfo: {
+              partyIdType: "MSISDN",
+              partyIdentifier: "16135551213",
+              fspId: "fsp1"
+            },
+          },
+          amountType: "SEND",
+          currency: "USD",
+          amount: "23.45",
+        },
+        {
+          homeTransactionId: randomUUID(),
+          to: {
+            partyIdInfo: {
+              partyIdType: "MSISDN",
+              partyIdentifier: "16135551214",
+              fspId: "fsp2"
+            },
+          },
+          amountType: "SEND",
+          currency: "USD",
+          amount: "34.56",
+        },
+        {
+          homeTransactionId: randomUUID(),
+          to: {
+            partyIdInfo: {
+              partyIdType: "MSISDN",
+              partyIdentifier: "16135551215",
+              fspId: "fsp2"
+            },
+          },
+          amountType: "SEND",
+          currency: "USD",
+          amount: "45.67",
+        }
+      ]
+    }
+    const sampleCommandEventData: IProcessSDKOutboundBulkRequestCmdEvtData = {
+      bulkRequest,
+      timestamp: Date.now(),
+      headers: []
+    }
+    const processSDKOutboundBulkRequestMessageObj = new ProcessSDKOutboundBulkRequestCmdEvt(sampleCommandEventData);
+    await producer.sendCommandEvent(processSDKOutboundBulkRequestMessageObj);
+    await new Promise(resolve => setTimeout(resolve, 1000));
+
+    const individualTransferIds = await bulkTransactionEntityRepo.getAllIndividualTransferIds(bulkTransactionId);
+
+
+    // Command event for bulk party info request completed
+    const processSDKOutboundBulkPartyInfoRequestCompleteCommandEventData: IProcessSDKOutboundBulkPartyInfoRequestCompleteCmdEvtData = {
+      bulkId: bulkTransactionId,
+      timestamp: Date.now(),
+      headers: []
+    }
+    const processSDKOutboundBulkPartyInfoRequestCompleteCommandEventObj = new ProcessSDKOutboundBulkPartyInfoRequestCompleteCmdEvt(processSDKOutboundBulkPartyInfoRequestCompleteCommandEventData);
+    await producer.sendCommandEvent(processSDKOutboundBulkPartyInfoRequestCompleteCommandEventObj);
+    await new Promise(resolve => setTimeout(resolve, 1000));
+
+    //Command event for bulk accept party info completed
+    const bulkTransactionContinuationAcceptParty: SDKSchemeAdapter.Outbound.V2_0_0.Types.bulkTransactionContinuationAcceptParty = {
+      bulkHomeTransactionID: bulkTransactionId,
+      individualTransfers: [
+        {
+          homeTransactionId: randomUUID(),
+          transactionId: individualTransferIds[0],
+          acceptParty: true
+        },
+        {
+          homeTransactionId: randomUUID(),
+          transactionId: individualTransferIds[1],
+          acceptParty: true // This needs to be set to false
+        },
+        {
+          homeTransactionId: randomUUID(),
+          transactionId: individualTransferIds[2],
+          acceptParty: true
+        },
+        {
+          homeTransactionId: randomUUID(),
+          transactionId: individualTransferIds[3],
+          acceptParty: true // This needs to be set to false
+        }
+      ]
+    }
+    const processSDKOutboundBulkAcceptPartyInfoCmdEvtData: IProcessSDKOutboundBulkAcceptPartyInfoCmdEvtData = {
+      bulkId: bulkTransactionId,
+      bulkTransactionContinuationAcceptParty,
+      timestamp: Date.now(),
+      headers: []
+    }
+    const processSDKOutboundBulkAcceptPartyInfoCmdEvt: ProcessSDKOutboundBulkAcceptPartyInfoCmdEvt = new ProcessSDKOutboundBulkAcceptPartyInfoCmdEvt(processSDKOutboundBulkAcceptPartyInfoCmdEvtData);
+    await producer.sendCommandEvent(processSDKOutboundBulkAcceptPartyInfoCmdEvt);
+    await new Promise(resolve => setTimeout(resolve, 1000));
+
+    //Publish ProcessSDKOutboundBulkQuotesRequestDmEvt 
+    const processSDKOutboundBulkQuotesRequestCmdEvtData: IProcessSDKOutboundBulkQuotesRequestCmdEvtData = {
+      bulkId: bulkTransactionId,
+      timestamp: Date.now(),
+      headers: []
+    }
+    const processSDKOutboundBulkQuotesRequestCmdEvt: ProcessSDKOutboundBulkQuotesRequestCmdEvt = new ProcessSDKOutboundBulkQuotesRequestCmdEvt(processSDKOutboundBulkQuotesRequestCmdEvtData);
+    await producer.sendCommandEvent(processSDKOutboundBulkQuotesRequestCmdEvt);
+    await new Promise(resolve => setTimeout(resolve, 1000));
+
+
+    //Check that the global state of individual transfers in bulk to be AGREEMENT_PROCESSING
+    const bulkState = await bulkTransactionEntityRepo.load(bulkTransactionId);
+    expect(bulkState.state).toBe('AGREEMENT_PROCESSING');
+
+    //Check the state in redis for each batch to be as AGREEMENT_PROCESSING
+    const bulkBatchIds: Array<String> = await bulkTransactionEntityRepo.getAllBulkBatchIds(bulkTransactionId);
+    let batchQuote: BulkBatchState = await bulkTransactionEntityRepo.getBulkBatch(bulkTransactionId, bulkBatchIds[0]);
+    expect(batchQuote.state).toBe(BulkBatchInternalState.AGREEMENT_PROCESSING);
+
+    // Check BulkQuotesRequestedDmEvt domain events published to kafka
+    let bulkQuotesBatchesArray: Array<DomainEvent> = []
+    bulkQuotesBatchesArray = (domainEvents.filter((e) => e.getName() === 'BulkQuotesRequestedDmEvt'));
+    expect(bulkQuotesBatchesArray.length).toBe(2);
+
+  });
+
+  // skipped because of bug https://github.com/mojaloop/project/issues/2922
+  test.skip("11. Given the callback for quote batch is successful \
            And the callback has a combination of success and failed responses for individual quotes \
          When Inbound command event ProcessBulkQuotesCallback is received \
          Then the logic should update the individual batch state to AGREEMENT_COMPLETED, \
            And for each individual quote in the batch , the state should be upadted to AGREEMENT_SUCCESS or AGREEMENT_FAILED accordingly \
            And the individual quote data in redis should be updated with the response \
            And domain event BulkQuotesProcessed should be published", async () => {
-     
-     //Publish initial message so that it is stored internally in redis
-     const bulkTransactionId = randomUUID();
-     const bulkRequest: SDKSchemeAdapter.Outbound.V2_0_0.Types.bulkTransactionRequest = {
-       bulkHomeTransactionID: "string",
-       bulkTransactionId: bulkTransactionId,
-       options: {
-         onlyValidateParty: true,
-         autoAcceptParty: {
-           enabled: false
-         },
-         autoAcceptQuote: {
-           enabled: true,
-         },
-         skipPartyLookup: false,
-         synchronous: true,
-         bulkExpiration: "2016-05-24T08:38:08.699-04:00"
-       },
-       from: {
-         partyIdInfo: {
-           partyIdType: "MSISDN",
-           partyIdentifier: "16135551212",
-           fspId: "string",
-         },
-       },
-       individualTransfers: [
-         {
-           homeTransactionId: randomUUID(),
-           to: {
-             partyIdInfo: {
-               partyIdType: "MSISDN",
-               partyIdentifier: "16135551212",
-               fspId: "fsp1"
-             },
-           },
-           amountType: "SEND",
-           currency: "USD",
-           amount: "12.34",
-         },
-         {
-           homeTransactionId: randomUUID(),
-           to: {
-             partyIdInfo: {
-               partyIdType: "MSISDN",
-               partyIdentifier: "16135551213",
-               fspId: "fsp1"
-             },
-           },
-           amountType: "SEND",
-           currency: "USD",
-           amount: "23.45",
-         },
-         {
-           homeTransactionId: randomUUID(),
-           to: {
-             partyIdInfo: {
-               partyIdType: "MSISDN",
-               partyIdentifier: "16135551214",
-               fspId: "fsp2"
-             },
-           },
-           amountType: "SEND",
-           currency: "USD",
-           amount: "34.56",
-         },
-         {
-           homeTransactionId: randomUUID(),
-           to: {
-             partyIdInfo: {
-               partyIdType: "MSISDN",
-               partyIdentifier: "16135551215",
-               fspId: "fsp2"
-             },
-           },
-           amountType: "SEND",
-           currency: "USD",
-           amount: "45.67",
-         }
-       ]
-     }
-     const sampleCommandEventData: IProcessSDKOutboundBulkRequestCmdEvtData = {
-       bulkRequest,
-       timestamp: Date.now(),
-       headers: []
-     }
-     const processSDKOutboundBulkRequestMessageObj = new ProcessSDKOutboundBulkRequestCmdEvt(sampleCommandEventData);
-     await producer.sendCommandEvent(processSDKOutboundBulkRequestMessageObj);
-     await new Promise(resolve => setTimeout(resolve, 1000));
- 
-     const individualTransferIds = await bulkTransactionEntityRepo.getAllIndividualTransferIds(bulkTransactionId);
- 
- 
-     // Command event for bulk party info request completed
-     const processSDKOutboundBulkPartyInfoRequestCompleteCommandEventData: IProcessSDKOutboundBulkPartyInfoRequestCompleteCmdEvtData = {
-       bulkId: bulkTransactionId,
-       timestamp: Date.now(),
-       headers: []
-     }
-     const processSDKOutboundBulkPartyInfoRequestCompleteCommandEventObj = new ProcessSDKOutboundBulkPartyInfoRequestCompleteCmdEvt(processSDKOutboundBulkPartyInfoRequestCompleteCommandEventData);
-     await producer.sendCommandEvent(processSDKOutboundBulkPartyInfoRequestCompleteCommandEventObj);
-     await new Promise(resolve => setTimeout(resolve, 1000));
- 
-     //Command event for bulk accept party info completed
-     const bulkTransactionContinuationAcceptParty: SDKSchemeAdapter.Outbound.V2_0_0.Types.bulkTransactionContinuationAcceptParty = {
-       bulkHomeTransactionID: bulkTransactionId,
-       individualTransfers: [
-         {
-           homeTransactionId: randomUUID(),
-           transactionId: individualTransferIds[0],
-           acceptParty: true
-         },
-         {
-           homeTransactionId: randomUUID(),
-           transactionId: individualTransferIds[1],
-           acceptParty: true // This needs to be set to false
-         },
-         {
-           homeTransactionId: randomUUID(),
-           transactionId: individualTransferIds[2],
-           acceptParty: true
-         },
-         {
-           homeTransactionId: randomUUID(),
-           transactionId: individualTransferIds[3],
-           acceptParty: true // This needs to be set to false
-         }
-       ]
-     }
-     const processSDKOutboundBulkAcceptPartyInfoCmdEvtData: IProcessSDKOutboundBulkAcceptPartyInfoCmdEvtData = {
-       bulkId: bulkTransactionId,
-       bulkTransactionContinuationAcceptParty,
-       timestamp: Date.now(),
-       headers: []
-     }
-     const processSDKOutboundBulkAcceptPartyInfoCmdEvt: ProcessSDKOutboundBulkAcceptPartyInfoCmdEvt = new ProcessSDKOutboundBulkAcceptPartyInfoCmdEvt(processSDKOutboundBulkAcceptPartyInfoCmdEvtData);
-     await producer.sendCommandEvent(processSDKOutboundBulkAcceptPartyInfoCmdEvt);
-     await new Promise(resolve => setTimeout(resolve, 1000));
- 
-     //Publish ProcessSDKOutboundBulkQuotesRequestDmEvt domain event
-     const processSDKOutboundBulkQuotesRequestCmdEvtData: IProcessSDKOutboundBulkQuotesRequestCmdEvtData = {
-       bulkId: bulkTransactionId,
-       timestamp: Date.now(),
-       headers: []
-     }
-     const processSDKOutboundBulkQuotesRequestCmdEvt: ProcessSDKOutboundBulkQuotesRequestCmdEvt = new ProcessSDKOutboundBulkQuotesRequestCmdEvt(processSDKOutboundBulkQuotesRequestCmdEvtData);
-     await producer.sendCommandEvent(processSDKOutboundBulkQuotesRequestCmdEvt);
-     await new Promise(resolve => setTimeout(resolve, 1000));
- 
-     // Publish ProcessBulkQuotesCallback domain event
-     const processBulkQuotesCallbackCmdEvtData: IProcessBulkQuotesCallbackCmdEvtData = {
+
+    //Publish initial message so that it is stored internally in redis
+    const bulkTransactionId = randomUUID();
+    const bulkRequest: SDKSchemeAdapter.Outbound.V2_0_0.Types.bulkTransactionRequest = {
+      bulkHomeTransactionID: "string",
+      bulkTransactionId: bulkTransactionId,
+      options: {
+        onlyValidateParty: true,
+        autoAcceptParty: {
+          enabled: false
+        },
+        autoAcceptQuote: {
+          enabled: true,
+        },
+        skipPartyLookup: false,
+        synchronous: true,
+        bulkExpiration: "2016-05-24T08:38:08.699-04:00"
+      },
+      from: {
+        partyIdInfo: {
+          partyIdType: "MSISDN",
+          partyIdentifier: "16135551212",
+          fspId: "string",
+        },
+      },
+      individualTransfers: [
+        {
+          homeTransactionId: randomUUID(),
+          to: {
+            partyIdInfo: {
+              partyIdType: "MSISDN",
+              partyIdentifier: "16135551212",
+              fspId: "fsp1"
+            },
+          },
+          amountType: "SEND",
+          currency: "USD",
+          amount: "12.34",
+        },
+        {
+          homeTransactionId: randomUUID(),
+          to: {
+            partyIdInfo: {
+              partyIdType: "MSISDN",
+              partyIdentifier: "16135551213",
+              fspId: "fsp1"
+            },
+          },
+          amountType: "SEND",
+          currency: "USD",
+          amount: "23.45",
+        },
+        {
+          homeTransactionId: randomUUID(),
+          to: {
+            partyIdInfo: {
+              partyIdType: "MSISDN",
+              partyIdentifier: "16135551214",
+              fspId: "fsp2"
+            },
+          },
+          amountType: "SEND",
+          currency: "USD",
+          amount: "34.56",
+        },
+        {
+          homeTransactionId: randomUUID(),
+          to: {
+            partyIdInfo: {
+              partyIdType: "MSISDN",
+              partyIdentifier: "16135551215",
+              fspId: "fsp2"
+            },
+          },
+          amountType: "SEND",
+          currency: "USD",
+          amount: "45.67",
+        }
+      ]
+    }
+    const sampleCommandEventData: IProcessSDKOutboundBulkRequestCmdEvtData = {
+      bulkRequest,
+      timestamp: Date.now(),
+      headers: []
+    }
+    const processSDKOutboundBulkRequestMessageObj = new ProcessSDKOutboundBulkRequestCmdEvt(sampleCommandEventData);
+    await producer.sendCommandEvent(processSDKOutboundBulkRequestMessageObj);
+    await new Promise(resolve => setTimeout(resolve, 1000));
+
+    const individualTransferIds = await bulkTransactionEntityRepo.getAllIndividualTransferIds(bulkTransactionId);
+
+
+    // Command event for bulk party info request completed
+    const processSDKOutboundBulkPartyInfoRequestCompleteCommandEventData: IProcessSDKOutboundBulkPartyInfoRequestCompleteCmdEvtData = {
+      bulkId: bulkTransactionId,
+      timestamp: Date.now(),
+      headers: []
+    }
+    const processSDKOutboundBulkPartyInfoRequestCompleteCommandEventObj = new ProcessSDKOutboundBulkPartyInfoRequestCompleteCmdEvt(processSDKOutboundBulkPartyInfoRequestCompleteCommandEventData);
+    await producer.sendCommandEvent(processSDKOutboundBulkPartyInfoRequestCompleteCommandEventObj);
+    await new Promise(resolve => setTimeout(resolve, 1000));
+
+    //Command event for bulk accept party info completed
+    const bulkTransactionContinuationAcceptParty: SDKSchemeAdapter.Outbound.V2_0_0.Types.bulkTransactionContinuationAcceptParty = {
+      bulkHomeTransactionID: bulkTransactionId,
+      individualTransfers: [
+        {
+          homeTransactionId: randomUUID(),
+          transactionId: individualTransferIds[0],
+          acceptParty: true
+        },
+        {
+          homeTransactionId: randomUUID(),
+          transactionId: individualTransferIds[1],
+          acceptParty: true // This needs to be set to false
+        },
+        {
+          homeTransactionId: randomUUID(),
+          transactionId: individualTransferIds[2],
+          acceptParty: true
+        },
+        {
+          homeTransactionId: randomUUID(),
+          transactionId: individualTransferIds[3],
+          acceptParty: true // This needs to be set to false
+        }
+      ]
+    }
+    const processSDKOutboundBulkAcceptPartyInfoCmdEvtData: IProcessSDKOutboundBulkAcceptPartyInfoCmdEvtData = {
+      bulkId: bulkTransactionId,
+      bulkTransactionContinuationAcceptParty,
+      timestamp: Date.now(),
+      headers: []
+    }
+    const processSDKOutboundBulkAcceptPartyInfoCmdEvt: ProcessSDKOutboundBulkAcceptPartyInfoCmdEvt = new ProcessSDKOutboundBulkAcceptPartyInfoCmdEvt(processSDKOutboundBulkAcceptPartyInfoCmdEvtData);
+    await producer.sendCommandEvent(processSDKOutboundBulkAcceptPartyInfoCmdEvt);
+    await new Promise(resolve => setTimeout(resolve, 1000));
+
+    //Publish ProcessSDKOutboundBulkQuotesRequestDmEvt domain event
+    const processSDKOutboundBulkQuotesRequestCmdEvtData: IProcessSDKOutboundBulkQuotesRequestCmdEvtData = {
+      bulkId: bulkTransactionId,
+      timestamp: Date.now(),
+      headers: []
+    }
+    const processSDKOutboundBulkQuotesRequestCmdEvt: ProcessSDKOutboundBulkQuotesRequestCmdEvt = new ProcessSDKOutboundBulkQuotesRequestCmdEvt(processSDKOutboundBulkQuotesRequestCmdEvtData);
+    await producer.sendCommandEvent(processSDKOutboundBulkQuotesRequestCmdEvt);
+    await new Promise(resolve => setTimeout(resolve, 1000));
+
+    // Publish ProcessBulkQuotesCallback domain event
+    const processBulkQuotesCallbackCmdEvtData: IProcessBulkQuotesCallbackCmdEvtData = {
       bulkId: bulkTransactionId,
       content: {
-<<<<<<< HEAD
         batchId: '12',
         bulkQuoteId: '34',
         bulkQuotesResult: {
@@ -1657,90 +1299,6 @@
             transferAmount: {
               currency: "USD",
               amount: "10"
-=======
-        transferId: previousIndividualTransfers[0],
-        partyResult: {
-          currentState: 'ERROR_OCCURRED',
-          party: {
-              partyIdInfo: {
-                  partyIdType: 'MSISDN',
-                  partyIdentifier: '123456'
-              }
-          },
-          errorInformation: {
-              errorCode: '12345',
-              errorDescription: 'ID Not Found'
-          },
-        },
-      },
-      timestamp: Date.now(),
-      headers: []
-    }
-    const processPartyInfoCallbackMessageObj = new ProcessPartyInfoCallbackCmdEvt(processPartyInfoCallbackMessageData);
-    const previousPartyLookupFailedCount = await bulkTransactionEntityRepo.getPartyLookupFailedCount(bulkTransactionId)
-
-    await producer.sendCommandEvent(processPartyInfoCallbackMessageObj);
-    await new Promise(resolve => setTimeout(resolve, messageTimeout));
-
-    //Check that the state of individual transfers in bulk to be RECEIVED
-    const individualTransfers = await bulkTransactionEntityRepo.getAllIndividualTransferIds(bulkTransactionId);
-    const individualTransferData = await bulkTransactionEntityRepo.getIndividualTransfer(bulkTransactionId, individualTransfers[0]);
-    console.log('individualTransferData:', individualTransferData);
-    expect(individualTransferData.state).toBe('DISCOVERY_FAILED');
-    expect(individualTransferData.partyResponse?.errorInformation?.errorCode).toBe('12345');
-    expect(individualTransferData.partyResponse?.errorInformation?.errorDescription).toBe('ID Not Found');
-
-    // Check number of transfers to be looked up have been saved in Redis
-    expect(await bulkTransactionEntityRepo.getPartyLookupTotalCount(bulkTransactionId)).toEqual(individualTransfers.length)
-
-    // Check counts have been updated
-    expect(await bulkTransactionEntityRepo.getPartyLookupSuccessCount(bulkTransactionId)).toEqual(0)
-    expect(await bulkTransactionEntityRepo.getPartyLookupFailedCount(bulkTransactionId)).toEqual(1)
-
-    // Check that the party lookup failed count has been incremented
-    const followingPartyLookupFailedCount = await bulkTransactionEntityRepo.getPartyLookupFailedCount(bulkTransactionId)
-    expect(followingPartyLookupFailedCount).toBe(previousPartyLookupFailedCount + 1);
-
-    // // Check domain events published to kafka
-    expect(domainEvents[2].getName()).toBe('PartyInfoCallbackProcessedDmEvt')
-  });
-
-  test("6. When inbound event ProcessSDKOutboundBulkPartyInfoRequestComplete is received \
-          Then the global state should be updated to DISCOVERY_COMPLETED", async () => {
-
-    //Publish this message so that it is stored internally in redis
-    const bulkTransactionId = randomUUID();
-    const bulkRequest: SDKSchemeAdapter.Outbound.V2_0_0.Types.bulkTransactionRequest = {
-        bulkHomeTransactionID: "string",
-        bulkTransactionId: bulkTransactionId,
-        options: {
-          onlyValidateParty: true,
-          autoAcceptParty: {
-            enabled: true
-          },
-          autoAcceptQuote: {
-            enabled: true,
-          },
-          skipPartyLookup: false,
-          synchronous: true,
-          bulkExpiration: "2016-05-24T08:38:08.699-04:00"
-        },
-        from: {
-          partyIdInfo: {
-            partyIdType: "MSISDN",
-            partyIdentifier: "16135551212",
-            fspId: "string",
-          },
-        },
-        individualTransfers: [
-          {
-            homeTransactionId: randomUUID(),
-            to: {
-              partyIdInfo: {
-                partyIdType: "MSISDN",
-                partyIdentifier: "16135551212"
-              },
->>>>>>> 1271f576
             },
             ilpPacket: "",
             condition: ""
@@ -1753,138 +1311,127 @@
     const processBulkQuotesCallbackCmdEvt: ProcessBulkQuotesCallbackCmdEvt = new ProcessBulkQuotesCallbackCmdEvt(processBulkQuotesCallbackCmdEvtData);
     await producer.sendCommandEvent(processBulkQuotesCallbackCmdEvt);
 
-     //Check that the global state of individual transfers in bulk to be AGREEMENT_PROCESSING
-     const bulkState = await bulkTransactionEntityRepo.load(bulkTransactionId);
-     expect(bulkState.state).toBe('AGREEMENT_PROCESSING');
- 
-     //Check the state in redis for each batch to be as AGREEMENT_PROCESSING
-     const bulkBatchIds: Array<String> = await bulkTransactionEntityRepo.getAllBulkBatchIds(bulkTransactionId);
-     let batchQuote: BulkBatchState = await bulkTransactionEntityRepo.getBulkBatch(bulkTransactionId, bulkBatchIds[0]);
-     expect(batchQuote.state).toBe(BulkBatchInternalState.AGREEMENT_PROCESSING);
- 
-     // Check BulkQuotesRequestedDmEvt domain events published to kafka
-     let bulkQuotesBatchesArray: Array<DomainEvent> = []
-     bulkQuotesBatchesArray = (domainEvents.filter((e) => e.getName() === 'BulkQuotesRequestedDmEvt'));
-     expect(bulkQuotesBatchesArray.length).toBe(2);
- 
-   });
- 
-   // Functionality for this feature is not completed yet. Waiting on development to be complete
-   test("12. Given acceptAutoQuote setting is false \
-          When inbound command event ProcessSDKOutboundBulkAcceptQuote is received \
-          Then the state for each individual transfer should be updated to AGREEMENT_ACCEPTED or AGREEMENT_REJECTED \
-          And domain event SDKOutboundBulkAcceptQuoteCompleted is published. ", async () => {
- 
-     //Publish initial message so that it is stored internally in redis
-     const bulkTransactionId = randomUUID();
-     const bulkRequest: SDKSchemeAdapter.Outbound.V2_0_0.Types.bulkTransactionRequest = {
-       bulkHomeTransactionID: "string",
-       bulkTransactionId: bulkTransactionId,
-       options: {
-         onlyValidateParty: true,
-         autoAcceptParty: {
-           enabled: false
-         },
-         autoAcceptQuote: {
-           enabled: true,
-         },
-         skipPartyLookup: false,
-         synchronous: true,
-         bulkExpiration: "2016-05-24T08:38:08.699-04:00"
-       },
-       from: {
-         partyIdInfo: {
-           partyIdType: "MSISDN",
-           partyIdentifier: "16135551212",
-           fspId: "string",
-         },
-       },
-       individualTransfers: [
-         {
-           homeTransactionId: randomUUID(),
-           to: {
-             partyIdInfo: {
-               partyIdType: "MSISDN",
-               partyIdentifier: "16135551212",
-               fspId: "fsp1"
-             },
-           },
-           amountType: "SEND",
-           currency: "USD",
-           amount: "12.34",
-         },
-         {
-           homeTransactionId: randomUUID(),
-           to: {
-             partyIdInfo: {
-               partyIdType: "MSISDN",
-               partyIdentifier: "16135551213",
-               fspId: "fsp1"
-             },
-           },
-           amountType: "SEND",
-           currency: "USD",
-           amount: "23.45",
-         },
-         {
-           homeTransactionId: randomUUID(),
-           to: {
-             partyIdInfo: {
-               partyIdType: "MSISDN",
-               partyIdentifier: "16135551214",
-               fspId: "fsp2"
-             },
-           },
-           amountType: "SEND",
-           currency: "USD",
-           amount: "34.56",
-         },
-         {
-           homeTransactionId: randomUUID(),
-           to: {
-             partyIdInfo: {
-               partyIdType: "MSISDN",
-               partyIdentifier: "16135551215",
-               fspId: "fsp2"
-             },
-           },
-           amountType: "SEND",
-           currency: "USD",
-           amount: "45.67",
-         }
-       ]
-     }
-     const sampleCommandEventData: IProcessSDKOutboundBulkRequestCmdEvtData = {
-       bulkRequest,
-       timestamp: Date.now(),
-       headers: []
-     }
-     const processSDKOutboundBulkRequestMessageObj = new ProcessSDKOutboundBulkRequestCmdEvt(sampleCommandEventData);
-     await producer.sendCommandEvent(processSDKOutboundBulkRequestMessageObj);
-     await new Promise(resolve => setTimeout(resolve, 1000));
- 
-     const individualTransferIds = await bulkTransactionEntityRepo.getAllIndividualTransferIds(bulkTransactionId);
-
-     
-   });
- 
-   // Functionality for this feature is not completed yet. Waiting on development to be complete
-   test("13. Given autoAcceptQuote setting is false \
-               When inbound command event ProcessSDKOutboundBulkAutoAcceptQuote is received \
-               Then the logic should loop through all the transfers in the bulk transaction \
-               And update the state for each transfer to AGREEMENT_ACCEPTED or AGREEMENT_REJECTED \
-                   depending on the status of each transfer in the bulk transaction \
-               And domain event SDKOutboundBulkAcceptQuoteProcessed is published.", async () => {
- 
-   });
- 
-   // Functionality for this feature is not completed yet. Waiting on development to be complete
-   test("14. Given autoAcceptQuote setting is true \
-               When inbound command event ProcessSDKOutboundBulkAutoAcceptQuote is received \
-               Then the logic should loop through all the transfers in the bulk transaction \
-               And update the state for each transfer to AGREEMENT_ACCEPTED \
-               And domain event SDKOutboundBulkAutoAcceptQuoteProcessed is published.", async () => {
- 
-   });
- });
- +    //Check that the global state of individual transfers in bulk to be RECEIVED
+    const bulkState = await bulkTransactionEntityRepo.load(bulkTransactionId);
+    expect(bulkState.state).toBe('DISCOVERY_ACCEPTANCE_COMPLETED');
+
+  });
+
+  // Functionality for this feature is not completed yet. Waiting on development to be complete
+  test("12. Given acceptAutoQuote setting is false \
+  When inbound command event ProcessSDKOutboundBulkAcceptQuote is received \
+  Then the state for each individual transfer should be updated to AGREEMENT_ACCEPTED or AGREEMENT_REJECTED \
+  And domain event SDKOutboundBulkAcceptQuoteCompleted is published. ", async () => {
+
+    //Publish initial message so that it is stored internally in redis
+    const bulkTransactionId = randomUUID();
+    const bulkRequest: SDKSchemeAdapter.Outbound.V2_0_0.Types.bulkTransactionRequest = {
+      bulkHomeTransactionID: "string",
+      bulkTransactionId: bulkTransactionId,
+      options: {
+        onlyValidateParty: true,
+        autoAcceptParty: {
+          enabled: false
+        },
+        autoAcceptQuote: {
+          enabled: true,
+        },
+        skipPartyLookup: false,
+        synchronous: true,
+        bulkExpiration: "2016-05-24T08:38:08.699-04:00"
+      },
+      from: {
+        partyIdInfo: {
+          partyIdType: "MSISDN",
+          partyIdentifier: "16135551212",
+          fspId: "string",
+        },
+      },
+      individualTransfers: [
+        {
+          homeTransactionId: randomUUID(),
+          to: {
+            partyIdInfo: {
+              partyIdType: "MSISDN",
+              partyIdentifier: "16135551212",
+              fspId: "fsp1"
+            },
+          },
+          amountType: "SEND",
+          currency: "USD",
+          amount: "12.34",
+        },
+        {
+          homeTransactionId: randomUUID(),
+          to: {
+            partyIdInfo: {
+              partyIdType: "MSISDN",
+              partyIdentifier: "16135551213",
+              fspId: "fsp1"
+            },
+          },
+          amountType: "SEND",
+          currency: "USD",
+          amount: "23.45",
+        },
+        {
+          homeTransactionId: randomUUID(),
+          to: {
+            partyIdInfo: {
+              partyIdType: "MSISDN",
+              partyIdentifier: "16135551214",
+              fspId: "fsp2"
+            },
+          },
+          amountType: "SEND",
+          currency: "USD",
+          amount: "34.56",
+        },
+        {
+          homeTransactionId: randomUUID(),
+          to: {
+            partyIdInfo: {
+              partyIdType: "MSISDN",
+              partyIdentifier: "16135551215",
+              fspId: "fsp2"
+            },
+          },
+          amountType: "SEND",
+          currency: "USD",
+          amount: "45.67",
+        }
+      ]
+    }
+    const sampleCommandEventData: IProcessSDKOutboundBulkRequestCmdEvtData = {
+      bulkRequest,
+      timestamp: Date.now(),
+      headers: []
+    }
+    const processSDKOutboundBulkRequestMessageObj = new ProcessSDKOutboundBulkRequestCmdEvt(sampleCommandEventData);
+    await producer.sendCommandEvent(processSDKOutboundBulkRequestMessageObj);
+    await new Promise(resolve => setTimeout(resolve, 1000));
+
+    const individualTransferIds = await bulkTransactionEntityRepo.getAllIndividualTransferIds(bulkTransactionId);
+
+
+  });
+
+  // Functionality for this feature is not completed yet. Waiting on development to be complete
+  test("13. Given autoAcceptQuote setting is false \
+       When inbound command event ProcessSDKOutboundBulkAutoAcceptQuote is received \
+       Then the logic should loop through all the transfers in the bulk transaction \
+       And update the state for each transfer to AGREEMENT_ACCEPTED or AGREEMENT_REJECTED \
+           depending on the status of each transfer in the bulk transaction \
+       And domain event SDKOutboundBulkAcceptQuoteProcessed is published.", async () => {
+
+  });
+
+  // Functionality for this feature is not completed yet. Waiting on development to be complete
+  test("14. Given autoAcceptQuote setting is true \
+        When inbound command event ProcessSDKOutboundBulkAutoAcceptQuote is received \
+        Then the logic should loop through all the transfers in the bulk transaction \
+        And update the state for each transfer to AGREEMENT_ACCEPTED \
+        And domain event SDKOutboundBulkAutoAcceptQuoteProcessed is published.", async () => {
+
+  });
+});