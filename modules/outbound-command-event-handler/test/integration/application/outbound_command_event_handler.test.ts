--- conflicted
+++ resolved
@@ -25,7 +25,7 @@
 "use strict";
 
 import { DefaultLogger } from "@mojaloop/logging-bc-client-lib";
-import { ILogger, LogLevel } from "@mojaloop/logging-bc-public-types-lib";
+import { ILogger } from "@mojaloop/logging-bc-public-types-lib";
 import { SDKSchemeAdapter } from '@mojaloop/api-snippets';
 
 import { CommandEvent, ICommandEventData, DomainEvent,
@@ -44,7 +44,7 @@
 import { randomUUID } from "crypto";
 
 
-const logger: ILogger = new DefaultLogger('bc', 'appName', 'appVersion', LogLevel.DEBUG); //TODO: parameterize the names here
+const logger: ILogger = new DefaultLogger('bc', 'appName', 'appVersion'); //TODO: parameterize the names here
 
 // Setup for Kafka Producer
 const commandEventProducerOptions: IKafkaEventProducerOptions = {
@@ -455,12 +455,8 @@
       headers: []
     }
     const processPartyInfoCallbackMessageObj = new ProcessPartyInfoCallbackCmdEvt(processPartyInfoCallbackMessageData);
-<<<<<<< HEAD
     const previousPartyLookupSuccessCount = await bulkTransactionEntityRepo.getPartyLookupSuccessCount(bulkTransactionId)
-    await producer.sendCommandMessage(processPartyInfoCallbackMessageObj);
-=======
     await producer.sendCommandEvent(processPartyInfoCallbackMessageObj);
->>>>>>> 008b38a9
     await new Promise(resolve => setTimeout(resolve, 1000));
 
     //Check that the state of individual transfers in bulk to be RECEIVED
@@ -572,13 +568,9 @@
       headers: []
     }
     const processPartyInfoCallbackMessageObj = new ProcessPartyInfoCallbackCmdEvt(processPartyInfoCallbackMessageData);
-<<<<<<< HEAD
     const previousPartyLookupFailedCount = await bulkTransactionEntityRepo.getPartyLookupFailedCount(bulkTransactionId)
 
-    await producer.sendCommandMessage(processPartyInfoCallbackMessageObj);
-=======
     await producer.sendCommandEvent(processPartyInfoCallbackMessageObj);
->>>>>>> 008b38a9
     await new Promise(resolve => setTimeout(resolve, 1000));
 
     //Check that the state of individual transfers in bulk to be RECEIVED
