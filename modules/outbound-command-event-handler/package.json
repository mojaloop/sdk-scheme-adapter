{
  "name": "@mojaloop/sdk-scheme-adapter-outbound-command-event-handler",
  "version": "0.3.0-snapshot.27",
  "description": "Mojaloop sdk scheme adapter command event handler",
  "license": "Apache-2.0",
  "homepage": "https://github.com/mojaloop/sdk-scheme-adapter/",
  "bugs": {
    "url": "https://github.com/mojaloop/sdk-scheme-adapter/issues#readme"
  },
  "contributors": [
    "Vijay Kumar Guthi <vijaya.guthi@infitx.com>"
  ],
  "main": "./dist/index.js",
  "types": "./dist/index.d.ts",
  "files": [
    "/dist"
  ],
  "scripts": {
    "start": "yarn run service",
    "start:debug": "yarn run service:debug",
    "start:dev": "ts-node src/application/index.ts",
    "service": "node dist/application/index.js",
    "service:debug": "node --inspect=0.0.0.0:9229 dist/application/index.js",
    "build": "tsc && yarn run copy-files",
    "watch": "tsc -w",
    "dev": "nodemon",
    "clean:dist": "rm -Rf dist",
    "pretest": "yarn run build",
    "standard": "yarn run lint",
    "lint": "eslint ./src/",
    "lint:fix": "eslint ./src/ --fix",
    "copy-files": "npx copyfiles -u 1 src/**/*.yaml dist/",
    "test:unit": "jest --passWithNoTests --testMatch '**/test/unit/**/*.test.ts'",
    "test:xunit": "JEST_JUNIT_OUTPUT_DIR=../test/reports/ JEST_JUNIT_OUTPUT_NAME=xunit-command.xml yarn run test:unit -- --reporters=jest-junit",
    "test:integration": "jest --runInBand --passWithNoTests --testMatch '**/test/integration/**/*.test.ts' ",
    "test:coverage": "jest --passWithNoTests --coverage --testMatch '**/test/unit/**/*.test.ts'",
    "test:coverage-check:skip": "jest --coverage --testMatch '**/test/unit/**/*.test.ts'",
    "dep:check": "ncu -e 2",
    "dep:update": "ncu -u",
    "release": "standard-version --skip.changelog --releaseCommitMessageFormat 'chore(release): {{currentTag}} [skip ci]'",
    "snapshot": "standard-version --no-verify --skip.changelog --prerelease snapshot --releaseCommitMessageFormat 'chore(snapshot): {{currentTag}}'"
  },
  "dependencies": {
<<<<<<< HEAD
    "@mojaloop/api-snippets": "18.0.0-snapshot.4",
    "@mojaloop/central-services-shared": "18.22.4",
=======
    "@mojaloop/api-snippets": "17.8.0",
    "@mojaloop/central-services-shared": "18.22.1",
>>>>>>> f1ad6e2e
    "@mojaloop/logging-bc-client-lib": "0.5.8",
    "@mojaloop/logging-bc-public-types-lib": "0.5.4",
    "@mojaloop/sdk-scheme-adapter-private-shared-lib": "workspace:^",
    "ajv": "8.17.1",
    "convict": "6.2.4",
    "express": "4.21.2",
    "openapi-backend": "5.11.1",
    "redis": "4.7.0",
    "swagger-ui-express": "5.0.1",
    "yamljs": "0.3.0"
  },
  "devDependencies": {
    "@eslint/compat": "1.2.7",
    "@types/convict": "6.1.6",
    "@types/express": "5.0.0",
    "@types/jest": "29.5.14",
    "@types/node": "22.13.10",
    "@types/node-cache": "4.2.5",
    "@types/supertest": "6.0.2",
    "@types/swagger-ui-express": "4.1.8",
    "@types/yamljs": "0.2.34",
    "@typescript-eslint/eslint-plugin": "8.26.1",
    "@typescript-eslint/parser": "8.26.1",
    "copyfiles": "2.4.1",
    "eslint": "9.15.0",
    "jest": "29.7.0",
    "nodemon": "3.1.9",
    "npm-check-updates": "16.7.10",
    "replace": "1.2.2",
    "standard-version": "9.5.0",
    "ts-jest": "29.2.6",
    "ts-node": "10.9.2",
    "typescript": "5.8.2"
  },
  "nodemonConfig": {
    "watch": [
      "src/**/*.ts"
    ],
    "ext": "ts",
    "exec": "ts-node src/application/index.ts"
  },
  "standard-version": {
    "scripts": {
      "postchangelog": "replace '\\[mojaloop/#(\\d+)\\]\\(https://github.com/mojaloop/(.*)/issues/(\\d+)\\)' '[mojaloop/#$1](https://github.com/mojaloop/project/issues/$1)' CHANGELOG.md"
    }
  }
}<|MERGE_RESOLUTION|>--- conflicted
+++ resolved
@@ -41,13 +41,8 @@
     "snapshot": "standard-version --no-verify --skip.changelog --prerelease snapshot --releaseCommitMessageFormat 'chore(snapshot): {{currentTag}}'"
   },
   "dependencies": {
-<<<<<<< HEAD
     "@mojaloop/api-snippets": "18.0.0-snapshot.4",
     "@mojaloop/central-services-shared": "18.22.4",
-=======
-    "@mojaloop/api-snippets": "17.8.0",
-    "@mojaloop/central-services-shared": "18.22.1",
->>>>>>> f1ad6e2e
     "@mojaloop/logging-bc-client-lib": "0.5.8",
     "@mojaloop/logging-bc-public-types-lib": "0.5.4",
     "@mojaloop/sdk-scheme-adapter-private-shared-lib": "workspace:^",
