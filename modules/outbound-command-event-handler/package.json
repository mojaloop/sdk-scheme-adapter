--- conflicted
+++ resolved
@@ -50,13 +50,8 @@
     "ajv-formats": "3.0.1",
     "convict": "6.2.4",
     "express": "4.21.2",
-<<<<<<< HEAD
     "openapi-backend": "5.14.0",
     "redis": "5.8.1",
-=======
-    "openapi-backend": "5.13.0",
-    "redis": "5.8.0",
->>>>>>> 071b19e1
     "swagger-ui-express": "5.0.1",
     "yamljs": "0.3.0"
   },
@@ -70,13 +65,8 @@
     "@types/supertest": "6.0.3",
     "@types/swagger-ui-express": "4.1.8",
     "@types/yamljs": "0.2.34",
-<<<<<<< HEAD
     "@typescript-eslint/eslint-plugin": "8.39.1",
     "@typescript-eslint/parser": "8.39.1",
-=======
-    "@typescript-eslint/eslint-plugin": "8.39.0",
-    "@typescript-eslint/parser": "8.39.0",
->>>>>>> 071b19e1
     "copyfiles": "2.4.1",
     "eslint": "9.15.0",
     "jest": "29.7.0",
