--- conflicted
+++ resolved
@@ -58,11 +58,7 @@
     "@types/convict": "^6.1.6",
     "@types/express": "^4.17.21",
     "@types/jest": "^29.5.10",
-<<<<<<< HEAD
-    "@types/node": "^20.10.0",
-=======
     "@types/node": "^20.10.1",
->>>>>>> f43fc47a
     "@types/node-cache": "^4.2.5",
     "@types/supertest": "^2.0.16",
     "@types/swagger-ui-express": "^4.1.6",
