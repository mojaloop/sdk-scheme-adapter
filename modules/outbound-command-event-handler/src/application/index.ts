--- conflicted
+++ resolved
@@ -64,10 +64,7 @@
     // API Server
     const outboundCommandEventHandlerAPIServerOptions: IOutboundCommandEventHandlerAPIServerOptions = {
         port: Config.get('API_SERVER.PORT'),
-<<<<<<< HEAD
-=======
         bulkTransactionEntityRepo,
->>>>>>> 4e23df72
     };
     const apiServer = new OutboundCommandEventHandlerAPIServer(outboundCommandEventHandlerAPIServerOptions, logger);
     if(Config.get('API_SERVER.ENABLED')) {
