--- conflicted
+++ resolved
@@ -26,20 +26,14 @@
 
 import { ILogger } from '@mojaloop/logging-bc-public-types-lib';
 import {
-<<<<<<< HEAD
-    CommandEventMessage,
-    ProcessSDKOutboundBulkPartyInfoRequestMessage,
-    PartyInfoRequestedMessage,
-    BulkTransactionInternalState,
-    IndividualTransferInternalState,
-=======
     CommandEvent,
     ProcessSDKOutboundBulkPartyInfoRequestCmdEvt,
     PartyInfoRequestedDmEvt,
->>>>>>> 1806e81d
 } from '@mojaloop/sdk-scheme-adapter-private-shared-lib';
 import { BulkTransactionAgg } from '@module-domain';
 import { ICommandEventHandlerOptions } from '@module-types';
+import { BulkTransactionInternalState } from '../..';
+import { IndividualTransferInternalState } from '../..';
 
 export async function handleProcessSDKOutboundBulkPartyInfoRequestCmdEvt(
     message: CommandEvent,
