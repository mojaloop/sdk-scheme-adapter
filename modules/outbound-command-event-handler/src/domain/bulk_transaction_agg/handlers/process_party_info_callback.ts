--- conflicted
+++ resolved
@@ -30,11 +30,11 @@
     IndividualTransferInternalState,
     ProcessPartyInfoCallbackCmdEvt,
     PartyInfoCallbackProcessedDmEvt,
+    IPartyResult,
     SDKOutboundTransferState,
 } from '@mojaloop/sdk-scheme-adapter-private-shared-lib';
 import { BulkTransactionAgg } from '..';
 import { ICommandEventHandlerOptions } from '@module-types';
-import { v1_1 as FSPIOP } from '@mojaloop/api-snippets';
 
 export async function handleProcessPartyInfoCallbackCmdEvt(
     message: CommandEvent,
@@ -55,34 +55,21 @@
         const individualTransfer = await bulkTransactionAgg.getIndividualTransferById(
             processPartyInfoCallback.getTransferId(),
         );
-<<<<<<< HEAD
-        const partyResult = <IPartyResult>processPartyInfoCallback.getContent();
-        if(partyResult.errorInformation) {
+        const partyResult = <IPartyResult>processPartyInfoCallback.getPartyResult();
+        if(partyResult.currentState && partyResult.currentState === SDKOutboundTransferState.COMPLETED) {
+            individualTransfer.setTransferState(IndividualTransferInternalState.DISCOVERY_SUCCESS);
+            await bulkTransactionAgg.incrementPartyLookupSuccessCount(1);
+        } else {
             individualTransfer.setTransferState(IndividualTransferInternalState.DISCOVERY_FAILED);
             await bulkTransactionAgg.incrementPartyLookupFailedCount(1);
-        } else {
-            individualTransfer.setTransferState(IndividualTransferInternalState.DISCOVERY_SUCCESS);
-            await bulkTransactionAgg.incrementPartyLookupSuccessCount(1);
-=======
-        const partyResult = processPartyInfoCallback.getPartyResult();
-        if(partyResult.currentState && partyResult.currentState === SDKOutboundTransferState.COMPLETED) {
-            individualTransfer.setTransferState(IndividualTransferInternalState.DISCOVERY_SUCCESS);
-        } else {
-            individualTransfer.setTransferState(IndividualTransferInternalState.DISCOVERY_FAILED);
->>>>>>> 008b38a9
         }
         individualTransfer.setPartyResponse(partyResult);
 
         const msg = new PartyInfoCallbackProcessedDmEvt({
-<<<<<<< HEAD
-            key: processPartyInfoCallback.getKey(),
-            partyResult: <FSPIOP.Schemas.PartyResult>processPartyInfoCallback.getContent(),
-=======
             bulkId: processPartyInfoCallback.getKey(),
             content: {
                 transferId: processPartyInfoCallback.getTransferId(),
             },
->>>>>>> 008b38a9
             timestamp: Date.now(),
             headers: [],
         });
