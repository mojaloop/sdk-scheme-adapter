/*****
 License
 --------------
 Copyright © 2017 Bill & Melinda Gates Foundation
 The Mojaloop files are made available by the Bill & Melinda Gates Foundation under the Apache License, Version 2.0 (the "License") and you may not use these files except in compliance with the License. You may obtain a copy of the License at
 http://www.apache.org/licenses/LICENSE-2.0
 Unless required by applicable law or agreed to in writing, the Mojaloop files are distributed on an "AS IS" BASIS, WITHOUT WARRANTIES OR CONDITIONS OF ANY KIND, either express or implied. See the License for the specific language governing permissions and limitations under the License.
 Contributors
 --------------
 This is the official list (alphabetical ordering) of the Mojaloop project contributors for this file.
 Names of the original copyright holders (individuals or organizations)
 should be listed with a '*' in the first column. People who have
 contributed from an organization can be listed under the organization
 that actually holds the copyright for their contributions (see the
 Gates Foundation organization for an example). Those individuals should have
 their names indented and be marked with a '-'. Email address can be added
 optionally within square brackets <email>.
 * Gates Foundation
 - Name Surname <name.surname@gatesfoundation.com>
 * Modusbox
 - Yevhen Kyriukha <yevhen.kyriukha@modusbox.com>
 --------------
 ******/

'use strict';

import { ILogger } from '@mojaloop/logging-bc-public-types-lib';
import {
<<<<<<< HEAD
    CommandEventMessage,
    ProcessSDKOutboundBulkPartyInfoRequestCompleteMessage,
    SDKOutboundBulkAcceptPartyInfoRequestedMessage,
    SDKOutboundBulkAutoAcceptPartyInfoRequestedMessage,
=======
    CommandEvent,
    ProcessSDKOutboundBulkPartyInfoRequestCompleteCmdEvt,
    SDKOutboundBulkAcceptPartyInfoRequestedDmEvt,
    SDKOutboundBulkAutoAcceptPartyInfoRequestedDmEvt,
>>>>>>> 1806e81d
} from '@mojaloop/sdk-scheme-adapter-private-shared-lib';
import { BulkTransactionAgg } from '..';
import { ICommandEventHandlerOptions } from '@module-types';
import { BulkTransactionInternalState } from '../..';


export async function handleProcessSDKOutboundBulkPartyInfoRequestCompleteCmdEvt(
    message: CommandEvent,
    options: ICommandEventHandlerOptions,
    logger: ILogger,
): Promise<void> {
<<<<<<< HEAD
    const processSDKOutboundBulkPartyInfoRequestCompleteMessage =
        message as ProcessSDKOutboundBulkPartyInfoRequestCompleteMessage;
=======
    const processSDKOutboundBulkPartyInfoRequestComplete =
        message as ProcessSDKOutboundBulkPartyInfoRequestCompleteCmdEvt;
>>>>>>> 1806e81d
    try {
        logger.info(`Got ProcessSDKOutboundBulkPartyInfoRequestCompleteCmdEvt: bulkid=${processSDKOutboundBulkPartyInfoRequestComplete.getKey()}`);

        // Create aggregate
        const bulkTransactionAgg = await BulkTransactionAgg.CreateFromRepo(
            processSDKOutboundBulkPartyInfoRequestComplete.getKey(),
            options.bulkTransactionEntityRepo,
            logger,
        );

        const bulkTx = bulkTransactionAgg.getBulkTransaction();

        if(bulkTx.isAutoAcceptPartyEnabled()) {
            bulkTx.setTxState(BulkTransactionInternalState.DISCOVERY_COMPLETED);
<<<<<<< HEAD
            const msg = new SDKOutboundBulkAutoAcceptPartyInfoRequestedMessage({
=======
            const msg = new SDKOutboundBulkAutoAcceptPartyInfoRequestedDmEvt({
>>>>>>> 1806e81d
                bulkId: bulkTx.id,
                timestamp: Date.now(),
                headers: [],
            });
            await options.domainProducer.sendDomainMessage(msg);
        } else {
            bulkTx.setTxState(BulkTransactionInternalState.DISCOVERY_ACCEPTANCE_PENDING);
<<<<<<< HEAD
            const msg = new SDKOutboundBulkAcceptPartyInfoRequestedMessage({
=======
            const msg = new SDKOutboundBulkAcceptPartyInfoRequestedDmEvt({
>>>>>>> 1806e81d
                bulkId: bulkTx.id,
                timestamp: Date.now(),
                headers: [],
            });
            await options.domainProducer.sendDomainMessage(msg);
        }

        await bulkTransactionAgg.setTransaction(bulkTx);
    /* eslint-disable-next-line @typescript-eslint/no-explicit-any */
    } catch (err: any) {
        logger.info(`Failed to create BulkTransactionAggregate. ${err.message}`);
    }
}<|MERGE_RESOLUTION|>--- conflicted
+++ resolved
@@ -26,17 +26,10 @@
 
 import { ILogger } from '@mojaloop/logging-bc-public-types-lib';
 import {
-<<<<<<< HEAD
-    CommandEventMessage,
-    ProcessSDKOutboundBulkPartyInfoRequestCompleteMessage,
-    SDKOutboundBulkAcceptPartyInfoRequestedMessage,
-    SDKOutboundBulkAutoAcceptPartyInfoRequestedMessage,
-=======
     CommandEvent,
     ProcessSDKOutboundBulkPartyInfoRequestCompleteCmdEvt,
     SDKOutboundBulkAcceptPartyInfoRequestedDmEvt,
     SDKOutboundBulkAutoAcceptPartyInfoRequestedDmEvt,
->>>>>>> 1806e81d
 } from '@mojaloop/sdk-scheme-adapter-private-shared-lib';
 import { BulkTransactionAgg } from '..';
 import { ICommandEventHandlerOptions } from '@module-types';
@@ -48,13 +41,8 @@
     options: ICommandEventHandlerOptions,
     logger: ILogger,
 ): Promise<void> {
-<<<<<<< HEAD
-    const processSDKOutboundBulkPartyInfoRequestCompleteMessage =
-        message as ProcessSDKOutboundBulkPartyInfoRequestCompleteMessage;
-=======
     const processSDKOutboundBulkPartyInfoRequestComplete =
         message as ProcessSDKOutboundBulkPartyInfoRequestCompleteCmdEvt;
->>>>>>> 1806e81d
     try {
         logger.info(`Got ProcessSDKOutboundBulkPartyInfoRequestCompleteCmdEvt: bulkid=${processSDKOutboundBulkPartyInfoRequestComplete.getKey()}`);
 
@@ -69,11 +57,7 @@
 
         if(bulkTx.isAutoAcceptPartyEnabled()) {
             bulkTx.setTxState(BulkTransactionInternalState.DISCOVERY_COMPLETED);
-<<<<<<< HEAD
-            const msg = new SDKOutboundBulkAutoAcceptPartyInfoRequestedMessage({
-=======
             const msg = new SDKOutboundBulkAutoAcceptPartyInfoRequestedDmEvt({
->>>>>>> 1806e81d
                 bulkId: bulkTx.id,
                 timestamp: Date.now(),
                 headers: [],
@@ -81,11 +65,7 @@
             await options.domainProducer.sendDomainMessage(msg);
         } else {
             bulkTx.setTxState(BulkTransactionInternalState.DISCOVERY_ACCEPTANCE_PENDING);
-<<<<<<< HEAD
-            const msg = new SDKOutboundBulkAcceptPartyInfoRequestedMessage({
-=======
             const msg = new SDKOutboundBulkAcceptPartyInfoRequestedDmEvt({
->>>>>>> 1806e81d
                 bulkId: bulkTx.id,
                 timestamp: Date.now(),
                 headers: [],
