/*****
 License
 --------------
 Copyright © 2017 Bill & Melinda Gates Foundation
 The Mojaloop files are made available by the Bill & Melinda Gates Foundation under the Apache License, Version 2.0 (the "License") and you may not use these files except in compliance with the License. You may obtain a copy of the License at
 http://www.apache.org/licenses/LICENSE-2.0
 Unless required by applicable law or agreed to in writing, the Mojaloop files are distributed on an "AS IS" BASIS, WITHOUT WARRANTIES OR CONDITIONS OF ANY KIND, either express or implied. See the License for the specific language governing permissions and limitations under the License.
 Contributors
 --------------
 This is the official list (alphabetical ordering) of the Mojaloop project contributors for this file.
 Names of the original copyright holders (individuals or organizations)
 should be listed with a '*' in the first column. People who have
 contributed from an organization can be listed under the organization
 that actually holds the copyright for their contributions (see the
 Gates Foundation organization for an example). Those individuals should have
 their names indented and be marked with a '-'. Email address can be added
 optionally within square brackets <email>.
 * Gates Foundation
 - Name Surname <name.surname@gatesfoundation.com>
 * Modusbox
 - Yevhen Kyriukha <yevhen.kyriukha@modusbox.com>
 --------------
 ******/

'use strict';

import { ILogger } from '@mojaloop/logging-bc-public-types-lib';
import {
    CommandEvent,
    BulkQuotesCallbackProcessedDmEvt,
    ProcessBulkQuotesCallbackCmdEvt,
    SDKOutboundBulkQuotesRequestProcessedDmEvt,
    SDKOutboundBulkAcceptQuoteRequestedDmEvt,
    CoreConnectorBulkAcceptQuoteRequestIndividualTransferResult,
    SDKOutboundTransferState,
    PrepareSDKOutboundBulkResponseCmdEvt,
} from '@mojaloop/sdk-scheme-adapter-private-shared-lib';
import { BulkTransactionAgg } from '..';
import { ICommandEventHandlerOptions } from '@module-types';
import { BulkBatchInternalState, BulkTransactionInternalState, IndividualTransferInternalState } from '@mojaloop/sdk-scheme-adapter-private-shared-lib';
import { handlePrepareSDKOutboundBulkResponseCmdEvt } from './prepare_sdk_outbound_bulk_response';


export async function handleProcessBulkQuotesCallbackCmdEvt(
    message: CommandEvent,
    options: ICommandEventHandlerOptions,
    logger: ILogger,
): Promise<void> {
    const processBulkQuotesCallbackMessage = message as ProcessBulkQuotesCallbackCmdEvt;
    try {
        logger.info(`Got ProcessBulkQuotesCallbackCmdEvt: id=${processBulkQuotesCallbackMessage.getKey()}`);

        // Create aggregate
        const bulkTransactionAgg = await BulkTransactionAgg.CreateFromRepo(
            processBulkQuotesCallbackMessage.getKey(),
            options.bulkTransactionEntityRepo,
            logger,
        );

        const bulkBatch = await bulkTransactionAgg.getBulkBatchEntityById(
            processBulkQuotesCallbackMessage.batchId,
        );
        const bulkQuotesResult = processBulkQuotesCallbackMessage.bulkQuotesResult;

        // If individual quote result contains `lastError` the individual transfer state should be AGREEMENT_FAILED.
        // bulkQuotesResult.currentState === 'ERROR_OCCURRED' necessitates erroring out all individual transfers in that bulk batch.
        if(bulkQuotesResult?.currentState === SDKOutboundTransferState.COMPLETED) {
            bulkBatch.setState(BulkBatchInternalState.AGREEMENT_COMPLETED);

            // Iterate through items in batch and update the individual states
            for await (const quoteResult of bulkQuotesResult.individualQuoteResults) {
                if(quoteResult.quoteId && !quoteResult.lastError) {
                    const individualTransferId = bulkBatch.getReferenceIdForQuoteId(quoteResult.quoteId);
                    const individualTransfer = await bulkTransactionAgg.getIndividualTransferById(individualTransferId);
                    individualTransfer.setTransferState(IndividualTransferInternalState.AGREEMENT_SUCCESS);
                    individualTransfer.setQuoteResponse({
                        ...quoteResult,
                        expiration: bulkQuotesResult.expiration,
                    });
                    await bulkTransactionAgg.setIndividualTransferById(individualTransfer.id, individualTransfer);
                } else {
                    const individualTransferId = bulkBatch.getReferenceIdForQuoteId(quoteResult.quoteId);
                    const individualTransfer = await bulkTransactionAgg.getIndividualTransferById(individualTransferId);
                    individualTransfer.setTransferState(IndividualTransferInternalState.AGREEMENT_FAILED);
                    individualTransfer.setLastError(quoteResult.lastError);
                    individualTransfer.setQuoteResponse({
                        ...quoteResult,
                        expiration: bulkQuotesResult.expiration,
                    });
                    await bulkTransactionAgg.setIndividualTransferById(individualTransfer.id, individualTransfer);
                }
            }
        // If the bulk quote is in any other state, update the bulk batch and all individual transfers
        // to AGREEMENT_FAILED.
        } else {
            bulkBatch.setState(BulkBatchInternalState.AGREEMENT_FAILED);

            const individualTransferIds = Object.values(bulkBatch.quoteIdReferenceIdMap);
            for await (const individualTransferId of individualTransferIds) {
                const individualTransfer = await bulkTransactionAgg.getIndividualTransferById(individualTransferId);
                individualTransfer.setTransferState(IndividualTransferInternalState.AGREEMENT_FAILED);
                individualTransfer.setLastError(processBulkQuotesCallbackMessage.bulkQuotesErrorResult);
                await bulkTransactionAgg.setIndividualTransferById(individualTransfer.id, individualTransfer);
                await bulkTransactionAgg.incrementFailedCount();
            }
        }
        if(bulkQuotesResult) {
            bulkBatch.setBulkQuotesResponse(bulkQuotesResult);
        } else if(processBulkQuotesCallbackMessage.bulkQuotesErrorResult) {
            bulkBatch.setLastError(processBulkQuotesCallbackMessage.bulkQuotesErrorResult);
        }
        await bulkTransactionAgg.setBulkBatchById(bulkBatch.id, bulkBatch);

        const bulkQuotesCallbackProcessedDmEvt = new BulkQuotesCallbackProcessedDmEvt({
            bulkId: bulkTransactionAgg.bulkId,
            content: {
                batchId: bulkBatch.id,
            },
            timestamp: Date.now(),
            headers: [],
        });
        await options.domainProducer.sendDomainEvent(bulkQuotesCallbackProcessedDmEvt);

        const totalCount = await bulkTransactionAgg.getTotalCount();
        const failedCount = await bulkTransactionAgg.getFailedCount();

        if(totalCount === failedCount) {
            const prepareSDKOutboundBulkResponseCmdEvt = new PrepareSDKOutboundBulkResponseCmdEvt({
                bulkId: bulkTransactionAgg.bulkId,
                timestamp: Date.now(),
                headers: [],
            });
            await handlePrepareSDKOutboundBulkResponseCmdEvt(prepareSDKOutboundBulkResponseCmdEvt, options, logger);
            return;
        }

        // Progressing to the next step
        // Check the status of the remaining items in the bulk
        const bulkQuotesTotalCount = await bulkTransactionAgg.getBulkQuotesTotalCount();
        let bulkQuotesSuccessCount;
        let bulkQuotesFailedCount;
        if(bulkQuotesResult?.currentState === SDKOutboundTransferState.COMPLETED) {
            bulkQuotesSuccessCount = await bulkTransactionAgg.incrementBulkQuotesSuccessCount();
            bulkQuotesFailedCount = await bulkTransactionAgg.getBulkQuotesFailedCount();
        } else {
            bulkQuotesFailedCount = await bulkTransactionAgg.incrementBulkQuotesFailedCount();
            bulkQuotesSuccessCount = await bulkTransactionAgg.getBulkQuotesSuccessCount();
        }

        if(bulkQuotesTotalCount === (bulkQuotesSuccessCount + bulkQuotesFailedCount)) {
            // Update global state "AGREEMENT_COMPLETED"
            await bulkTransactionAgg.setGlobalState(BulkTransactionInternalState.AGREEMENT_COMPLETED);

            // Send the domain message SDKOutboundBulkQuotesRequestProcessed
            const sdkOutboundBulkQuotesRequestProcessedDmEvt = new SDKOutboundBulkQuotesRequestProcessedDmEvt({
                bulkId: bulkTransactionAgg.bulkId,
                timestamp: Date.now(),
                headers: [],
            });
            await options.domainProducer.sendDomainEvent(sdkOutboundBulkQuotesRequestProcessedDmEvt);
            logger.info(`Sent domain event message ${SDKOutboundBulkQuotesRequestProcessedDmEvt.name}`);

            // Progressing to the next step
            // Check configuration parameter autoAcceptQuote
            logger.info(`Checking for quote auto acceptance for bulk transaction ${bulkTransactionAgg.bulkId}`);
            const bulkTransaction = bulkTransactionAgg.getBulkTransaction();
            if(bulkTransaction.isAutoAcceptQuoteEnabled()) {
                // autoAcceptQuote is true
                logger.error(`AutoAcceptQuote === true is not implemented currently. Bulk transaction id is ${bulkTransactionAgg.bulkId}`);
                // TODO: Send domain event SDKOutboundBulkAutoAcceptQuoteRequested
                // TODO: This alternate path is not covered in the story #2802

            } else {
                // autoAcceptQuote is false
                // Send domain event SDKOutboundBulkAcceptQuoteRequested
                const individualTransferResults: CoreConnectorBulkAcceptQuoteRequestIndividualTransferResult[] = [];
                const allIndividualTransferIds = await bulkTransactionAgg.getAllIndividualTransferIds();
                for await (const individualTransferId of allIndividualTransferIds) {
                    const individualTransfer = await bulkTransactionAgg.getIndividualTransferById(individualTransferId);

<<<<<<< HEAD
                    individualTransferResults.push({
                        homeTransactionId: individualTransfer.request.homeTransactionId,
                        transferId: individualTransfer.id,
                        transactionId: individualTransfer.transactionId,
                        quoteResponse: individualTransfer.quoteResponse,
                        lastError: individualTransfer.lastError && {
                            httpStatusCode: individualTransfer.lastError.httpStatusCode,
                            mojaloopError: individualTransfer.lastError.mojaloopError,
                        },
                    });
=======
                    // Received a response
                    if(individualTransfer.quoteResponse) {
                        individualTransferResults.push({
                            homeTransactionId: individualTransfer.request.homeTransactionId,
                            transactionId: individualTransfer.transactionId,
                            quoteResponse: individualTransfer.quoteResponse,
                            lastError: individualTransfer.lastError && {
                                httpStatusCode: individualTransfer.lastError.httpStatusCode,
                                mojaloopError: individualTransfer.lastError.mojaloopError,
                            },
                        });
                    // Received server error
                    } else if(!individualTransfer.quoteResponse && individualTransfer.lastError) {
                        individualTransferResults.push({
                            homeTransactionId: individualTransfer.request.homeTransactionId,
                            transactionId: individualTransfer.transactionId,
                            lastError: {
                                httpStatusCode: individualTransfer.lastError.httpStatusCode,
                                mojaloopError: individualTransfer.lastError.mojaloopError,
                            },
                        });
                    // Party was not accepted. Prune individual transfer result.
                    } else if(!individualTransfer.acceptParty) {
                        continue;
                    }
>>>>>>> de635c14
                }

                if(individualTransferResults.length > 0) {
                    const sdkOutboundBulkAcceptQuoteRequestedDmEvt = new SDKOutboundBulkAcceptQuoteRequestedDmEvt({
                        bulkId: bulkTransactionAgg.bulkId,
                        bulkAcceptQuoteRequest: {
                            bulkHomeTransactionID: bulkTransactionAgg.getBulkTransaction().bulkHomeTransactionID,
                            bulkTransactionId: bulkTransactionAgg.bulkId,
                            individualTransferResults,
                        },
                        timestamp: Date.now(),
                        headers: [],
                    });
                    await options.domainProducer.sendDomainEvent(sdkOutboundBulkAcceptQuoteRequestedDmEvt);
                    // Update global state AGREEMENT_ACCEPTANCE_PENDING
                    await bulkTransactionAgg.setGlobalState(BulkTransactionInternalState.AGREEMENT_ACCEPTANCE_PENDING);
                }
            }
        }

    } catch (err) {
        logger.error(`Failed to create BulkTransactionAggregate. ${(err as Error).message}`);
    }
}<|MERGE_RESOLUTION|>--- conflicted
+++ resolved
@@ -178,24 +178,13 @@
                 for await (const individualTransferId of allIndividualTransferIds) {
                     const individualTransfer = await bulkTransactionAgg.getIndividualTransferById(individualTransferId);
 
-<<<<<<< HEAD
-                    individualTransferResults.push({
+                    // Received a response
+                    if(individualTransfer.quoteResponse) {
+                        individualTransferResults.push({
                         homeTransactionId: individualTransfer.request.homeTransactionId,
                         transferId: individualTransfer.id,
                         transactionId: individualTransfer.transactionId,
                         quoteResponse: individualTransfer.quoteResponse,
-                        lastError: individualTransfer.lastError && {
-                            httpStatusCode: individualTransfer.lastError.httpStatusCode,
-                            mojaloopError: individualTransfer.lastError.mojaloopError,
-                        },
-                    });
-=======
-                    // Received a response
-                    if(individualTransfer.quoteResponse) {
-                        individualTransferResults.push({
-                            homeTransactionId: individualTransfer.request.homeTransactionId,
-                            transactionId: individualTransfer.transactionId,
-                            quoteResponse: individualTransfer.quoteResponse,
                             lastError: individualTransfer.lastError && {
                                 httpStatusCode: individualTransfer.lastError.httpStatusCode,
                                 mojaloopError: individualTransfer.lastError.mojaloopError,
@@ -205,7 +194,7 @@
                     } else if(!individualTransfer.quoteResponse && individualTransfer.lastError) {
                         individualTransferResults.push({
                             homeTransactionId: individualTransfer.request.homeTransactionId,
-                            transactionId: individualTransfer.transactionId,
+                            transferId: individualTransfer.id,
                             lastError: {
                                 httpStatusCode: individualTransfer.lastError.httpStatusCode,
                                 mojaloopError: individualTransfer.lastError.mojaloopError,
@@ -215,7 +204,6 @@
                     } else if(!individualTransfer.acceptParty) {
                         continue;
                     }
->>>>>>> de635c14
                 }
 
                 if(individualTransferResults.length > 0) {
