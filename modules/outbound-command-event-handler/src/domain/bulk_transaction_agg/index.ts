--- conflicted
+++ resolved
@@ -26,11 +26,6 @@
 'use strict';
 
 import { ILogger } from '@mojaloop/logging-bc-public-types-lib';
-<<<<<<< HEAD
-import { BaseAggregate, CommandEvent, IEntityStateRepository } from '@mojaloop/sdk-scheme-adapter-private-shared-lib';
-import { BulkTransactionEntity, BulkTransactionInternalState, BulkTransactionState } from '../bulk_transaction_entity';
-=======
->>>>>>> 9bd9bfde
 import {
     BaseAggregate,
     BulkTransactionEntity,
@@ -43,15 +38,10 @@
 } from '@mojaloop/sdk-scheme-adapter-private-shared-lib';
 import { SDKSchemeAdapter } from '@mojaloop/api-snippets';
 
-<<<<<<< HEAD
-import CommandEventHandlerFuntions from './handlers';
-import { BulkBatchEntity, BulkBatchState } from '../bulk_batch_entity';
+import CommandEventHandlerFunctions from './handlers';
+import { ICommandEventHandlerOptions } from '@module-types';import { BulkBatchEntity, BulkBatchState } from '../bulk_batch_entity';
 import { randomUUID } from 'crypto';
 
-=======
-import CommandEventHandlerFunctions from './handlers';
-import { ICommandEventHandlerOptions } from '@module-types';
->>>>>>> 9bd9bfde
 
 export class BulkTransactionAgg extends BaseAggregate<BulkTransactionEntity, BulkTransactionState> {
     // TODO: These counts can be part of bulk transaction entity?
