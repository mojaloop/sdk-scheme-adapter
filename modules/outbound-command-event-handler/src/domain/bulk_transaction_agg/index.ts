/*****
 License
 --------------
 Copyright © 2017 Bill & Melinda Gates Foundation
 The Mojaloop files are made available by the Bill & Melinda Gates Foundation under the Apache License, Version 2.0 (the "License") and you may not use these files except in compliance with the License. You may obtain a copy of the License at
 http://www.apache.org/licenses/LICENSE-2.0
 Unless required by applicable law or agreed to in writing, the Mojaloop files are distributed on an "AS IS" BASIS, WITHOUT WARRANTIES OR CONDITIONS OF ANY KIND, either express or implied. See the License for the specific language governing permissions and limitations under the License.
 Contributors
 --------------
 This is the official list (alphabetical ordering) of the Mojaloop project contributors for this file.
 Names of the original copyright holders (individuals or organizations)
 should be listed with a '*' in the first column. People who have
 contributed from an organization can be listed under the organization
 that actually holds the copyright for their contributions (see the
 Gates Foundation organization for an example). Those individuals should have
 their names indented and be marked with a '-'. Email address can be added
 optionally within square brackets <email>.
 * Gates Foundation
 - Name Surname <name.surname@gatesfoundation.com>
 * Modusbox
 - Vijay Kumar Guthi <vijaya.guthi@modusbox.com>
 - Yevhen Kyriukha <yevhen.kyriukha@modusbox.com>
 --------------
 ******/

'use strict';

import { ILogger } from '@mojaloop/logging-bc-public-types-lib';
import {
    BaseAggregate,
    BulkTransactionEntity,
    BulkTransactionInternalState,
    BulkTransactionState,
    CommandEvent,
    IBulkTransactionEntityRepo,
    IEntityStateRepository,
    IndividualTransferEntity,
    IndividualTransferState,
    BulkBatchEntity,
    BulkBatchState,
} from '@mojaloop/sdk-scheme-adapter-private-shared-lib';
import { SDKSchemeAdapter } from '@mojaloop/api-snippets';

import CommandEventHandlerFunctions from './handlers';
import { ICommandEventHandlerOptions } from '@module-types';
import { randomUUID } from 'crypto';


export class BulkTransactionAgg extends BaseAggregate<BulkTransactionEntity, BulkTransactionState> {
    // private _partyLookupTotalCount?: number;
    // private _partyLookupSuccessCount?: number;
    // private _partyLookupFailedCount?: number;
    // private _bulkQuotesTotalCount: number;
    // private _bulkQuotesSuccessCount: number;
    // private _bulkQuotesFailedCount: number;
    // private _bulkTransfersTotalCount: number;
    // private _bulkTransfersSuccessCount: number;
    // private _bulkTransfersFailedCount: number;

    // constructor(
    //   bulkTransactionEntity: BulkTransactionEntity,
    //   entityStateRepo: IEntityStateRepository<BulkTransactionState>,
    //   logger: ILogger
    // ) {
    //     super(bulkTransactionEntity, entityStateRepo, logger);
    // }

    static async CreateFromRequest(
        request: SDKSchemeAdapter.Outbound.V2_0_0.Types.bulkTransactionRequest,
        entityStateRepo: IEntityStateRepository<BulkTransactionState>,
        logger: ILogger,
    ): Promise<BulkTransactionAgg> {
        const repo = entityStateRepo as IBulkTransactionEntityRepo;
        // Duplicate Check
        if(request.bulkTransactionId) {
            const isBulkIdExists = await repo.isBulkIdExists(request.bulkTransactionId);
            if(isBulkIdExists) {
                throw new Error('Duplicate: Aggregate already exists in repo');
            }
        }

        // Create root entity
        const bulkTransactionEntity = BulkTransactionEntity.CreateFromRequest(request);
        // Create the aggregate
        const agg = new BulkTransactionAgg(bulkTransactionEntity, entityStateRepo, logger);
        // Persist in the rep
        await agg.store();
        // Create individualTransfer entities
        if(Array.isArray(request?.individualTransfers)) {
            // TODO: limit the number of concurrently created promises to avoid nodejs high memory consumption
            await Promise.all(
                request.individualTransfers.map(
                    (individualTransfer: SDKSchemeAdapter.Outbound.V2_0_0.Types.individualTransaction) =>
                        agg.addIndividualTransferEntity(IndividualTransferEntity.CreateFromRequest(individualTransfer)),
                ),
            );
        }
        // Set initial values
        await agg.setBulkQuotesTotalCount(0);
        await agg.setBulkQuotesSuccessCount(0);
        await agg.setBulkQuotesFailedCount(0);

        // Return the aggregate
        return agg;
    }

    static async CreateFromRepo(
        id: string,
        entityStateRepo: IEntityStateRepository<BulkTransactionState>,
        logger: ILogger,
    ): Promise<BulkTransactionAgg> {
    // Get the root entity state from repo
        let state: BulkTransactionState | null;
        try {
            state = await entityStateRepo.load(id);
        } catch (err) {
            throw new Error('Aggregate data is not found in repo');
        }
        if(state) {
            // Create root entity
            const bulkTransactionEntity = new BulkTransactionEntity(state);
            // Create the aggregate
            const agg = new BulkTransactionAgg(bulkTransactionEntity, entityStateRepo, logger);
            // Return the aggregate
            return agg;
        } else {
            throw new Error('Aggregate data is not found in repo');
        }
    }

    get bulkId() {
        return this._rootEntity.id;
    }

    async getAllIndividualTransferIds() {
        const repo = this._entity_state_repo as IBulkTransactionEntityRepo;
        return repo.getAllIndividualTransferIds(this._rootEntity.id);
    }

    async getIndividualTransferById(id: string): Promise<IndividualTransferEntity> {
        const repo = this._entity_state_repo as IBulkTransactionEntityRepo;
        const state: IndividualTransferState = await repo.getIndividualTransfer(this._rootEntity.id, id);
        return new IndividualTransferEntity(state);
    }

    async setIndividualTransferById(id: string, transfer: IndividualTransferEntity): Promise<void> {
        await (<IBulkTransactionEntityRepo> this._entity_state_repo)
            .setIndividualTransfer(this._rootEntity.id, id, transfer.exportState());
    }

    async setTransaction(tx: BulkTransactionEntity): Promise<void> {
        this._rootEntity = tx;
        await this.store();
    }

    async setGlobalState(state: BulkTransactionInternalState) : Promise<void> {
        this._rootEntity.setTxState(state);
        this._logger.info(`Setting global state of bulk transaction ${this._rootEntity.id} to ${state}`);
        await this.store();
    }

    isSkipPartyLookupEnabled() {
        return this._rootEntity.isSkipPartyLookupEnabled();
    }

    async getAllBulkBatchIds() {
        const repo = this._entity_state_repo as IBulkTransactionEntityRepo;
        return repo.getAllBulkBatchIds(this._rootEntity.id);
    }

    async getBulkBatchEntityById(id: string): Promise<BulkBatchEntity> {
        const repo = this._entity_state_repo as IBulkTransactionEntityRepo;
        const state: BulkBatchState = await repo.getBulkBatch(this._rootEntity.id, id);
        return new BulkBatchEntity(state);
    }

    getBulkTransaction(): BulkTransactionEntity {
        return this._rootEntity;
    }

    async addIndividualTransferEntity(entity: IndividualTransferEntity) : Promise<void> {
        await (<IBulkTransactionEntityRepo> this._entity_state_repo)
            .setIndividualTransfer(this._rootEntity.id, entity.id, entity.exportState());
    }

<<<<<<< HEAD
    async setPartyLookupTotalCount(count: number): Promise<void> {
        await (<IBulkTransactionEntityRepo> this._entity_state_repo)
            .setPartyLookupTotalCount(this._rootEntity.id, count);
    }

    async setPartyLookupSuccessCount(count: number): Promise<void> {
        await (<IBulkTransactionEntityRepo> this._entity_state_repo)
            .setPartyLookupSuccessCount(this._rootEntity.id, count);
    }

    async setPartyLookupFailedCount(count: number): Promise<void> {
        await (<IBulkTransactionEntityRepo> this._entity_state_repo)
            .setPartyLookupFailedCount(this._rootEntity.id, count);
    }

    async getPartyLookupTotalCount(): Promise<any> {
        await (<IBulkTransactionEntityRepo> this._entity_state_repo)
            .getPartyLookupTotalCount(this._rootEntity.id);
    }

    async incrementPartyLookupSuccessCount(increment: number): Promise<void> {
        await (<IBulkTransactionEntityRepo> this._entity_state_repo)
            .incrementPartyLookupSuccessCount(this._rootEntity.id, increment);
    }

    async getPartyLookupSuccessCount(): Promise<any> {
        await (<IBulkTransactionEntityRepo> this._entity_state_repo)
            .getPartyLookupSuccessCount(this._rootEntity.id);
    }

    async incrementPartyLookupFailedCount(count: number): Promise<void> {
        await (<IBulkTransactionEntityRepo> this._entity_state_repo)
            .incrementPartyLookupFailedCount(this._rootEntity.id, count);
    }

    async getPartyLookupFailedCount(): Promise<any> {
        await (<IBulkTransactionEntityRepo> this._entity_state_repo)
            .getPartyLookupFailedCount(this._rootEntity.id);
=======
    async getBulkQuotesTotalCount() {
        const repo = this._entity_state_repo as IBulkTransactionEntityRepo;
        return repo.getBulkQuotesTotalCount(this._rootEntity.id);
    }

    async setBulkQuotesTotalCount(totalCount: number) : Promise<void> {
        await (<IBulkTransactionEntityRepo> this._entity_state_repo)
            .setBulkQuotesTotalCount(this._rootEntity.id, totalCount);
    }

    async getBulkQuotesSuccessCount() {
        const repo = this._entity_state_repo as IBulkTransactionEntityRepo;
        return repo.getBulkQuotesSuccessCount(this._rootEntity.id);
    }
    
    async setBulkQuotesSuccessCount(count: number) : Promise<void> {
        await (<IBulkTransactionEntityRepo> this._entity_state_repo)
            .setBulkQuotesSuccessCount(this._rootEntity.id, count);
    }

    async incrementBulkQuotesSuccessCount() : Promise<void> {
        await (<IBulkTransactionEntityRepo> this._entity_state_repo)
            .incrementBulkQuotesSuccessCount(this._rootEntity.id);
    }

    async getBulkQuotesFailedCount() {
        const repo = this._entity_state_repo as IBulkTransactionEntityRepo;
        return repo.getBulkQuotesFailedCount(this._rootEntity.id);
    }

    async setBulkQuotesFailedCount(count: number) : Promise<void> {
        await (<IBulkTransactionEntityRepo> this._entity_state_repo)
            .setBulkQuotesFailedCount(this._rootEntity.id, count);
    }

    async incrementBulkQuotesFailedCount() : Promise<void> {
        await (<IBulkTransactionEntityRepo> this._entity_state_repo)
            .incrementBulkQuotesFailedCount(this._rootEntity.id);
    }

    async addBulkBatchEntity(entity: BulkBatchEntity) : Promise<void> {
        await (<IBulkTransactionEntityRepo> this._entity_state_repo)
            .setBulkBatch(this._rootEntity.id, entity.id, entity.exportState());
    }

    async setBulkBatchById(id: string, bulkBatch: BulkBatchEntity): Promise<void> {
        await (<IBulkTransactionEntityRepo> this._entity_state_repo)
            .setBulkBatch(this._rootEntity.id, id, bulkBatch.exportState());
    }

    // This function creates batches which contain bulkQuotes and bulkTransfer requests based per each DFSP and with maximum limit passed.
    async createBatches(maxItemsPerBatch: number) : Promise<void> {
        const allBulkBatchIds = await this.getAllBulkBatchIds();
        if(allBulkBatchIds.length > 0) {
            throw (new Error('Bulk batches are already created on this aggregator'));
        }

        const batchesPerFsp: { [fspId: string]: string[][] } = {};
        // Iterate through individual transfers
        const allIndividualTransferIds = await this.getAllIndividualTransferIds();
        for await (const individualTransferId of allIndividualTransferIds) {
            // Create the array of batches per each DFSP with maximum limit from the config containing Ids of individual transfers
            const individualTransfer = await this.getIndividualTransferById(individualTransferId);
            if(individualTransfer.transferState === 'DISCOVERY_ACCEPTED' && individualTransfer.toFspId) {
                // If there is any element with fspId
                if(batchesPerFsp[individualTransfer.toFspId]) {
                    const batchFspIdArray = batchesPerFsp[individualTransfer.toFspId];
                    const batchFspLength = batchFspIdArray.length;
                    const lastElement = batchFspIdArray[batchFspLength - 1];
                    // If the length reaches maximum value, create new element and insert the id
                    if(lastElement.length < maxItemsPerBatch) {
                        lastElement.push(individualTransfer.id);
                    } else {
                        const newElement = [ individualTransfer.id ];
                        batchFspIdArray.push(newElement);
                    }
                } else {
                    const newElement = [ individualTransfer.id ];
                    batchesPerFsp[individualTransfer.toFspId] = [];
                    batchesPerFsp[individualTransfer.toFspId].push(newElement);
                }
            } else {
                this._logger.error(`The individual transfer with id ${individualTransfer.id} is not in state DISCOVERY_ACCEPTED or toFspId is not found in the partyResponse`);
            }
        }
        // console.log(batchesPerFsp);
        // Construct the batches per each element in the array
        let bulkQuotesTotalCount = 0;
        for await (const fspId of Object.keys(batchesPerFsp)) {
            for await (const individualIdArray of batchesPerFsp[fspId]) {
                const bulkBatch = BulkBatchEntity.CreateEmptyBatch(this._rootEntity);
                for await (const individualId of individualIdArray) {
                    const individualTransfer = await this.getIndividualTransferById(individualId);
                    if(individualTransfer.partyResponse) {
                        // Add Quotes to batch
                        bulkBatch.addIndividualQuote({
                            quoteId: randomUUID(),
                            to: {
                                idType: individualTransfer.partyResponse.party.partyIdInfo.partyIdType,
                                idValue: individualTransfer.partyResponse.party.partyIdInfo.partyIdentifier,
                                idSubValue: individualTransfer.partyResponse.party.partyIdInfo.partySubIdOrType,
                                displayName: individualTransfer.partyResponse.party.name,
                                firstName: individualTransfer.partyResponse.party.personalInfo?.complexName?.firstName,
                                middleName: individualTransfer.partyResponse.party.personalInfo?.complexName?.middleName,
                                lastName: individualTransfer.partyResponse.party.personalInfo?.complexName?.lastName,
                                dateOfBirth: individualTransfer.partyResponse.party.personalInfo?.dateOfBirth,
                                merchantClassificationCode: individualTransfer.partyResponse.party.merchantClassificationCode,
                                fspId: individualTransfer.partyResponse.party.partyIdInfo.fspId,
                                extensionList: individualTransfer.partyResponse.party.partyIdInfo.extensionList?.extension,
                            },
                            amountType: individualTransfer.request.amountType,
                            currency: individualTransfer.request.currency,
                            amount: individualTransfer.request.amount,
                            transactionType: 'TRANSFER',
                            note: individualTransfer.request.note,
                            extensions: individualTransfer.request.quoteExtensions,
                        },
                        individualTransfer.id);
                        // TODO: Add Transfers to batch here like the quotes above
                    }
                    
                }
                this.addBulkBatchEntity(bulkBatch);
                bulkQuotesTotalCount += 1;
            }
        }
        await this.setBulkQuotesTotalCount(bulkQuotesTotalCount);

>>>>>>> 008b38a9
    }

    async destroy() : Promise<void> {
        if(this._rootEntity) {
            // Cleanup repo
            await this._entity_state_repo.remove(this._rootEntity.id);
            // Cleanup properties
            // this._rootEntity = null
            // this._partyLookupTotalCount = undefined;
            // this._partyLookupSuccessCount = undefined;
            // this._partyLookupFailedCount = undefined;
        }
    }


    static async ProcessCommandEvent(
        message: CommandEvent,
        options: ICommandEventHandlerOptions,
        logger: ILogger,
    ) {
        const handlerPrefix = 'handle';
        if(!CommandEventHandlerFunctions.hasOwnProperty(handlerPrefix + message.constructor.name)) {
            logger.error(`Handler function for the command event message ${message.constructor.name} is not implemented`);
            return;
        }
        await CommandEventHandlerFunctions[handlerPrefix + message.constructor.name](
            message,
            options,
            logger,
        );
    }

}<|MERGE_RESOLUTION|>--- conflicted
+++ resolved
@@ -99,6 +99,9 @@
         await agg.setBulkQuotesTotalCount(0);
         await agg.setBulkQuotesSuccessCount(0);
         await agg.setBulkQuotesFailedCount(0);
+        await agg.setPartyLookupTotalCount(0);
+        await agg.setPartyLookupSuccessCount(0);
+        await agg.setPartyLookupFailedCount(0);
 
         // Return the aggregate
         return agg;
@@ -183,46 +186,6 @@
             .setIndividualTransfer(this._rootEntity.id, entity.id, entity.exportState());
     }
 
-<<<<<<< HEAD
-    async setPartyLookupTotalCount(count: number): Promise<void> {
-        await (<IBulkTransactionEntityRepo> this._entity_state_repo)
-            .setPartyLookupTotalCount(this._rootEntity.id, count);
-    }
-
-    async setPartyLookupSuccessCount(count: number): Promise<void> {
-        await (<IBulkTransactionEntityRepo> this._entity_state_repo)
-            .setPartyLookupSuccessCount(this._rootEntity.id, count);
-    }
-
-    async setPartyLookupFailedCount(count: number): Promise<void> {
-        await (<IBulkTransactionEntityRepo> this._entity_state_repo)
-            .setPartyLookupFailedCount(this._rootEntity.id, count);
-    }
-
-    async getPartyLookupTotalCount(): Promise<any> {
-        await (<IBulkTransactionEntityRepo> this._entity_state_repo)
-            .getPartyLookupTotalCount(this._rootEntity.id);
-    }
-
-    async incrementPartyLookupSuccessCount(increment: number): Promise<void> {
-        await (<IBulkTransactionEntityRepo> this._entity_state_repo)
-            .incrementPartyLookupSuccessCount(this._rootEntity.id, increment);
-    }
-
-    async getPartyLookupSuccessCount(): Promise<any> {
-        await (<IBulkTransactionEntityRepo> this._entity_state_repo)
-            .getPartyLookupSuccessCount(this._rootEntity.id);
-    }
-
-    async incrementPartyLookupFailedCount(count: number): Promise<void> {
-        await (<IBulkTransactionEntityRepo> this._entity_state_repo)
-            .incrementPartyLookupFailedCount(this._rootEntity.id, count);
-    }
-
-    async getPartyLookupFailedCount(): Promise<any> {
-        await (<IBulkTransactionEntityRepo> this._entity_state_repo)
-            .getPartyLookupFailedCount(this._rootEntity.id);
-=======
     async getBulkQuotesTotalCount() {
         const repo = this._entity_state_repo as IBulkTransactionEntityRepo;
         return repo.getBulkQuotesTotalCount(this._rootEntity.id);
@@ -237,7 +200,7 @@
         const repo = this._entity_state_repo as IBulkTransactionEntityRepo;
         return repo.getBulkQuotesSuccessCount(this._rootEntity.id);
     }
-    
+
     async setBulkQuotesSuccessCount(count: number) : Promise<void> {
         await (<IBulkTransactionEntityRepo> this._entity_state_repo)
             .setBulkQuotesSuccessCount(this._rootEntity.id, count);
@@ -343,7 +306,7 @@
                         individualTransfer.id);
                         // TODO: Add Transfers to batch here like the quotes above
                     }
-                    
+
                 }
                 this.addBulkBatchEntity(bulkBatch);
                 bulkQuotesTotalCount += 1;
@@ -351,7 +314,46 @@
         }
         await this.setBulkQuotesTotalCount(bulkQuotesTotalCount);
 
->>>>>>> 008b38a9
+    }
+
+    async setPartyLookupTotalCount(count: number): Promise<void> {
+        await (<IBulkTransactionEntityRepo> this._entity_state_repo)
+            .setPartyLookupTotalCount(this._rootEntity.id, count);
+    }
+
+    async setPartyLookupSuccessCount(count: number): Promise<void> {
+        await (<IBulkTransactionEntityRepo> this._entity_state_repo)
+            .setPartyLookupSuccessCount(this._rootEntity.id, count);
+    }
+
+    async setPartyLookupFailedCount(count: number): Promise<void> {
+        await (<IBulkTransactionEntityRepo> this._entity_state_repo)
+            .setPartyLookupFailedCount(this._rootEntity.id, count);
+    }
+
+    async getPartyLookupTotalCount(): Promise<any> {
+        await (<IBulkTransactionEntityRepo> this._entity_state_repo)
+            .getPartyLookupTotalCount(this._rootEntity.id);
+    }
+
+    async getPartyLookupSuccessCount(): Promise<any> {
+        await (<IBulkTransactionEntityRepo> this._entity_state_repo)
+            .getPartyLookupSuccessCount(this._rootEntity.id);
+    }
+
+    async getPartyLookupFailedCount(): Promise<any> {
+        await (<IBulkTransactionEntityRepo> this._entity_state_repo)
+            .getPartyLookupFailedCount(this._rootEntity.id);
+    }
+
+    async incrementPartyLookupSuccessCount(increment: number): Promise<void> {
+        await (<IBulkTransactionEntityRepo> this._entity_state_repo)
+            .incrementPartyLookupSuccessCount(this._rootEntity.id, increment);
+    }
+
+    async incrementPartyLookupFailedCount(count: number): Promise<void> {
+        await (<IBulkTransactionEntityRepo> this._entity_state_repo)
+            .incrementPartyLookupFailedCount(this._rootEntity.id, count);
     }
 
     async destroy() : Promise<void> {
