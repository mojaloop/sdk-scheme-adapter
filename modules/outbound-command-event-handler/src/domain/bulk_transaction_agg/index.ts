/*****
 License
 --------------
 Copyright © 2017 Bill & Melinda Gates Foundation
 The Mojaloop files are made available by the Bill & Melinda Gates Foundation under the Apache License, Version 2.0 (the "License") and you may not use these files except in compliance with the License. You may obtain a copy of the License at
 http://www.apache.org/licenses/LICENSE-2.0
 Unless required by applicable law or agreed to in writing, the Mojaloop files are distributed on an "AS IS" BASIS, WITHOUT WARRANTIES OR CONDITIONS OF ANY KIND, either express or implied. See the License for the specific language governing permissions and limitations under the License.
 Contributors
 --------------
 This is the official list (alphabetical ordering) of the Mojaloop project contributors for this file.
 Names of the original copyright holders (individuals or organizations)
 should be listed with a '*' in the first column. People who have
 contributed from an organization can be listed under the organization
 that actually holds the copyright for their contributions (see the
 Gates Foundation organization for an example). Those individuals should have
 their names indented and be marked with a '-'. Email address can be added
 optionally within square brackets <email>.
 * Gates Foundation
 - Name Surname <name.surname@gatesfoundation.com>
 * Modusbox
 - Vijay Kumar Guthi <vijaya.guthi@modusbox.com>
 - Yevhen Kyriukha <yevhen.kyriukha@modusbox.com>
 - Miguel de Barros <miguel.debarros@modusbox.com>
 --------------
 ******/

'use strict';

import { ILogger } from '@mojaloop/logging-bc-public-types-lib';
import {
    BaseAggregate,
    BulkTransactionEntity,
    BulkTransactionInternalState,
    BulkTransactionState,
    CommandEvent,
    IBulkTransactionEntityRepo,
    IEntityStateRepository,
    IndividualTransferEntity,
    IndividualTransferState,
    BulkBatchEntity,
    BulkBatchState,
    IndividualTransferInternalState,
} from '@mojaloop/sdk-scheme-adapter-private-shared-lib';
import { SDKSchemeAdapter } from '@mojaloop/api-snippets';

import CommandEventHandlerFunctions from './handlers';
import { ICommandEventHandlerOptions } from '@module-types';
import { randomUUID } from 'crypto';

type BatchMapArray = { [fspId: string]: string[][] };

export class BulkTransactionAgg extends BaseAggregate<BulkTransactionEntity, BulkTransactionState> {
    // private _partyLookupTotalCount?: number;
    // private _partyLookupSuccessCount?: number;
    // private _partyLookupFailedCount?: number;
    // private _bulkQuotesTotalCount: number;
    // private _bulkQuotesSuccessCount: number;
    // private _bulkQuotesFailedCount: number;
    // private _bulkTransfersTotalCount: number;
    // private _bulkTransfersSuccessCount: number;
    // private _bulkTransfersFailedCount: number;

    // constructor(
    //   bulkTransactionEntity: BulkTransactionEntity,
    //   entityStateRepo: IEntityStateRepository<BulkTransactionState>,
    //   logger: ILogger
    // ) {
    //     super(bulkTransactionEntity, entityStateRepo, logger);
    // }

    static async CreateFromRequest(
        request: SDKSchemeAdapter.V2_0_0.Outbound.Types.bulkTransactionRequest,
        entityStateRepo: IEntityStateRepository<BulkTransactionState>,
        logger: ILogger,
    ): Promise<BulkTransactionAgg> {
        const aggLogger = logger.createChild(this.name);
        const repo = entityStateRepo as IBulkTransactionEntityRepo;
        // Duplicate Check
        if(request.bulkTransactionId) {
            const isBulkIdExists = await repo.isBulkIdExists(request.bulkTransactionId);
            if(isBulkIdExists) {
                throw new Error('Duplicate: Aggregate already exists in repo');
            }
        }

        // Create root entity
        const bulkTransactionEntity = BulkTransactionEntity.CreateFromRequest(request);
        // Create the aggregate
        const agg = new BulkTransactionAgg(bulkTransactionEntity, entityStateRepo, aggLogger);
        // Persist in the rep
        await agg.store();
        // Create individualTransfer entities
        if(Array.isArray(request?.individualTransfers)) {
            // TODO: limit the number of concurrently created promises to avoid nodejs high memory consumption
            await Promise.all(
                request.individualTransfers.map(
                    (individualTransfer: SDKSchemeAdapter.V2_0_0.Outbound.Types.bulkTransactionIndividualTransfer) =>
                        agg.addIndividualTransferEntity(IndividualTransferEntity.CreateFromRequest(individualTransfer)),
                ),
            );
        }
        // Set initial values
        await agg.setBulkTransfersTotalCount(0);
        await agg.setBulkTransfersSuccessCount(0);
        await agg.setBulkTransfersFailedCount(0);
        await agg.setBulkQuotesTotalCount(0);
        await agg.setBulkQuotesSuccessCount(0);
        await agg.setBulkQuotesFailedCount(0);
        await agg.setPartyLookupTotalCount(0);
        await agg.setPartyLookupSuccessCount(0);
        await agg.setPartyLookupFailedCount(0);

        // Return the aggregate
        return agg;
    }

    static async CreateFromRepo(
        id: string,
        entityStateRepo: IEntityStateRepository<BulkTransactionState>,
        logger: ILogger,
    ): Promise<BulkTransactionAgg> {
    // Get the root entity state from repo
        const aggLogger = logger.createChild(this.name);
        let state: BulkTransactionState | null;
        try {
            state = await entityStateRepo.load(id);
        } catch (err) {
            throw new Error('Aggregate data is not found in repo');
        }
        if(state) {
            // Create root entity
            const bulkTransactionEntity = new BulkTransactionEntity(state);
            // Create the aggregate
            const agg = new BulkTransactionAgg(bulkTransactionEntity, entityStateRepo, aggLogger);
            // Return the aggregate
            return agg;
        } else {
            throw new Error('Aggregate data is not found in repo');
        }
    }

    get bulkId() {
        return this._rootEntity.id;
    }

    async getAllIndividualTransferIds() {
        const repo = this._entity_state_repo as IBulkTransactionEntityRepo;
        return repo.getAllIndividualTransferIds(this._rootEntity.id);
    }

    async getIndividualTransferById(id: string): Promise<IndividualTransferEntity> {
        const repo = this._entity_state_repo as IBulkTransactionEntityRepo;
        const state: IndividualTransferState = await repo.getIndividualTransfer(this._rootEntity.id, id);
        return new IndividualTransferEntity(state);
    }

    async setIndividualTransferById(id: string, transfer: IndividualTransferEntity): Promise<void> {
        await (<IBulkTransactionEntityRepo> this._entity_state_repo)
            .setIndividualTransfer(this._rootEntity.id, id, transfer.exportState());
    }

    async setTransaction(tx: BulkTransactionEntity): Promise<void> {
        this._rootEntity = tx;
        await this.store();
    }

    async setGlobalState(state: BulkTransactionInternalState): Promise<void> {
        this._rootEntity.setTxState(state);
        this._logger.info(`Setting global state of bulk transaction ${this._rootEntity.id} to ${state}`);
        await this.store();
    }

    isSkipPartyLookupEnabled() {
        return this._rootEntity.isSkipPartyLookupEnabled();
    }

    isAutoAcceptPartyEnabled() {
        return this._rootEntity.isAutoAcceptPartyEnabled();
    }

    async getAllBulkBatchIds() {
        const repo = this._entity_state_repo as IBulkTransactionEntityRepo;
        return repo.getAllBulkBatchIds(this._rootEntity.id);
    }

    async getBulkBatchEntityById(id: string): Promise<BulkBatchEntity> {
        const repo = this._entity_state_repo as IBulkTransactionEntityRepo;
        const state: BulkBatchState = await repo.getBulkBatch(this._rootEntity.id, id);
        return new BulkBatchEntity(state);
    }

    getBulkTransaction(): BulkTransactionEntity {
        return this._rootEntity;
    }

    async addIndividualTransferEntity(entity: IndividualTransferEntity): Promise<void> {
        await (<IBulkTransactionEntityRepo> this._entity_state_repo)
            .setIndividualTransfer(this._rootEntity.id, entity.id, entity.exportState());
    }

<<<<<<< HEAD
    async getBulkTransfersTotalCount(): Promise<number> {
        const repo = this._entity_state_repo as IBulkTransactionEntityRepo;
        return repo.getBulkTransfersTotalCount(this._rootEntity.id);
    }

    async setBulkTransfersTotalCount(totalCount: number) : Promise<void> {
        await (<IBulkTransactionEntityRepo> this._entity_state_repo)
            .setBulkTransfersTotalCount(this._rootEntity.id, totalCount);
    }

    async getBulkTransfersSuccessCount(): Promise<number> {
        const repo = this._entity_state_repo as IBulkTransactionEntityRepo;
        return repo.getBulkTransfersSuccessCount(this._rootEntity.id);
    }

    async getBulkTransfersFailedCount(): Promise<number> {
        const repo = this._entity_state_repo as IBulkTransactionEntityRepo;
        return repo.getBulkTransfersFailedCount(this._rootEntity.id);
    }

    async setBulkTransfersSuccessCount(count: number) : Promise<void> {
        await (<IBulkTransactionEntityRepo> this._entity_state_repo)
            .setBulkTransfersSuccessCount(this._rootEntity.id, count);
    }

    async setBulkTransfersFailedCount(count: number) : Promise<void> {
        await (<IBulkTransactionEntityRepo> this._entity_state_repo)
            .setBulkTransfersFailedCount(this._rootEntity.id, count);
    }

    async incrementBulkTransfersSuccessCount(increment = 1) : Promise<number> {
        const repo = this._entity_state_repo as IBulkTransactionEntityRepo;
        return repo.incrementBulkTransfersSuccessCount(this._rootEntity.id, increment);
    }

    async incrementBulkTransfersFailedCount(increment = 1) : Promise<number> {
        const repo = this._entity_state_repo as IBulkTransactionEntityRepo;
        return repo.incrementBulkTransfersFailedCount(this._rootEntity.id, increment);
    }

=======
>>>>>>> 73217eb7
    async getBulkQuotesTotalCount(): Promise<number> {
        const repo = this._entity_state_repo as IBulkTransactionEntityRepo;
        return repo.getBulkQuotesTotalCount(this._rootEntity.id);
    }

    async setBulkQuotesTotalCount(totalCount: number): Promise<void> {
        await (<IBulkTransactionEntityRepo> this._entity_state_repo)
            .setBulkQuotesTotalCount(this._rootEntity.id, totalCount);
    }

    async getBulkQuotesSuccessCount(): Promise<number> {
        const repo = this._entity_state_repo as IBulkTransactionEntityRepo;
        return repo.getBulkQuotesSuccessCount(this._rootEntity.id);
    }

    async setBulkQuotesSuccessCount(count: number): Promise<void> {
        await (<IBulkTransactionEntityRepo> this._entity_state_repo)
            .setBulkQuotesSuccessCount(this._rootEntity.id, count);
    }

    async incrementBulkQuotesSuccessCount(increment = 1): Promise<number> {
        const repo = this._entity_state_repo as IBulkTransactionEntityRepo;
        return repo.incrementBulkQuotesSuccessCount(this._rootEntity.id, increment);
    }

    async getBulkQuotesFailedCount(): Promise<number> {
        const repo = this._entity_state_repo as IBulkTransactionEntityRepo;
        return repo.getBulkQuotesFailedCount(this._rootEntity.id);
    }

    async setBulkQuotesFailedCount(count: number): Promise<void> {
        await (<IBulkTransactionEntityRepo> this._entity_state_repo)
            .setBulkQuotesFailedCount(this._rootEntity.id, count);
    }

    async incrementBulkQuotesFailedCount(increment = 1): Promise<number> {
        const repo = this._entity_state_repo as IBulkTransactionEntityRepo;
        return repo.incrementBulkQuotesFailedCount(this._rootEntity.id, increment);
    }

    async addBulkBatchEntity(entity: BulkBatchEntity): Promise<void> {
        await (<IBulkTransactionEntityRepo> this._entity_state_repo)
            .setBulkBatch(this._rootEntity.id, entity.id, entity.exportState());
    }

    async setBulkBatchById(id: string, bulkBatch: BulkBatchEntity): Promise<void> {
        await (<IBulkTransactionEntityRepo> this._entity_state_repo)
            .setBulkBatch(this._rootEntity.id, id, bulkBatch.exportState());
    }

<<<<<<< HEAD
    // This function creates batch map array requests based per each DFSP and with maximum limit passed optionally filtered by individualTransfers that match the individualTransferInternalStateFilter
    private async _generateBatchMapArray(
        maxItemsPerBatch: number,
        individualTransferInternalStateFilter: IndividualTransferInternalState | null = null,
    ) : Promise<BatchMapArray> {
=======
    // This function creates batches which contain bulkQuotes and bulkTransfer requests based per each DFSP and with maximum limit passed.
    async createBatches(maxItemsPerBatch: number): Promise<void> {
>>>>>>> 73217eb7
        const allBulkBatchIds = await this.getAllBulkBatchIds();
        if(allBulkBatchIds.length > 0) {
            throw (new Error('Bulk batches are already created on this aggregator'));
        }

        const batchesPerFsp: BatchMapArray = {};

        // Iterate through individual transfers
        const allIndividualTransferIds = await this.getAllIndividualTransferIds();
        for await (const individualTransferId of allIndividualTransferIds) {
            // Create the array of batches per each DFSP with maximum limit from the config containing Ids of individual transfers
            const individualTransfer = await this.getIndividualTransferById(individualTransferId);

            // Lets check if a filter is defined, and if it is and does not match the transferState then skip processing this individualTransfer
            if(
                individualTransferInternalStateFilter != null &&
                individualTransfer.transferState !== individualTransferInternalStateFilter
            ) {
                continue; // Skip processing
            }

            if(individualTransfer.toFspId) {
                // If there is any element with fspId
                if(batchesPerFsp[individualTransfer.toFspId]) {
                    const batchFspIdArray = batchesPerFsp[individualTransfer.toFspId];
                    const batchFspLength = batchFspIdArray.length;
                    const lastElement = batchFspIdArray[batchFspLength - 1];
                    // If the length reaches maximum value, create new element and insert the id
                    if(lastElement.length < maxItemsPerBatch) {
                        lastElement.push(individualTransfer.id);
                    } else {
                        const newElement = [ individualTransfer.id ];
                        batchFspIdArray.push(newElement);
                    }
                } else {
                    const newElement = [ individualTransfer.id ];
                    batchesPerFsp[individualTransfer.toFspId] = [];
                    batchesPerFsp[individualTransfer.toFspId].push(newElement);
                }
            } else {
                this._logger.error(`The individual transfer with id ${individualTransfer.id} is not in state DISCOVERY_ACCEPTED or toFspId is not found in the partyResponse`);
            }
        }

        return batchesPerFsp;
    }

    async generateBulkQuoteBatches(maxItemsPerBatch: number): Promise<{
        bulkQuotesTotalCount: number,
    }> {
        // lets make sure we have not already generated batches
        let getBulkQuotesTotalCountResult = 0;
        try {
            getBulkQuotesTotalCountResult = await this.getBulkQuotesTotalCount();
        } catch (err) {
            this._logger.warn(err);
        }

        if(getBulkQuotesTotalCountResult > 0) {
            throw new Error(`Unable to ${this.constructor.name}.generateBulkQuoteBatches() as BulkQuotesTotalCount (${getBulkQuotesTotalCountResult}) > 0`);
        }
        // Lets creates batch map array requests based per each DFSP and with maximum limit passed optionally filtered by individualTransfers that match the individualTransferInternalStateFilter
        const batchesPerFsp = await this._generateBatchMapArray(
            maxItemsPerBatch,
            IndividualTransferInternalState.DISCOVERY_ACCEPTED,
        );

        // Construct the batches per each element in the array
        let bulkQuotesTotalCount = 0;
        for await (const fspId of Object.keys(batchesPerFsp)) {
            for await (const individualIdArray of batchesPerFsp[fspId]) {
                const bulkBatch = BulkBatchEntity.CreateEmptyBatch(this._rootEntity);
                for await (const individualId of individualIdArray) {
                    const individualTransfer = await this.getIndividualTransferById(individualId);
                    const party = individualTransfer.partyResponse?.party;
                    if(party) {
                        // Generate Quote request
                        const individualBulkQuoteRequest: SDKSchemeAdapter.V2_0_0.Outbound.Types.individualQuote = {
                            quoteId: randomUUID(),
                            to: {
                                idType: party.partyIdInfo.partyIdType,
                                idValue: party.partyIdInfo.partyIdentifier,
                                idSubValue: party.partyIdInfo.partySubIdOrType,
                                displayName: party.name,
                                firstName: party.personalInfo?.complexName?.firstName,
                                middleName: party.personalInfo?.complexName?.middleName,
                                lastName: party.personalInfo?.complexName?.lastName,
                                dateOfBirth: party.personalInfo?.dateOfBirth,
                                merchantClassificationCode: party.merchantClassificationCode,
                                fspId: party.partyIdInfo.fspId,
                                extensionList: party.partyIdInfo.extensionList?.extension,
                            },
                            amountType: individualTransfer.request.amountType,
                            currency: individualTransfer.request.currency,
                            amount: individualTransfer.request.amount,
                            transactionType: 'TRANSFER',
                            note: individualTransfer.request.note,
                            extensions: individualTransfer.request.quoteExtensions,
                        };
                        this._logger.debug(`Generated Quote Request ${JSON.stringify(individualBulkQuoteRequest, null, 2)} for BulkBatch.bulkQuoteId=${bulkBatch.bulkQuoteId}`);
                        // Add Quotes to batch
                        bulkBatch.addIndividualQuote(
                            individualBulkQuoteRequest,
                            individualTransfer.id,
                        );
                    }
                }
                // TODO: should we not add the bulkQuoteRequest to the BulkTransaction.individualItem and update its status?
                await this.addBulkBatchEntity(bulkBatch);
                bulkQuotesTotalCount += 1;
            }
        }
        await this.setBulkQuotesTotalCount(bulkQuotesTotalCount);
        return {
            bulkQuotesTotalCount,
        };
    }

    // async generateBulkTransferBatches(batchesPerFspIdArray: string[]): Promise<{
    async generateBulkTransferBatches(): Promise<{
        bulkTransfersTotalCount: number,
    } | void> {
        // lets make sure we have not already generated batches
        let getBulkTransfersTotalCountResult = 0;
        try {
            getBulkTransfersTotalCountResult = await this.getBulkTransfersTotalCount();
        } catch (err) {
            this._logger.warn(err);
        }

        if(getBulkTransfersTotalCountResult > 0) {
            throw new Error(`Unable to ${this.constructor.name}.generateBulkTransferBatches() as BulkTransfersTotalCount (${getBulkTransfersTotalCountResult}) > 0`);
        }
        // Lets fetch the current BulkBatchId Array
        const batchesPerFspIdArray = await this.getAllBulkBatchIds();

        // Construct the batches per each element in the array
        let bulkTransfersTotalCount = 0;
        for await (const bulkBatchId of batchesPerFspIdArray) {
            const bulkBatch = await this.getBulkBatchEntityById(bulkBatchId);

            const individualQuoteResults = bulkBatch.bulkQuotesResponse?.individualQuoteResults; // TODO: Are we not missing the condition here?

            if(individualQuoteResults == null) continue; // TODO: how to handle this?

            for await (const individualQuoteResult of individualQuoteResults) {
                const individualTransferId = bulkBatch.getReferenceIdForQuoteId(individualQuoteResult.quoteId);
                const individualTransfer = await this.getIndividualTransferById(individualTransferId);
                const party = individualTransfer.partyResponse?.party;
                if(party) {
                    // Generate Transfers request
                    const individualBulkTransferRequest: SDKSchemeAdapter.V2_0_0.Outbound.Types.individualTransfer = {
                        transferId: individualTransfer.id,
                        to: {
                            idType: party.partyIdInfo.partyIdType,
                            idValue: party.partyIdInfo.partyIdentifier,
                            idSubValue: party.partyIdInfo.partySubIdOrType,
                            displayName: party.name,
                            firstName: party.personalInfo?.complexName?.firstName,
                            middleName: party.personalInfo?.complexName?.middleName,
                            lastName: party.personalInfo?.complexName?.lastName,
                            dateOfBirth: party.personalInfo?.dateOfBirth,
                            merchantClassificationCode: party.merchantClassificationCode,
                            fspId: party.partyIdInfo.fspId,
                            extensionList: party.partyIdInfo.extensionList?.extension,
                        },
                        amountType: individualTransfer.request.amountType,
                        currency: individualTransfer.request.currency,
                        amount: individualTransfer.request.amount,
                        transactionType: 'TRANSFER',
                        extensions: individualTransfer.request.quoteExtensions,
                    }; // TODO: Why do we not have the CONDITION as part of the out-going Transfer Request?
                    this._logger.debug(`Generated Transfers Request ${JSON.stringify(individualBulkTransferRequest, null, 2)} for BulkBatch.bulkQuoteId=${bulkBatch.bulkQuoteId}`);
                    // Add Transfers to batch
                    bulkBatch.addIndividualTransfer(
                        individualBulkTransferRequest,
                        individualTransfer.id,
                    );
                }
                // Add Transfers to batch
                bulkTransfersTotalCount += 1;
            }
            // TODO: should we not add the bulkTransfersRequest to the BulkTransaction.individualItem and update its status?
            await this.setBulkBatchById(bulkBatch.id, bulkBatch);
            await this.setBulkTransfersTotalCount(bulkTransfersTotalCount);
        }
        return {
            bulkTransfersTotalCount,
        };
    }

    async setPartyLookupTotalCount(count: number): Promise<void> {
        await (<IBulkTransactionEntityRepo> this._entity_state_repo)
            .setPartyLookupTotalCount(this._rootEntity.id, count);
    }

    async setPartyLookupSuccessCount(count: number): Promise<void> {
        await (<IBulkTransactionEntityRepo> this._entity_state_repo)
            .setPartyLookupSuccessCount(this._rootEntity.id, count);
    }

    async setPartyLookupFailedCount(count: number): Promise<void> {
        await (<IBulkTransactionEntityRepo> this._entity_state_repo)
            .setPartyLookupFailedCount(this._rootEntity.id, count);
    }

    async getPartyLookupTotalCount(): Promise<number> {
        const repo = this._entity_state_repo as IBulkTransactionEntityRepo;
        return repo.getPartyLookupTotalCount(this._rootEntity.id);
    }

    async getPartyLookupSuccessCount(): Promise<number> {
        const repo = this._entity_state_repo as IBulkTransactionEntityRepo;
        return repo.getPartyLookupSuccessCount(this._rootEntity.id);
    }

    async getPartyLookupFailedCount(): Promise<number> {
        const repo = this._entity_state_repo as IBulkTransactionEntityRepo;
        return repo.getPartyLookupFailedCount(this._rootEntity.id);
    }

    async incrementPartyLookupSuccessCount(increment = 1): Promise<number> {
        const repo = this._entity_state_repo as IBulkTransactionEntityRepo;
        return repo.incrementPartyLookupSuccessCount(this._rootEntity.id, increment);
    }

    async incrementPartyLookupFailedCount(increment = 1): Promise<number> {
        const repo = this._entity_state_repo as IBulkTransactionEntityRepo;
        return repo.incrementPartyLookupFailedCount(this._rootEntity.id, increment);
    }

    async destroy(): Promise<void> {
        if(this._rootEntity) {
            // Cleanup repo
            await this._entity_state_repo.remove(this._rootEntity.id);
            // Cleanup properties
            // this._rootEntity = null
            // this._partyLookupTotalCount = undefined;
            // this._partyLookupSuccessCount = undefined;
            // this._partyLookupFailedCount = undefined;
        }
    }


    static async ProcessCommandEvent(
        message: CommandEvent,
        options: ICommandEventHandlerOptions,
        logger: ILogger,
    ) {
        const locallogger = logger.createChild(`${this.name}.ProcessCommandEvent`);
        const handlerPrefix = 'handle';
        if(!CommandEventHandlerFunctions.hasOwnProperty(handlerPrefix + message.constructor.name)) {
            locallogger.error(`Handler function for the command event message ${message.constructor.name} is not implemented`);
            return;
        }
        locallogger.info(`Calling ${handlerPrefix + message.constructor.name}`);
        const commandEventHandlerFunctionsLogger = logger.createChild(`${this.name}.${handlerPrefix}${message.constructor.name}`);
        await CommandEventHandlerFunctions[handlerPrefix + message.constructor.name](
            message,
            options,
            commandEventHandlerFunctionsLogger,
        );
    }

}<|MERGE_RESOLUTION|>--- conflicted
+++ resolved
@@ -198,7 +198,6 @@
             .setIndividualTransfer(this._rootEntity.id, entity.id, entity.exportState());
     }
 
-<<<<<<< HEAD
     async getBulkTransfersTotalCount(): Promise<number> {
         const repo = this._entity_state_repo as IBulkTransactionEntityRepo;
         return repo.getBulkTransfersTotalCount(this._rootEntity.id);
@@ -239,8 +238,6 @@
         return repo.incrementBulkTransfersFailedCount(this._rootEntity.id, increment);
     }
 
-=======
->>>>>>> 73217eb7
     async getBulkQuotesTotalCount(): Promise<number> {
         const repo = this._entity_state_repo as IBulkTransactionEntityRepo;
         return repo.getBulkQuotesTotalCount(this._rootEntity.id);
@@ -291,16 +288,11 @@
             .setBulkBatch(this._rootEntity.id, id, bulkBatch.exportState());
     }
 
-<<<<<<< HEAD
     // This function creates batch map array requests based per each DFSP and with maximum limit passed optionally filtered by individualTransfers that match the individualTransferInternalStateFilter
     private async _generateBatchMapArray(
         maxItemsPerBatch: number,
         individualTransferInternalStateFilter: IndividualTransferInternalState | null = null,
     ) : Promise<BatchMapArray> {
-=======
-    // This function creates batches which contain bulkQuotes and bulkTransfer requests based per each DFSP and with maximum limit passed.
-    async createBatches(maxItemsPerBatch: number): Promise<void> {
->>>>>>> 73217eb7
         const allBulkBatchIds = await this.getAllBulkBatchIds();
         if(allBulkBatchIds.length > 0) {
             throw (new Error('Bulk batches are already created on this aggregator'));
