/*****
 License
 --------------
 Copyright © 2017 Bill & Melinda Gates Foundation
 The Mojaloop files are made available by the Bill & Melinda Gates Foundation under the Apache License, Version 2.0 (the "License") and you may not use these files except in compliance with the License. You may obtain a copy of the License at
 http://www.apache.org/licenses/LICENSE-2.0
 Unless required by applicable law or agreed to in writing, the Mojaloop files are distributed on an "AS IS" BASIS, WITHOUT WARRANTIES OR CONDITIONS OF ANY KIND, either express or implied. See the License for the specific language governing permissions and limitations under the License.
 Contributors
 --------------
 This is the official list (alphabetical ordering) of the Mojaloop project contributors for this file.
 Names of the original copyright holders (individuals or organizations)
 should be listed with a '*' in the first column. People who have
 contributed from an organization can be listed under the organization
 that actually holds the copyright for their contributions (see the
 Gates Foundation organization for an example). Those individuals should have
 their names indented and be marked with a '-'. Email address can be added
 optionally within square brackets <email>.
 * Gates Foundation
 - Name Surname <name.surname@gatesfoundation.com>
 * Modusbox
 - Vijay Kumar Guthi <vijaya.guthi@modusbox.com>
 - Yevhen Kyriukha <yevhen.kyriukha@modusbox.com>
 --------------
 ******/

'use strict';

import { ILogger } from '@mojaloop/logging-bc-public-types-lib';
<<<<<<< HEAD
=======
import { BaseAggregate, CommandEvent, IEntityStateRepository } from '@mojaloop/sdk-scheme-adapter-private-shared-lib';
import { BulkTransactionEntity, BulkTransactionState } from '../bulk_transaction_entity';
>>>>>>> 1806e81d
import {
    BaseAggregate,
    BulkTransactionEntity,
    BulkTransactionState,
    CommandEventMessage,
    IBulkTransactionEntityRepo,
    IEntityStateRepository,
    IndividualTransferEntity,
    IndividualTransferState,
} from '@mojaloop/sdk-scheme-adapter-private-shared-lib';
import { SDKSchemeAdapter } from '@mojaloop/api-snippets';

import CommandEventHandlerFunctions from './handlers';
import { ICommandEventHandlerOptions } from '@module-types';

export class BulkTransactionAgg extends BaseAggregate<BulkTransactionEntity, BulkTransactionState> {
    // TODO: These counts can be part of bulk transaction entity?
    // private _partyLookupTotalCount?: number;
    // private _partyLookupSuccessCount?: number;
    // private _partyLookupFailedCount?: number;
    // // NEXT_STORY
    // private _bulkBatches: Array<BulkBatchState>; // Create bulk batch entity
    // private _bulkQuotesTotalCount: number;
    // private _bulkQuotesSuccessCount: number;
    // private _bulkQuotesFailedCount: number;
    // private _bulkTransfersTotalCount: number;
    // private _bulkTransfersSuccessCount: number;
    // private _bulkTransfersFailedCount: number;

    // constructor(
    //   bulkTransactionEntity: BulkTransactionEntity,
    //   entityStateRepo: IEntityStateRepository<BulkTransactionState>,
    //   logger: ILogger
    // ) {
    //     super(bulkTransactionEntity, entityStateRepo, logger);
    // }

    static async CreateFromRequest(
        request: SDKSchemeAdapter.Outbound.V2_0_0.Types.bulkTransactionRequest,
        entityStateRepo: IEntityStateRepository<BulkTransactionState>,
        logger: ILogger,
    ): Promise<BulkTransactionAgg> {
        const repo = entityStateRepo as IBulkTransactionEntityRepo;
        // Duplicate Check
        if(request.bulkTransactionId) {
            const isBulkIdExists = await repo.isBulkIdExists(request.bulkTransactionId);
            if(isBulkIdExists) {
                throw new Error('Duplicate: Aggregate already exists in repo');
            }
        }

        // Create root entity
        const bulkTransactionEntity = BulkTransactionEntity.CreateFromRequest(request);
        // Create the aggregate
        const agg = new BulkTransactionAgg(bulkTransactionEntity, entityStateRepo, logger);
        // Persist in the rep
        await agg.store();
        // Create individualTransfer entities
        if(Array.isArray(request?.individualTransfers)) {
            // TODO: limit the number of concurrently created promises to avoid nodejs high memory consumption
            await Promise.all(
                request.individualTransfers.map(
                    (individualTransfer: SDKSchemeAdapter.Outbound.V2_0_0.Types.individualTransaction) =>
                        agg.addIndividualTransferEntity(IndividualTransferEntity.CreateFromRequest(individualTransfer)),
                ),
            );
        }
        // Return the aggregate
        return agg;
    }

    static async CreateFromRepo(
        id: string,
        entityStateRepo: IEntityStateRepository<BulkTransactionState>,
        logger: ILogger,
    ): Promise<BulkTransactionAgg> {
    // Get the root entity state from repo
        let state: BulkTransactionState | null;
        try {
            state = await entityStateRepo.load(id);
        } catch (err) {
            throw new Error('Aggregate data is not found in repo');
        }
        if(state) {
            // Create root entity
            const bulkTransactionEntity = new BulkTransactionEntity(state);
            // Create the aggregate
            const agg = new BulkTransactionAgg(bulkTransactionEntity, entityStateRepo, logger);
            // Return the aggregate
            return agg;
        } else {
            throw new Error('Aggregate data is not found in repo');
        }
    }

    get bulkId() {
        return this._rootEntity.id;
    }

    async getAllIndividualTransferIds() {
        const repo = this._entity_state_repo as IBulkTransactionEntityRepo;
        return repo.getAllIndividualTransferIds(this._rootEntity.id);
    }

    async getIndividualTransferById(id: string): Promise<IndividualTransferEntity> {
        const repo = this._entity_state_repo as IBulkTransactionEntityRepo;
        const state: IndividualTransferState = await repo.getIndividualTransfer(this._rootEntity.id, id);
        return new IndividualTransferEntity(state);
    }

    async setIndividualTransferById(id: string, transfer: IndividualTransferEntity): Promise<void> {
        await (<IBulkTransactionEntityRepo> this._entity_state_repo)
            .setIndividualTransfer(this._rootEntity.id, id, transfer.exportState());
    }

    async setTransaction(tx: BulkTransactionEntity): Promise<void> {
        this._rootEntity = tx;
        await this.store();
    }

    isSkipPartyLookupEnabled() {
        return this._rootEntity.isSkipPartyLookupEnabled();
    }

    getBulkTransaction(): BulkTransactionEntity {
        return this._rootEntity;
    }

    async addIndividualTransferEntity(entity: IndividualTransferEntity) : Promise<void> {
        await (<IBulkTransactionEntityRepo> this._entity_state_repo)
            .setIndividualTransfer(this._rootEntity.id, entity.id, entity.exportState());
    }

    async destroy() : Promise<void> {
        if(this._rootEntity) {
            // Cleanup repo
            await this._entity_state_repo.remove(this._rootEntity.id);
            // Cleanup properties
            // this._rootEntity = null
            // this._partyLookupTotalCount = undefined;
            // this._partyLookupSuccessCount = undefined;
            // this._partyLookupFailedCount = undefined;
        }
    }

    static async ProcessCommandEvent(
        message: CommandEvent,
        options: ICommandEventHandlerOptions,
        logger: ILogger,
    ) {
        const handlerPrefix = 'handle';
        if(!CommandEventHandlerFunctions.hasOwnProperty(handlerPrefix + message.constructor.name)) {
            logger.error(`Handler function for the command event message ${message.constructor.name} is not implemented`);
            return;
        }
        await CommandEventHandlerFunctions[handlerPrefix + message.constructor.name](
            message,
            options,
            logger,
        );
    }
}<|MERGE_RESOLUTION|>--- conflicted
+++ resolved
@@ -26,17 +26,12 @@
 'use strict';
 
 import { ILogger } from '@mojaloop/logging-bc-public-types-lib';
-<<<<<<< HEAD
-=======
-import { BaseAggregate, CommandEvent, IEntityStateRepository } from '@mojaloop/sdk-scheme-adapter-private-shared-lib';
-import { BulkTransactionEntity, BulkTransactionState } from '../bulk_transaction_entity';
->>>>>>> 1806e81d
-import {
-    BaseAggregate,
+import { 
+    BaseAggregate, 
     BulkTransactionEntity,
-    BulkTransactionState,
-    CommandEventMessage,
-    IBulkTransactionEntityRepo,
+    BulkTransactionState
+    CommandEvent, 
+    IBulkTransactionEntityRepo
     IEntityStateRepository,
     IndividualTransferEntity,
     IndividualTransferState,
@@ -176,20 +171,22 @@
         }
     }
 
+
     static async ProcessCommandEvent(
         message: CommandEvent,
         options: ICommandEventHandlerOptions,
         logger: ILogger,
     ) {
         const handlerPrefix = 'handle';
-        if(!CommandEventHandlerFunctions.hasOwnProperty(handlerPrefix + message.constructor.name)) {
+        if(!CommandEventHandlerFuntions.hasOwnProperty(handlerPrefix + message.constructor.name)) {
             logger.error(`Handler function for the command event message ${message.constructor.name} is not implemented`);
             return;
         }
-        await CommandEventHandlerFunctions[handlerPrefix + message.constructor.name](
+        await CommandEventHandlerFuntions[handlerPrefix + message.constructor.name](
             message,
             options,
             logger,
         );
     }
+
 }