/*****
 License
 --------------
 Copyright © 2017 Bill & Melinda Gates Foundation
 The Mojaloop files are made available by the Bill & Melinda Gates Foundation under the Apache License, Version 2.0 (the "License") and you may not use these files except in compliance with the License. You may obtain a copy of the License at
 http://www.apache.org/licenses/LICENSE-2.0
 Unless required by applicable law or agreed to in writing, the Mojaloop files are distributed on an "AS IS" BASIS, WITHOUT WARRANTIES OR CONDITIONS OF ANY KIND, either express or implied. See the License for the specific language governing permissions and limitations under the License.
 Contributors
 --------------
 This is the official list (alphabetical ordering) of the Mojaloop project contributors for this file.
 Names of the original copyright holders (individuals or organizations)
 should be listed with a '*' in the first column. People who have
 contributed from an organization can be listed under the organization
 that actually holds the copyright for their contributions (see the
 Gates Foundation organization for an example). Those individuals should have
 their names indented and be marked with a '-'. Email address can be added
 optionally within square brackets <email>.
 * Gates Foundation
 - Name Surname <name.surname@gatesfoundation.com>
 * Modusbox
 - Vijay Kumar Guthi <vijaya.guthi@modusbox.com>
 --------------
 ******/

import { ILogger } from '@mojaloop/logging-bc-public-types-lib';
import { Server } from 'http';
import { CreateExpressServer } from './app';
import path from 'path';
<<<<<<< HEAD
import { IBulkTransactionEntityRepo } from '@mojaloop/sdk-scheme-adapter-private-shared-lib';
=======
import { IBulkTransactionEntityRepo } from '../types';
import { Application } from 'express';
>>>>>>> 1806e81d


export interface IOutboundCommandEventHandlerAPIServerOptions {
    port: number;
    bulkTransactionEntityRepo: IBulkTransactionEntityRepo;
}

export class OutboundCommandEventHandlerAPIServer {
    private _logger: ILogger;

    private _port: number;

    private _serverInstance: Server;

    private _options: IOutboundCommandEventHandlerAPIServerOptions;

    constructor(options: IOutboundCommandEventHandlerAPIServerOptions, logger: ILogger) {
        this._options = options;
        this._port = options.port;
        this._logger = logger;
    }

    async startServer(): Promise<Application> {
        return new Promise(async resolve => {
            const app = await CreateExpressServer(
                path.join(__dirname, './interface/api.yaml'),
                {
                    bulkTransactionEntityRepo: this._options.bulkTransactionEntityRepo,
                    logger: this._logger,
                },
            );
            this._serverInstance = app.listen(this._port, () => {
                this._logger.info(`API Server is running on port ${this._port}`);
                resolve(app);
            });
        });
    }

    async stopServer() : Promise<void> {
        return new Promise(resolve => {
            this._serverInstance.close(() => {
                this._logger.info('API Server is stopped');
                resolve();
            });
        });
    }
}<|MERGE_RESOLUTION|>--- conflicted
+++ resolved
@@ -26,12 +26,8 @@
 import { Server } from 'http';
 import { CreateExpressServer } from './app';
 import path from 'path';
-<<<<<<< HEAD
 import { IBulkTransactionEntityRepo } from '@mojaloop/sdk-scheme-adapter-private-shared-lib';
-=======
-import { IBulkTransactionEntityRepo } from '../types';
 import { Application } from 'express';
->>>>>>> 1806e81d
 
 
 export interface IOutboundCommandEventHandlerAPIServerOptions {
