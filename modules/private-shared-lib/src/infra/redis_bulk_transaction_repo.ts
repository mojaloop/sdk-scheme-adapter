--- conflicted
+++ resolved
@@ -44,13 +44,6 @@
 
     private readonly keyPrefix: string = 'outboundBulkTransaction_';
 
-<<<<<<< HEAD
-    private readonly partyLookupTotalCountAttributeField = 'partyLookupTotalCount';
-
-    private readonly partyLookupSuccessCountAttributeField = 'partyLookupSuccessCount';
-
-    private readonly partyLookupFailedCountAttributeField = 'partyLookupFailedCount';
-=======
     private readonly individualTransferKeyPrefix: string = 'individualItem_';
 
     private readonly bulkBatchKeyPrefix: string = 'bulkBatch_';
@@ -60,7 +53,12 @@
     private readonly bulkQuotesSuccessCountKey: string = 'bulkQuotesSuccessCount';
 
     private readonly bulkQuotesFailedCountKey: string = 'bulkQuotesFailedCount';
->>>>>>> 008b38a9
+
+    private readonly partyLookupTotalCountKey = 'partyLookupTotalCount';
+
+    private readonly partyLookupSuccessCountKey = 'partyLookupSuccessCount';
+
+    private readonly partyLookupFailedCountKey = 'partyLookupFailedCount';
 
     constructor(options: IRedisBulkTransactionStateRepoOptions, logger: ILogger) {
         this._redisConnStr = options.connStr;
@@ -153,14 +151,14 @@
         }
     }
 
-    async getIndividualTransfer(bulkId: string, individualTranferId: string): Promise<IndividualTransferState> {
+    async getIndividualTransfer(bulkId: string, individualTransferId: string): Promise<IndividualTransferState> {
         if(!this.canCall()) {
             throw (new Error('Repository not ready'));
         }
         const key: string = this.keyWithPrefix(bulkId);
         try {
             const individualTransferStateStr =
-                await this._redisClient.hGet(key, this.individualTransferKeyPrefix + individualTranferId);
+                await this._redisClient.hGet(key, this.individualTransferKeyPrefix + individualTransferId);
             if(individualTransferStateStr) {
                 return JSON.parse(individualTransferStateStr) as IndividualTransferState;
             } else {
@@ -183,113 +181,23 @@
         }
         const key: string = this.keyWithPrefix(bulkId);
         try {
-<<<<<<< HEAD
-            await this._redisClient.hSet(key, 'individualItem_' + individualTransferId, JSON.stringify(value));
-        } catch (err) {
-            this._logger.error(err, `Error storing individual transfer with ID ${individualTransferId} to redis for key: ${key}`);
-=======
             await this._redisClient.hSet(
                 key,
-                this.individualTransferKeyPrefix + individualTranferId,
+                this.individualTransferKeyPrefix + individualTransferId,
                 JSON.stringify(value),
             );
         } catch (err) {
-            this._logger.error(err, `Error storing individual transfer with ID ${individualTranferId} to redis for key: ${key}`);
->>>>>>> 008b38a9
-            throw (err);
-        }
-    }
-
-<<<<<<< HEAD
-    async setPartyLookupTotalCount(
-        bulkId: string,
-        count: number,
-    ): Promise<void> {
-        if(!this.canCall()) {
-            throw (new Error('Repository not ready'));
-        }
-        const key: string = this.keyWithPrefix(bulkId);
-        try {
-            await this._redisClient.hSet(key, this.partyLookupTotalCountAttributeField, count);
-        } catch (err) {
-            this._logger.error(err, `Error storing ${this.partyLookupTotalCountAttributeField} to redis - for key: ${key}`);
-            throw (err);
-        }
-    }
-
-    async setPartyLookupSuccessCount(
-        bulkId: string,
-        count: number,
-    ): Promise<void> {
-        if(!this.canCall()) {
-            throw (new Error('Repository not ready'));
-        }
-        const key: string = this.keyWithPrefix(bulkId);
-        try {
-            await this._redisClient.hSet(key, this.partyLookupSuccessCountAttributeField, count);
-        } catch (err) {
-            this._logger.error(err, `Error storing ${this.partyLookupSuccessCountAttributeField} to redis - for key: ${key}`);
-            throw (err);
-        }
-    }
-
-    async setPartyLookupFailedCount(
-        bulkId: string,
-        count: number,
-    ): Promise<void> {
-        if(!this.canCall()) {
-            throw (new Error('Repository not ready'));
-        }
-        const key: string = this.keyWithPrefix(bulkId);
-        try {
-            await this._redisClient.hSet(key, this.partyLookupFailedCountAttributeField, count);
-        } catch (err) {
-            this._logger.error(err, `Error storing ${this.partyLookupFailedCountAttributeField} to redis - for key: ${key}`);
-            throw (err);
-        }
-    }
-
-    async getPartyLookupTotalCount(bulkId: string): Promise<number>  {
-        if(!this.canCall()) {
-            throw (new Error('Repository not ready'));
-        }
-        const key: string = this.keyWithPrefix(bulkId);
-        try {
-            const count = await this._redisClient.hGet(key, this.partyLookupTotalCountAttributeField);
-            if(count) {
-                return Number(count);
-            } else {
-                this._logger.error(`Error loading ${this.partyLookupTotalCountAttributeField} from redis - for key: ${key}`);
-                throw (new Error(`Error loading ${this.partyLookupTotalCountAttributeField} from redis - for key: ${key}`));
-            }
-        } catch (err) {
-            this._logger.error(err, `Error loading ${this.partyLookupTotalCountAttributeField} from redis - for key: ${key}`);
-            throw (err);
-        }
-    }
-
-    async incrementPartyLookupSuccessCount(
-        bulkId: string,
-        increment: number,
-    ): Promise<void> {
-=======
+            this._logger.error(err, `Error storing individual transfer with ID ${individualTransferId} to redis for key: ${key}`);
+            throw (err);
+        }
+    }
+
     async getAllBulkBatchIds(bulkId: string): Promise<string[]> {
->>>>>>> 008b38a9
-        if(!this.canCall()) {
-            throw (new Error('Repository not ready'));
-        }
-        const key: string = this.keyWithPrefix(bulkId);
-        try {
-<<<<<<< HEAD
-            await this._redisClient.hIncrBy(key, this.partyLookupSuccessCountAttributeField, increment);
-        } catch (err) {
-            this._logger.error(err, `Error incrementing partyLookupSuccessCount in redis - for key: ${key}`);
-            throw (err);
-        }
-    }
-
-    async getPartyLookupSuccessCount(bulkId: string): Promise<number> {
-=======
+        if(!this.canCall()) {
+            throw (new Error('Repository not ready'));
+        }
+        const key: string = this.keyWithPrefix(bulkId);
+        try {
             const allAttributes = await this._redisClient.hKeys(key);
             const allBulkBatchIds = allAttributes.filter(attr => attr.startsWith(this.bulkBatchKeyPrefix)).map(attr => attr.replace(this.bulkBatchKeyPrefix, ''));
             return allBulkBatchIds;
@@ -298,25 +206,13 @@
             throw (err);
         }
     }
-    
+
     async getBulkBatch(bulkId: string, bulkBatchId: string): Promise<BulkBatchState> {
->>>>>>> 008b38a9
-        if(!this.canCall()) {
-            throw (new Error('Repository not ready'));
-        }
-        const key: string = this.keyWithPrefix(bulkId);
-        try {
-<<<<<<< HEAD
-            const count = await this._redisClient.hGet(key, this.partyLookupSuccessCountAttributeField);
-            if(count) {
-                return Number(count);
-            } else {
-                this._logger.error(`Error loading ${this.partyLookupSuccessCountAttributeField} from redis - for key: ${key}`);
-                throw (new Error(`Error loading ${this.partyLookupSuccessCountAttributeField} from redis - for key: ${key}`));
-            }
-        } catch (err) {
-            this._logger.error(err, `Error loading ${this.partyLookupSuccessCountAttributeField} from redis - for key: ${key}`);
-=======
+        if(!this.canCall()) {
+            throw (new Error('Repository not ready'));
+        }
+        const key: string = this.keyWithPrefix(bulkId);
+        try {
             const bulkBatchStateStr = await this._redisClient.hGet(key, this.bulkBatchKeyPrefix + bulkBatchId);
             if(bulkBatchStateStr) {
                 return JSON.parse(bulkBatchStateStr) as BulkBatchState;
@@ -326,56 +222,23 @@
             }
         } catch (err) {
             this._logger.error(err, 'Error loading bulk batch from redis - for key: ' + key);
->>>>>>> 008b38a9
-            throw (err);
-        }
-    }
-
-<<<<<<< HEAD
-
-    async incrementPartyLookupFailedCount(
-        bulkId: string,
-        increment: number,
-=======
+            throw (err);
+        }
+    }
+
     async setBulkBatch(
         bulkId: string,
         bulkBatchId: string,
         value: BulkBatchState,
->>>>>>> 008b38a9
-    ): Promise<void> {
-        if(!this.canCall()) {
-            throw (new Error('Repository not ready'));
-        }
-        const key: string = this.keyWithPrefix(bulkId);
-        try {
-<<<<<<< HEAD
-            await this._redisClient.hIncrBy(key, this.partyLookupFailedCountAttributeField, increment);
-        } catch (err) {
-            this._logger.error(err, `Error incrementing ${this.partyLookupFailedCountAttributeField} in redis - for key: ${key}`);
-            throw (err);
-        }
-    }
-
-    async getPartyLookupFailedCount(bulkId: string): Promise<number>  {
-        if(!this.canCall()) {
-            throw (new Error('Repository not ready'));
-        }
-        const key: string = this.keyWithPrefix(bulkId);
-        try {
-            const count = await this._redisClient.hGet(key, this.partyLookupFailedCountAttributeField);
-            if(count) {
-                return Number(count);
-            } else {
-                this._logger.error(`Error loading ${this.partyLookupFailedCountAttributeField} from redis - for key: ${key}`);
-                throw (new Error(`Error loading ${this.partyLookupFailedCountAttributeField} from redis - for key: ${key}`));
-            }
-        } catch (err) {
-            this._logger.error(err, `Error loading ${this.partyLookupFailedCountAttributeField} from redis - for key: ${key}`);
-=======
+    ): Promise<void> {
+        if(!this.canCall()) {
+            throw (new Error('Repository not ready'));
+        }
+        const key: string = this.keyWithPrefix(bulkId);
+        try {
             await this._redisClient.hSet(key, this.bulkBatchKeyPrefix + bulkBatchId, JSON.stringify(value));
         } catch (err) {
             this._logger.error(err, `Error storing bulk batch with ID ${bulkBatchId} to redis for key: ${key}`);
->>>>>>> 008b38a9
             throw (err);
         }
     }
@@ -525,6 +388,143 @@
         }
     }
 
+    async setPartyLookupTotalCount(
+        bulkId: string,
+        count: number,
+    ): Promise<void> {
+        if(!this.canCall()) {
+            throw (new Error('Repository not ready'));
+        }
+        const key: string = this.keyWithPrefix(bulkId);
+        try {
+            await this._redisClient.hSet(key, this.partyLookupTotalCountKey, count);
+        } catch (err) {
+            this._logger.error(err, `Error storing ${this.partyLookupTotalCountKey} to redis - for key: ${key}`);
+            throw (err);
+        }
+    }
+
+    async setPartyLookupSuccessCount(
+        bulkId: string,
+        count: number,
+    ): Promise<void> {
+        if(!this.canCall()) {
+            throw (new Error('Repository not ready'));
+        }
+        const key: string = this.keyWithPrefix(bulkId);
+        try {
+            await this._redisClient.hSet(key, this.partyLookupSuccessCountKey, count);
+        } catch (err) {
+            this._logger.error(err, `Error storing ${this.partyLookupSuccessCountKey} to redis - for key: ${key}`);
+            throw (err);
+        }
+    }
+
+    async setPartyLookupFailedCount(
+        bulkId: string,
+        count: number,
+    ): Promise<void> {
+        if(!this.canCall()) {
+            throw (new Error('Repository not ready'));
+        }
+        const key: string = this.keyWithPrefix(bulkId);
+        try {
+            await this._redisClient.hSet(key, this.partyLookupFailedCountKey, count);
+        } catch (err) {
+            this._logger.error(err, `Error storing ${this.partyLookupFailedCountKey} to redis - for key: ${key}`);
+            throw (err);
+        }
+    }
+
+    async getPartyLookupTotalCount(bulkId: string): Promise<number>  {
+        if(!this.canCall()) {
+            throw (new Error('Repository not ready'));
+        }
+        const key: string = this.keyWithPrefix(bulkId);
+        try {
+            const count = await this._redisClient.hGet(key, this.partyLookupTotalCountKey);
+            if(count) {
+                return Number(count);
+            } else {
+                this._logger.error(`Error loading ${this.partyLookupTotalCountKey} from redis - for key: ${key}`);
+                throw (new Error(`Error loading ${this.partyLookupTotalCountKey} from redis - for key: ${key}`));
+            }
+        } catch (err) {
+            this._logger.error(err, `Error loading ${this.partyLookupTotalCountKey} from redis - for key: ${key}`);
+            throw (err);
+        }
+    }
+
+    async incrementPartyLookupSuccessCount(
+        bulkId: string,
+        increment: number,
+    ): Promise<void> {
+        if(!this.canCall()) {
+            throw (new Error('Repository not ready'));
+        }
+        const key: string = this.keyWithPrefix(bulkId);
+        try {
+            await this._redisClient.hIncrBy(key, this.partyLookupSuccessCountKey, increment);
+        } catch (err) {
+            this._logger.error(err, `Error incrementing partyLookupSuccessCount in redis - for key: ${key}`);
+            throw (err);
+        }
+    }
+
+    async getPartyLookupSuccessCount(bulkId: string): Promise<number> {
+        if(!this.canCall()) {
+            throw (new Error('Repository not ready'));
+        }
+        const key: string = this.keyWithPrefix(bulkId);
+        try {
+            const count = await this._redisClient.hGet(key, this.partyLookupSuccessCountKey);
+            if(count) {
+                return Number(count);
+            } else {
+                this._logger.error(`Error loading ${this.partyLookupSuccessCountKey} from redis - for key: ${key}`);
+                throw (new Error(`Error loading ${this.partyLookupSuccessCountKey} from redis - for key: ${key}`));
+            }
+        } catch (err) {
+            this._logger.error(err, `Error loading ${this.partyLookupSuccessCountKey} from redis - for key: ${key}`);
+            throw (err);
+        }
+    }
+
+
+    async incrementPartyLookupFailedCount(
+        bulkId: string,
+        increment: number,
+    ): Promise<void> {
+        if(!this.canCall()) {
+            throw (new Error('Repository not ready'));
+        }
+        const key: string = this.keyWithPrefix(bulkId);
+        try {
+            await this._redisClient.hIncrBy(key, this.partyLookupFailedCountKey, increment);
+        } catch (err) {
+            this._logger.error(err, `Error incrementing ${this.partyLookupFailedCountKey} in redis - for key: ${key}`);
+            throw (err);
+        }
+    }
+
+    async getPartyLookupFailedCount(bulkId: string): Promise<number>  {
+        if(!this.canCall()) {
+            throw (new Error('Repository not ready'));
+        }
+        const key: string = this.keyWithPrefix(bulkId);
+        try {
+            const count = await this._redisClient.hGet(key, this.partyLookupFailedCountKey);
+            if(count) {
+                return Number(count);
+            } else {
+                this._logger.error(`Error loading ${this.partyLookupFailedCountKey} from redis - for key: ${key}`);
+                throw (new Error(`Error loading ${this.partyLookupFailedCountKey} from redis - for key: ${key}`));
+            }
+        } catch (err) {
+            this._logger.error(err, `Error loading ${this.partyLookupFailedCountKey} from redis - for key: ${key}`);
+            throw (err);
+        }
+    }
 
     private keyWithPrefix(key: string): string {
         return this.keyPrefix + key;
