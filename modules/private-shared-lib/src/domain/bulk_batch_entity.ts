--- conflicted
+++ resolved
@@ -57,17 +57,10 @@
     bulkId: string;
     bulkQuoteId: string;
     bulkTransferId: string;
-<<<<<<< HEAD
-    bulkQuotesRequest: SDKSchemeAdapter.Outbound.V2_0_0.Types.bulkQuoteRequest;
-    bulkQuotesResponse?: SDKSchemeAdapter.Outbound.V2_0_0.Types.bulkQuoteResponse;
-    bulkTransfersRequest: SDKSchemeAdapter.Outbound.V2_0_0.Types.bulkTransferRequest;
-    bulkTransfersResponse?: SDKSchemeAdapter.Outbound.V2_0_0.Types.bulkTransferResponse;
-=======
     bulkQuotesRequest: SDKSchemeAdapter.V2_0_0.Outbound.Types.bulkQuoteRequest;
     bulkQuotesResponse?: SDKSchemeAdapter.V2_0_0.Outbound.Types.bulkQuoteResponse;
     bulkTransfersRequest: SDKSchemeAdapter.V2_0_0.Outbound.Types.bulkTransferRequest;
     bulkTransfersResponse?: SDKSchemeAdapter.V2_0_0.Outbound.Types.bulkTransferResponse;
->>>>>>> 3ee88b1e
     quoteIdReferenceIdMap: { [quoteId: string]: string }; // Key = individual quoteId from bulkQuotesRequest, Value = transactionId representing an individual transfer from the bulkTransaction
     transferIdReferenceIdMap: { [transactionId: string]: string }; // Key = individual transferId from bulkTransferRequest, Value = transactionId representing an individual transfer from the bulkTransaction
     /* eslint-disable-next-line @typescript-eslint/no-explicit-any */
@@ -102,27 +95,11 @@
         return this._state.bulkTransfersRequest;
     }
 
-<<<<<<< HEAD
-    get bulkTransfersResponse(): SDKSchemeAdapter.Outbound.V2_0_0.Types.bulkTransferResponse | undefined {
-        return this._state.bulkTransfersResponse;
-    }
-
-    get quoteIdReferenceIdMap(): { [quoteId: string]: string } {
-        return this._state.quoteIdReferenceIdMap;
-    }
-
-    get transferIdReferenceIdMap(): { [transactionId: string]: string } {
-        return this._state.transferIdReferenceIdMap;
-    }
-
-    private static _convertPartyToFrom(party: SDKSchemeAdapter.Outbound.V2_0_0.Types.Party): SDKSchemeAdapter.Outbound.V2_0_0.Types.bulkQuoteRequest['from'] {
-=======
     get bulkTransfersResponse(): SDKSchemeAdapter.V2_0_0.Outbound.Types.bulkQuoteResponse | undefined {
         return this._state.bulkTransfersResponse;
     }
 
     private static _convertPartyToFrom(party: SDKSchemeAdapter.V2_0_0.Outbound.Types.Party): SDKSchemeAdapter.V2_0_0.Outbound.Types.bulkQuoteRequest['from'] {
->>>>>>> 3ee88b1e
         return {
             idType: party.partyIdInfo.partyIdType,
             idValue: party.partyIdInfo.partyIdentifier,
@@ -218,15 +195,9 @@
     validateBulkTransfersRequest() {
         BulkBatchEntity._validateBulkTransfersRequest(this._state.bulkTransfersRequest);
     }
-<<<<<<< HEAD
-
-    private static _validateBulkQuotesRequest(request: SDKSchemeAdapter.Outbound.V2_0_0.Types.bulkQuoteRequest): void {
-        const requestSchema = SDKSchemeAdapter.Outbound.V2_0_0.Schemas.bulkQuoteRequest;
-=======
     
     private static _validateBulkQuotesRequest(request: SDKSchemeAdapter.V2_0_0.Outbound.Types.bulkQuoteRequest): void {
         const requestSchema = SDKSchemeAdapter.V2_0_0.Outbound.Schemas.bulkQuoteRequest;
->>>>>>> 3ee88b1e
         const validate = ajv.compile(requestSchema);
         const validationResult = validate(request);
         if(!validationResult) {
