--- conflicted
+++ resolved
@@ -192,11 +192,7 @@
         this._state.bulkQuotesResponse = response;
     }
 
-<<<<<<< HEAD
-    setBulkTransfersResponse(response: SDKSchemeAdapter.Outbound.V2_0_0.Types.bulkTransferResponse) {
-=======
     setBulkTransfersResponse(response: SDKSchemeAdapter.V2_0_0.Outbound.Types.bulkTransferResponse) {
->>>>>>> 536ca538
         this._state.bulkTransfersResponse = response;
     }
 
