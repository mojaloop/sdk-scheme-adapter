/*****
 License
 --------------
 Copyright © 2017 Bill & Melinda Gates Foundation
 The Mojaloop files are made available by the Bill & Melinda Gates Foundation under the Apache License, Version 2.0 (the "License") and you may not use these files except in compliance with the License. You may obtain a copy of the License at
 http://www.apache.org/licenses/LICENSE-2.0
 Unless required by applicable law or agreed to in writing, the Mojaloop files are distributed on an "AS IS" BASIS, WITHOUT WARRANTIES OR CONDITIONS OF ANY KIND, either express or implied. See the License for the specific language governing permissions and limitations under the License.
 Contributors
 --------------
 This is the official list (alphabetical ordering) of the Mojaloop project contributors for this file.
 Names of the original copyright holders (individuals or organizations)
 should be listed with a '*' in the first column. People who have
 contributed from an organization can be listed under the organization
 that actually holds the copyright for their contributions (see the
 Gates Foundation organization for an example). Those individuals should have
 their names indented and be marked with a '-'. Email address can be added
 optionally within square brackets <email>.
 * Gates Foundation
 - Name Surname <name.surname@gatesfoundation.com>
 * Modusbox
 - Vijay Kumar Guthi <vijaya.guthi@modusbox.com>
 --------------
 ******/

'use strict';

import {
    BaseEntityState,
    BaseEntity,
} from '.';
import {
    SchemaValidationError,
} from '..';
import { SDKSchemeAdapter } from '@mojaloop/api-snippets';
import { randomUUID } from 'crypto';
import Ajv from 'ajv';
import { BulkTransactionEntity } from './bulk_transaction_entity';
const ajv = new Ajv({
    strict:false,
    allErrors: false,
});

// TODO: check name and status enums.
export enum BulkBatchInternalState {
    CREATED = 'CREATED',
    AGREEMENT_PROCESSING = 'AGREEMENT_PROCESSING',
    AGREEMENT_COMPLETED = 'AGREEMENT_COMPLETED',
    AGREEMENT_FAILED = 'AGREEMENT_FAILED',
    TRANSFER_PROCESSING = 'TRANSFER_PROCESSING',
}

export interface BulkBatchState extends BaseEntityState {
    id: string;
    state: BulkBatchInternalState;
    bulkId: string;
    bulkQuoteId: string;
    bulkTransferId: string;
    bulkQuotesRequest: SDKSchemeAdapter.V2_0_0.Outbound.Types.bulkQuoteRequest;
    bulkQuotesResponse?: SDKSchemeAdapter.V2_0_0.Outbound.Types.bulkQuoteResponse;
    bulkTransfersRequest: SDKSchemeAdapter.V2_0_0.Outbound.Types.bulkTransferRequest;
    bulkTransfersResponse?: SDKSchemeAdapter.V2_0_0.Outbound.Types.bulkTransferResponse;
    quoteIdReferenceIdMap: { [quoteId: string]: string }; // Key = individual quoteId from bulkQuotesRequest, Value = transactionId representing an individual transfer from the bulkTransaction
    transferIdReferenceIdMap: { [transactionId: string]: string }; // Key = individual transferId from bulkTransferRequest, Value = transactionId representing an individual transfer from the bulkTransaction
    /* eslint-disable-next-line @typescript-eslint/no-explicit-any */
    lastError?: any; // TODO: Define a format for this
}

export class BulkBatchEntity extends BaseEntity<BulkBatchState> {

    private static readonly BulkBatchStateVersion = 1;

    get id(): string {
        return this._state.id;
    }

    get bulkQuoteId(): string {
        return this._state.bulkQuoteId;
    }

    get bulkTransferId(): string {
        return this._state.bulkTransferId;
    }

    get bulkQuotesRequest(): SDKSchemeAdapter.V2_0_0.Outbound.Types.bulkQuoteRequest {
        return this._state.bulkQuotesRequest;
    }

    get bulkQuotesResponse(): SDKSchemeAdapter.V2_0_0.Outbound.Types.bulkQuoteResponse | undefined {
        return this._state.bulkQuotesResponse;
    }

    get bulkTransfersRequest(): SDKSchemeAdapter.V2_0_0.Outbound.Types.bulkTransferRequest {
        return this._state.bulkTransfersRequest;
    }

    get bulkTransfersResponse(): SDKSchemeAdapter.V2_0_0.Outbound.Types.bulkQuoteResponse | undefined {
        return this._state.bulkTransfersResponse;
    }

<<<<<<< HEAD
    get quoteIdReferenceIdMap():{ [quoteId: string]: string } {
        return this._state.quoteIdReferenceIdMap;
    }

    private static _convertPartyToFrom(party: SDKSchemeAdapter.Outbound.V2_0_0.Types.Party): SDKSchemeAdapter.Outbound.V2_0_0.Types.bulkQuoteRequest['from'] {
=======
    private static _convertPartyToFrom(party: SDKSchemeAdapter.V2_0_0.Outbound.Types.Party): SDKSchemeAdapter.V2_0_0.Outbound.Types.bulkQuoteRequest['from'] {
>>>>>>> 3ee88b1e
        return {
            idType: party.partyIdInfo.partyIdType,
            idValue: party.partyIdInfo.partyIdentifier,
            idSubValue: party.partyIdInfo.partySubIdOrType,
            displayName: party.name,
            firstName: party.personalInfo?.complexName?.firstName,
            middleName: party.personalInfo?.complexName?.middleName,
            lastName: party.personalInfo?.complexName?.lastName,
            dateOfBirth: party.personalInfo?.dateOfBirth,
            merchantClassificationCode: party.merchantClassificationCode,
            fspId: party.partyIdInfo.fspId,
            extensionList: party.partyIdInfo.extensionList?.extension,
        };
    }

    static CreateEmptyBatch(
        bulkTransactionEntity: BulkTransactionEntity,
    ): BulkBatchEntity {

        const bulkQuoteId = randomUUID();
        const bulkTransferId = randomUUID();

        const initialState: BulkBatchState = {
            id: randomUUID(),
            state: BulkBatchInternalState.CREATED,
            bulkId: bulkTransactionEntity.id,
            bulkQuoteId,
            bulkTransferId,
            bulkQuotesRequest: {
                homeTransactionId: bulkTransactionEntity.bulkHomeTransactionID,
                bulkQuoteId,
                from: BulkBatchEntity._convertPartyToFrom(bulkTransactionEntity.from),
                individualQuotes: [],
                extensions: bulkTransactionEntity.extensions,
            },
            bulkTransfersRequest: {
                homeTransactionId: bulkTransactionEntity.bulkHomeTransactionID,
                bulkTransferId,
                from: BulkBatchEntity._convertPartyToFrom(bulkTransactionEntity.from),
                individualTransfers: [],
                extensions: bulkTransactionEntity.extensions,
            },
            quoteIdReferenceIdMap: {},
            transferIdReferenceIdMap: {},
            created_at: Date.now(),
            updated_at: Date.now(),
            version: BulkBatchEntity.BulkBatchStateVersion,
        };
        return new BulkBatchEntity(initialState);
    }

    addIndividualQuote(individualQuote: SDKSchemeAdapter.V2_0_0.Outbound.Types.individualQuote, referenceId: string) {
        this._state.bulkQuotesRequest.individualQuotes.push(individualQuote);
        this._state.quoteIdReferenceIdMap[individualQuote.quoteId] = referenceId;
    }

    addIndividualTransfer(
        individualTransfer: SDKSchemeAdapter.V2_0_0.Outbound.Types.individualTransfer,
        referenceId: string,
    ) {
        this._state.bulkTransfersRequest.individualTransfers.push(individualTransfer);
        this._state.transferIdReferenceIdMap[individualTransfer.transferId] = referenceId;
    }

    getReferenceIdForQuoteId(quoteId: string) : string {
        return this._state.quoteIdReferenceIdMap[quoteId];
    }

    getReferenceIdForTransferId(transferId: string) : string {
        return this._state.transferIdReferenceIdMap[transferId];
    }

    get state() {
        return this._state.state;
    }

    setState(state: BulkBatchInternalState) {
        this._state.state = state;
    }

    setBulkQuotesResponse(response: SDKSchemeAdapter.V2_0_0.Outbound.Types.bulkQuoteResponse) {
        this._state.bulkQuotesResponse = response;
    }


    validateBulkQuotesRequest() {
        BulkBatchEntity._validateBulkQuotesRequest(this._state.bulkQuotesRequest);
    }

    validateBulkTransfersRequest() {
        BulkBatchEntity._validateBulkTransfersRequest(this._state.bulkTransfersRequest);
    }
<<<<<<< HEAD

    private static _validateBulkQuotesRequest(request: SDKSchemeAdapter.Outbound.V2_0_0.Types.bulkQuoteRequest): void {
        const requestSchema = SDKSchemeAdapter.Outbound.V2_0_0.Schemas.bulkQuoteRequest;
=======
    
    private static _validateBulkQuotesRequest(request: SDKSchemeAdapter.V2_0_0.Outbound.Types.bulkQuoteRequest): void {
        const requestSchema = SDKSchemeAdapter.V2_0_0.Outbound.Schemas.bulkQuoteRequest;
>>>>>>> 3ee88b1e
        const validate = ajv.compile(requestSchema);
        const validationResult = validate(request);
        if(!validationResult) {
            throw new SchemaValidationError(validate.errors || []);
        }
    }

    private static _validateBulkTransfersRequest(request: SDKSchemeAdapter.V2_0_0.Outbound.Types.bulkTransferRequest): void {
        const requestSchema = SDKSchemeAdapter.V2_0_0.Outbound.Schemas.bulkTransferRequest;
        const validate = ajv.compile(requestSchema);
        const validationResult = validate(request);
        if(!validationResult) {
            throw new SchemaValidationError(validate.errors || []);
        }
    }

}<|MERGE_RESOLUTION|>--- conflicted
+++ resolved
@@ -97,15 +97,11 @@
         return this._state.bulkTransfersResponse;
     }
 
-<<<<<<< HEAD
     get quoteIdReferenceIdMap():{ [quoteId: string]: string } {
         return this._state.quoteIdReferenceIdMap;
     }
 
-    private static _convertPartyToFrom(party: SDKSchemeAdapter.Outbound.V2_0_0.Types.Party): SDKSchemeAdapter.Outbound.V2_0_0.Types.bulkQuoteRequest['from'] {
-=======
     private static _convertPartyToFrom(party: SDKSchemeAdapter.V2_0_0.Outbound.Types.Party): SDKSchemeAdapter.V2_0_0.Outbound.Types.bulkQuoteRequest['from'] {
->>>>>>> 3ee88b1e
         return {
             idType: party.partyIdInfo.partyIdType,
             idValue: party.partyIdInfo.partyIdentifier,
@@ -198,15 +194,9 @@
     validateBulkTransfersRequest() {
         BulkBatchEntity._validateBulkTransfersRequest(this._state.bulkTransfersRequest);
     }
-<<<<<<< HEAD
-
-    private static _validateBulkQuotesRequest(request: SDKSchemeAdapter.Outbound.V2_0_0.Types.bulkQuoteRequest): void {
-        const requestSchema = SDKSchemeAdapter.Outbound.V2_0_0.Schemas.bulkQuoteRequest;
-=======
     
     private static _validateBulkQuotesRequest(request: SDKSchemeAdapter.V2_0_0.Outbound.Types.bulkQuoteRequest): void {
         const requestSchema = SDKSchemeAdapter.V2_0_0.Outbound.Schemas.bulkQuoteRequest;
->>>>>>> 3ee88b1e
         const validate = ajv.compile(requestSchema);
         const validationResult = validate(request);
         if(!validationResult) {
