{
  "name": "@mojaloop/sdk-scheme-adapter-private-shared-lib",
<<<<<<< HEAD
  "version": "0.3.20-snapshot.25",
=======
  "version": "0.3.20-snapshot.26",
>>>>>>> 22a7ac2b
  "description": "SDK Scheme Adapter private shared library.",
  "license": "Apache-2.0",
  "homepage": "https://github.com/mojaloop/accounts-and-balances-bc/tree/main/modules/private-types",
  "bugs": {
    "url": "https://github.com/mojaloop/accounts-and-balances-bc/issues#readme"
  },
  "contributors": [
    "Juan Correa <juancorrea@modusbox.com>"
  ],
  "main": "./dist/index.js",
  "types": "./dist/index.d.ts",
  "files": [
    "/dist"
  ],
  "scripts": {
    "build": "tsc",
    "test:unit": "jest --passWithNoTests --testMatch '**/test/unit/**/*.test.ts'",
    "lint": "eslint --ext .js,.ts src --color",
    "lint:fix": "eslint --ext .js,.ts src --color --fix",
    "clean:dist": "rm -Rf dist",
    "dep:check": "ncu -e 2",
    "dep:update": "ncu -u",
    "release": "standard-version --skip.changelog --releaseCommitMessageFormat 'chore(release): {{currentTag}} [skip ci]'",
    "snapshot": "standard-version --no-verify --skip.changelog --prerelease snapshot --releaseCommitMessageFormat 'chore(snapshot): {{currentTag}}'"
  },
  "dependencies": {
    "@mojaloop/api-snippets": "17.6.1",
    "@mojaloop/central-services-shared": "^18.7.6",
    "@mojaloop/logging-bc-public-types-lib": "^0.5.4",
    "@mojaloop/platform-shared-lib-messaging-types-lib": "^0.7.1",
    "@mojaloop/platform-shared-lib-nodejs-kafka-client-lib": "0.2.15",
    "ajv": "^8.17.1",
    "redis": "^4.7.0",
    "uuid": "^10.0.0"
  },
  "devDependencies": {
    "@types/node": "^22.5.4",
    "@types/uuid": "^10.0.0",
    "eslint": "^8.57.0",
    "jest": "^29.7.0",
    "npm-check-updates": "^16.7.10",
    "replace": "^1.2.2",
    "standard-version": "^9.5.0",
    "ts-jest": "^29.2.5",
    "typescript": "^5.6.2"
  },
  "standard-version": {
    "scripts": {
      "postchangelog": "replace '\\[mojaloop/#(\\d+)\\]\\(https://github.com/mojaloop/(.*)/issues/(\\d+)\\)' '[mojaloop/#$1](https://github.com/mojaloop/project/issues/$1)' CHANGELOG.md"
    }
  }
}<|MERGE_RESOLUTION|>--- conflicted
+++ resolved
@@ -1,10 +1,6 @@
 {
   "name": "@mojaloop/sdk-scheme-adapter-private-shared-lib",
-<<<<<<< HEAD
-  "version": "0.3.20-snapshot.25",
-=======
   "version": "0.3.20-snapshot.26",
->>>>>>> 22a7ac2b
   "description": "SDK Scheme Adapter private shared library.",
   "license": "Apache-2.0",
   "homepage": "https://github.com/mojaloop/accounts-and-balances-bc/tree/main/modules/private-types",
@@ -32,7 +28,7 @@
   },
   "dependencies": {
     "@mojaloop/api-snippets": "17.6.1",
-    "@mojaloop/central-services-shared": "^18.7.6",
+    "@mojaloop/central-services-shared": "^18.8.0",
     "@mojaloop/logging-bc-public-types-lib": "^0.5.4",
     "@mojaloop/platform-shared-lib-messaging-types-lib": "^0.7.1",
     "@mojaloop/platform-shared-lib-nodejs-kafka-client-lib": "0.2.15",
@@ -41,7 +37,7 @@
     "uuid": "^10.0.0"
   },
   "devDependencies": {
-    "@types/node": "^22.5.4",
+    "@types/node": "^22.5.5",
     "@types/uuid": "^10.0.0",
     "eslint": "^8.57.0",
     "jest": "^29.7.0",
