--- conflicted
+++ resolved
@@ -29,13 +29,8 @@
     "snapshot": "standard-version --no-verify --skip.changelog --prerelease snapshot --releaseCommitMessageFormat 'chore(snapshot): {{currentTag}}'"
   },
   "dependencies": {
-<<<<<<< HEAD
-    "@mojaloop/api-snippets": "17.10.2",
-    "@mojaloop/central-services-shared": "18.23.2",
-=======
     "@mojaloop/api-snippets": "17.10.3",
     "@mojaloop/central-services-shared": "18.27.0",
->>>>>>> 3ef2eb03
     "@mojaloop/logging-bc-public-types-lib": "0.5.5",
     "@mojaloop/platform-shared-lib-messaging-types-lib": "0.7.2",
     "@mojaloop/platform-shared-lib-nodejs-kafka-client-lib": "0.5.18",
@@ -44,29 +39,17 @@
     "uuid": "11.1.0"
   },
   "devDependencies": {
-<<<<<<< HEAD
-    "@eslint/compat": "1.2.8",
-    "@types/node": "22.13.17",
-    "@types/uuid": "10.0.0",
-    "@typescript-eslint/eslint-plugin": "8.29.0",
-    "@typescript-eslint/parser": "8.29.0",
-=======
     "@eslint/compat": "1.2.9",
     "@types/node": "22.15.30",
     "@types/uuid": "10.0.0",
     "@typescript-eslint/eslint-plugin": "8.33.1",
     "@typescript-eslint/parser": "8.33.1",
->>>>>>> 3ef2eb03
     "eslint": "9.15.0",
     "jest": "29.7.0",
     "npm-check-updates": "16.7.10",
     "replace": "1.2.2",
     "standard-version": "9.5.0",
-<<<<<<< HEAD
-    "ts-jest": "29.3.1",
-=======
     "ts-jest": "29.3.4",
->>>>>>> 3ef2eb03
     "tslib": "2.8.1",
     "typescript": "5.8.3"
   },
