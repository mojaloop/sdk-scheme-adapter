{
  "name": "@mojaloop/sdk-scheme-adapter-private-shared-lib",
  "version": "0.4.0-snapshot.67",
  "description": "SDK Scheme Adapter private shared library.",
  "license": "Apache-2.0",
  "homepage": "https://github.com/mojaloop/accounts-and-balances-bc/tree/main/modules/private-types",
  "bugs": {
    "url": "https://github.com/mojaloop/accounts-and-balances-bc/issues#readme"
  },
  "contributors": [
    "Juan Correa <juancorrea@modusbox.com>"
  ],
  "main": "./dist/index.js",
  "types": "./dist/index.d.ts",
  "files": [
    "/dist"
  ],
  "scripts": {
    "_phase:build": "npm run build",
    "build": "tsc",
    "test:unit": "jest --passWithNoTests --testMatch '**/test/unit/**/*.test.ts'",
    "test:xunit": "JEST_JUNIT_OUTPUT_DIR=../test/reports/ JEST_JUNIT_OUTPUT_NAME=xunit-lib.xml yarn run test:unit -- --reporters=jest-junit",
    "test:coverage": "jest --passWithNoTests --coverage --testMatch '**/test/unit/**/*.test.ts'",
    "test:coverage-check": "jest --runInBand --coverage --testMatch '**/test/unit/**/*.test.ts'",
    "lint": "eslint --debug ./src/",
    "lint:fix": "eslint ./src/ --fix",
    "clean:dist": "rm -Rf dist",
    "dep:check": "ncu -e 2",
    "dep:update": "ncu -u",
    "release": "standard-version --skip.changelog --releaseCommitMessageFormat 'chore(release): {{currentTag}} [skip ci]'",
    "snapshot": "standard-version --no-verify --skip.changelog --prerelease snapshot --releaseCommitMessageFormat 'chore(snapshot): {{currentTag}}'"
  },
  "dependencies": {
    "@mojaloop/api-snippets": "18.2.1",
<<<<<<< HEAD
    "@mojaloop/central-services-shared": "18.34.4",
    "@mojaloop/logging-bc-public-types-lib": "0.5.7",
    "@mojaloop/platform-shared-lib-messaging-types-lib": "0.7.4",
    "@mojaloop/platform-shared-lib-nodejs-kafka-client-lib": "0.5.18",
    "ajv": "8.17.1",
    "redis": "5.10.0",
    "uuid": "11.1.0"
  },
  "devDependencies": {
    "@eslint/compat": "2.0.0",
    "@types/node": "24.10.1",
    "@types/uuid": "10.0.0",
    "@typescript-eslint/eslint-plugin": "8.48.0",
    "@typescript-eslint/parser": "8.48.0",
=======
    "@mojaloop/central-services-shared": "18.34.3",
    "@mojaloop/logging-bc-public-types-lib": "0.5.6",
    "@mojaloop/platform-shared-lib-messaging-types-lib": "0.7.3",
    "@mojaloop/platform-shared-lib-nodejs-kafka-client-lib": "0.5.18",
    "ajv": "8.17.1",
    "redis": "5.9.0",
    "uuid": "11.1.0"
  },
  "devDependencies": {
    "@eslint/compat": "1.4.1",
    "@types/node": "24.10.0",
    "@types/uuid": "10.0.0",
    "@typescript-eslint/eslint-plugin": "8.46.3",
    "@typescript-eslint/parser": "8.46.3",
>>>>>>> 426600bd
    "eslint": "9.15.0",
    "jest": "29.7.0",
    "npm-check-updates": "16.7.10",
    "replace": "1.2.2",
    "standard-version": "9.5.0",
    "ts-jest": "29.4.6",
    "tslib": "2.8.1",
    "typescript": "5.9.3"
  },
  "standard-version": {
    "scripts": {
      "postchangelog": "replace '\\[mojaloop/#(\\d+)\\]\\(https://github.com/mojaloop/(.*)/issues/(\\d+)\\)' '[mojaloop/#$1](https://github.com/mojaloop/project/issues/$1)' CHANGELOG.md"
    }
  }
}<|MERGE_RESOLUTION|>--- conflicted
+++ resolved
@@ -32,7 +32,6 @@
   },
   "dependencies": {
     "@mojaloop/api-snippets": "18.2.1",
-<<<<<<< HEAD
     "@mojaloop/central-services-shared": "18.34.4",
     "@mojaloop/logging-bc-public-types-lib": "0.5.7",
     "@mojaloop/platform-shared-lib-messaging-types-lib": "0.7.4",
@@ -47,22 +46,6 @@
     "@types/uuid": "10.0.0",
     "@typescript-eslint/eslint-plugin": "8.48.0",
     "@typescript-eslint/parser": "8.48.0",
-=======
-    "@mojaloop/central-services-shared": "18.34.3",
-    "@mojaloop/logging-bc-public-types-lib": "0.5.6",
-    "@mojaloop/platform-shared-lib-messaging-types-lib": "0.7.3",
-    "@mojaloop/platform-shared-lib-nodejs-kafka-client-lib": "0.5.18",
-    "ajv": "8.17.1",
-    "redis": "5.9.0",
-    "uuid": "11.1.0"
-  },
-  "devDependencies": {
-    "@eslint/compat": "1.4.1",
-    "@types/node": "24.10.0",
-    "@types/uuid": "10.0.0",
-    "@typescript-eslint/eslint-plugin": "8.46.3",
-    "@typescript-eslint/parser": "8.46.3",
->>>>>>> 426600bd
     "eslint": "9.15.0",
     "jest": "29.7.0",
     "npm-check-updates": "16.7.10",
