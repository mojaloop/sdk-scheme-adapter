--- conflicted
+++ resolved
@@ -1,10 +1,6 @@
 {
   "name": "@mojaloop/sdk-scheme-adapter-private-shared-lib",
-<<<<<<< HEAD
-  "version": "0.4.0-snapshot.52",
-=======
   "version": "0.4.0-snapshot.65",
->>>>>>> 4cc79d00
   "description": "SDK Scheme Adapter private shared library.",
   "license": "Apache-2.0",
   "homepage": "https://github.com/mojaloop/accounts-and-balances-bc/tree/main/modules/private-types",
@@ -33,12 +29,8 @@
     "snapshot": "standard-version --no-verify --skip.changelog --prerelease snapshot --releaseCommitMessageFormat 'chore(snapshot): {{currentTag}}'"
   },
   "dependencies": {
-    "@mojaloop/api-snippets": "18.1.1",
-<<<<<<< HEAD
-    "@mojaloop/central-services-shared": "18.32.0",
-=======
-    "@mojaloop/central-services-shared": "18.33.3",
->>>>>>> 4cc79d00
+    "@mojaloop/api-snippets": "18.2.0",
+    "@mojaloop/central-services-shared": "18.33.4",
     "@mojaloop/logging-bc-public-types-lib": "0.5.6",
     "@mojaloop/platform-shared-lib-messaging-types-lib": "0.7.3",
     "@mojaloop/platform-shared-lib-nodejs-kafka-client-lib": "0.5.18",
@@ -47,18 +39,11 @@
     "uuid": "11.1.0"
   },
   "devDependencies": {
-    "@eslint/compat": "1.3.2",
-<<<<<<< HEAD
-    "@types/node": "24.3.1",
-    "@types/uuid": "10.0.0",
-    "@typescript-eslint/eslint-plugin": "8.42.0",
-    "@typescript-eslint/parser": "8.42.0",
-=======
+    "@eslint/compat": "1.4.0",
     "@types/node": "24.5.2",
     "@types/uuid": "10.0.0",
-    "@typescript-eslint/eslint-plugin": "8.44.0",
-    "@typescript-eslint/parser": "8.44.0",
->>>>>>> 4cc79d00
+    "@typescript-eslint/eslint-plugin": "8.44.1",
+    "@typescript-eslint/parser": "8.44.1",
     "eslint": "9.15.0",
     "jest": "29.7.0",
     "npm-check-updates": "16.7.10",
