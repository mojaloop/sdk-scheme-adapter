--- conflicted
+++ resolved
@@ -35,24 +35,15 @@
     "@mojaloop/platform-shared-lib-messaging-types-lib": "0.7.3",
     "@mojaloop/platform-shared-lib-nodejs-kafka-client-lib": "0.5.18",
     "ajv": "8.17.1",
-<<<<<<< HEAD
     "redis": "5.8.1",
-=======
-    "redis": "5.8.0",
->>>>>>> 071b19e1
     "uuid": "11.1.0"
   },
   "devDependencies": {
     "@eslint/compat": "1.3.2",
     "@types/node": "24.2.1",
     "@types/uuid": "10.0.0",
-<<<<<<< HEAD
     "@typescript-eslint/eslint-plugin": "8.39.1",
     "@typescript-eslint/parser": "8.39.1",
-=======
-    "@typescript-eslint/eslint-plugin": "8.39.0",
-    "@typescript-eslint/parser": "8.39.0",
->>>>>>> 071b19e1
     "eslint": "9.15.0",
     "jest": "29.7.0",
     "npm-check-updates": "16.7.10",
