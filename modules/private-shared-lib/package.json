{
  "name": "@mojaloop/sdk-scheme-adapter-private-shared-lib",
  "version": "0.3.20-snapshot.29",
  "description": "SDK Scheme Adapter private shared library.",
  "license": "Apache-2.0",
  "homepage": "https://github.com/mojaloop/accounts-and-balances-bc/tree/main/modules/private-types",
  "bugs": {
    "url": "https://github.com/mojaloop/accounts-and-balances-bc/issues#readme"
  },
  "contributors": [
    "Juan Correa <juancorrea@modusbox.com>"
  ],
  "main": "./dist/index.js",
  "types": "./dist/index.d.ts",
  "files": [
    "/dist"
  ],
  "scripts": {
    "build": "tsc",
    "test:unit": "jest --passWithNoTests --testMatch '**/test/unit/**/*.test.ts'",
    "lint": "eslint --debug ./src/",
    "lint:fix": "eslint ./src/ --fix",
    "clean:dist": "rm -Rf dist",
    "dep:check": "ncu -e 2",
    "dep:update": "ncu -u",
    "release": "standard-version --skip.changelog --releaseCommitMessageFormat 'chore(release): {{currentTag}} [skip ci]'",
    "snapshot": "standard-version --no-verify --skip.changelog --prerelease snapshot --releaseCommitMessageFormat 'chore(snapshot): {{currentTag}}'"
  },
  "dependencies": {
    "@mojaloop/api-snippets": "17.7.2",
    "@mojaloop/central-services-shared": "^18.11.0",
    "@mojaloop/logging-bc-public-types-lib": "^0.5.4",
    "@mojaloop/platform-shared-lib-messaging-types-lib": "^0.7.1",
    "@mojaloop/platform-shared-lib-nodejs-kafka-client-lib": "0.2.15",
    "ajv": "^8.17.1",
    "redis": "^4.7.0",
    "uuid": "^11.0.1"
  },
  "devDependencies": {
<<<<<<< HEAD
    "@eslint/compat": "^1.2.1",
    "@types/node": "^22.8.1",
    "@typescript-eslint/eslint-plugin": "^8.11.0",
    "@typescript-eslint/parser": "^8.11.0",
    "eslint": "^9.13.0",
=======
    "@types/node": "^22.8.1",
    "@types/uuid": "^10.0.0",
    "eslint": "^8.57.0",
>>>>>>> dacbcd37
    "jest": "^29.7.0",
    "npm-check-updates": "^16.7.10",
    "replace": "^1.2.2",
    "standard-version": "^9.5.0",
    "ts-jest": "^29.2.5",
    "typescript": "^5.6.3"
  },
  "standard-version": {
    "scripts": {
      "postchangelog": "replace '\\[mojaloop/#(\\d+)\\]\\(https://github.com/mojaloop/(.*)/issues/(\\d+)\\)' '[mojaloop/#$1](https://github.com/mojaloop/project/issues/$1)' CHANGELOG.md"
    }
  }
}<|MERGE_RESOLUTION|>--- conflicted
+++ resolved
@@ -37,17 +37,12 @@
     "uuid": "^11.0.1"
   },
   "devDependencies": {
-<<<<<<< HEAD
     "@eslint/compat": "^1.2.1",
     "@types/node": "^22.8.1",
+    "@types/uuid": "^10.0.0",
     "@typescript-eslint/eslint-plugin": "^8.11.0",
     "@typescript-eslint/parser": "^8.11.0",
     "eslint": "^9.13.0",
-=======
-    "@types/node": "^22.8.1",
-    "@types/uuid": "^10.0.0",
-    "eslint": "^8.57.0",
->>>>>>> dacbcd37
     "jest": "^29.7.0",
     "npm-check-updates": "^16.7.10",
     "replace": "^1.2.2",
