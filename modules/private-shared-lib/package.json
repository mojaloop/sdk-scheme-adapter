--- conflicted
+++ resolved
@@ -30,6 +30,7 @@
   "dependencies": {
     "@mojaloop/api-snippets": "17.7.4",
     "@mojaloop/central-services-shared": "^18.11.1",
+    "@mojaloop/central-services-shared": "^18.11.1",
     "@mojaloop/logging-bc-public-types-lib": "^0.5.4",
     "@mojaloop/platform-shared-lib-messaging-types-lib": "^0.7.1",
     "@mojaloop/platform-shared-lib-nodejs-kafka-client-lib": "0.2.15",
@@ -43,11 +44,7 @@
     "@types/uuid": "^10.0.0",
     "@typescript-eslint/eslint-plugin": "^8.15.0",
     "@typescript-eslint/parser": "^8.15.0",
-<<<<<<< HEAD
     "eslint": "^9.15.0",
-=======
-    "eslint": "^9.14.0",
->>>>>>> e0f6a416
     "jest": "^29.7.0",
     "npm-check-updates": "^16.7.10",
     "replace": "^1.2.2",
