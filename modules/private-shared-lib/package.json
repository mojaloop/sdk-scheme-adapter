--- conflicted
+++ resolved
@@ -39,19 +39,11 @@
   },
   "devDependencies": {
     "@eslint/compat": "^1.2.3",
-<<<<<<< HEAD
     "@types/node": "^22.9.1",
     "@types/uuid": "^10.0.0",
     "@typescript-eslint/eslint-plugin": "^8.15.0",
     "@typescript-eslint/parser": "^8.15.0",
-    "eslint": "^9.15.0",
-=======
-    "@types/node": "^22.9.0",
-    "@types/uuid": "^10.0.0",
-    "@typescript-eslint/eslint-plugin": "^8.15.0",
-    "@typescript-eslint/parser": "^8.15.0",
     "eslint": "^9.14.0",
->>>>>>> 3dc2a67a
     "jest": "^29.7.0",
     "npm-check-updates": "^16.7.10",
     "replace": "^1.2.2",
