{
  "name": "@mojaloop/sdk-scheme-adapter-private-shared-lib",
<<<<<<< HEAD
  "version": "0.3.20-snapshot.8",
=======
  "version": "0.3.20-snapshot.15",
>>>>>>> fa958439
  "description": "SDK Scheme Adapter private shared library.",
  "license": "Apache-2.0",
  "homepage": "https://github.com/mojaloop/accounts-and-balances-bc/tree/main/modules/private-types",
  "bugs": {
    "url": "https://github.com/mojaloop/accounts-and-balances-bc/issues#readme"
  },
  "contributors": [
    "Juan Correa <juancorrea@modusbox.com>"
  ],
  "main": "./dist/index.js",
  "types": "./dist/index.d.ts",
  "files": [
    "/dist"
  ],
  "scripts": {
    "build": "tsc",
    "test:unit": "jest --passWithNoTests --testMatch '**/test/unit/**/*.test.ts'",
    "lint": "eslint --ext .js,.ts src --color",
    "lint:fix": "eslint --ext .js,.ts src --color --fix",
    "clean:dist": "rm -Rf dist",
    "dep:check": "ncu -e 2",
    "dep:update": "ncu -u",
    "release": "standard-version --skip.changelog --releaseCommitMessageFormat 'chore(release): {{currentTag}} [skip ci]'",
    "snapshot": "standard-version --no-verify --skip.changelog --prerelease snapshot --releaseCommitMessageFormat 'chore(snapshot): {{currentTag}}'"
  },
  "dependencies": {
    "@mojaloop/api-snippets": "17.5.1",
    "@mojaloop/central-services-shared": "^18.7.0",
    "@mojaloop/logging-bc-public-types-lib": "^0.5.4",
    "@mojaloop/platform-shared-lib-messaging-types-lib": "^0.6.2",
    "@mojaloop/platform-shared-lib-nodejs-kafka-client-lib": "0.2.15",
    "ajv": "^8.17.1",
    "redis": "^4.7.0",
    "uuid": "^10.0.0"
  },
  "devDependencies": {
    "@types/node": "^22.3.0",
    "@types/uuid": "^10.0.0",
    "eslint": "^8.57.0",
    "jest": "^29.7.0",
    "npm-check-updates": "^16.7.10",
    "replace": "^1.2.2",
    "standard-version": "^9.5.0",
    "ts-jest": "^29.2.4",
    "typescript": "^5.5.4"
  },
  "standard-version": {
    "scripts": {
      "postchangelog": "replace '\\[mojaloop/#(\\d+)\\]\\(https://github.com/mojaloop/(.*)/issues/(\\d+)\\)' '[mojaloop/#$1](https://github.com/mojaloop/project/issues/$1)' CHANGELOG.md"
    }
  }
}<|MERGE_RESOLUTION|>--- conflicted
+++ resolved
@@ -1,10 +1,6 @@
 {
   "name": "@mojaloop/sdk-scheme-adapter-private-shared-lib",
-<<<<<<< HEAD
-  "version": "0.3.20-snapshot.8",
-=======
   "version": "0.3.20-snapshot.15",
->>>>>>> fa958439
   "description": "SDK Scheme Adapter private shared library.",
   "license": "Apache-2.0",
   "homepage": "https://github.com/mojaloop/accounts-and-balances-bc/tree/main/modules/private-types",
@@ -32,7 +28,7 @@
   },
   "dependencies": {
     "@mojaloop/api-snippets": "17.5.1",
-    "@mojaloop/central-services-shared": "^18.7.0",
+    "@mojaloop/central-services-shared": "^18.7.3",
     "@mojaloop/logging-bc-public-types-lib": "^0.5.4",
     "@mojaloop/platform-shared-lib-messaging-types-lib": "^0.6.2",
     "@mojaloop/platform-shared-lib-nodejs-kafka-client-lib": "0.2.15",
@@ -41,14 +37,14 @@
     "uuid": "^10.0.0"
   },
   "devDependencies": {
-    "@types/node": "^22.3.0",
+    "@types/node": "^22.5.1",
     "@types/uuid": "^10.0.0",
     "eslint": "^8.57.0",
     "jest": "^29.7.0",
     "npm-check-updates": "^16.7.10",
     "replace": "^1.2.2",
     "standard-version": "^9.5.0",
-    "ts-jest": "^29.2.4",
+    "ts-jest": "^29.2.5",
     "typescript": "^5.5.4"
   },
   "standard-version": {
