--- conflicted
+++ resolved
@@ -40,15 +40,11 @@
   },
   "devDependencies": {
     "@eslint/compat": "1.4.0",
-<<<<<<< HEAD
-    "@types/node": "24.8.0",
-=======
     "@types/node": "24.8.1",
->>>>>>> b87dfbd1
     "@types/uuid": "10.0.0",
     "@typescript-eslint/eslint-plugin": "8.46.1",
     "@typescript-eslint/parser": "8.46.1",
-    "eslint": "9.15.0",
+    "eslint": "8.57.1",
     "jest": "29.7.0",
     "npm-check-updates": "16.7.10",
     "replace": "1.2.2",
