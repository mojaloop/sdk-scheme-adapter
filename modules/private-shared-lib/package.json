--- conflicted
+++ resolved
@@ -36,11 +36,7 @@
     "uuid": "^8.3.2"
   },
   "devDependencies": {
-<<<<<<< HEAD
-    "@types/node": "^18.7.13",
-=======
     "@types/node": "^18.7.14",
->>>>>>> 75a2f051
     "eslint": "^8.23.0",
     "jest": "^29.0.1",
     "npm-check-updates": "^16.0.6",
