{
  "name": "@mojaloop/sdk-scheme-adapter-private-shared-lib",
<<<<<<< HEAD
  "version": "0.3.20-snapshot.11",
=======
  "version": "0.3.20-snapshot.5",
>>>>>>> bcffbb94
  "description": "SDK Scheme Adapter private shared library.",
  "license": "Apache-2.0",
  "homepage": "https://github.com/mojaloop/accounts-and-balances-bc/tree/main/modules/private-types",
  "bugs": {
    "url": "https://github.com/mojaloop/accounts-and-balances-bc/issues#readme"
  },
  "contributors": [
    "Juan Correa <juancorrea@modusbox.com>"
  ],
  "main": "./dist/index.js",
  "types": "./dist/index.d.ts",
  "files": [
    "/dist"
  ],
  "scripts": {
    "build": "tsc",
    "test:unit": "jest --passWithNoTests --testMatch '**/test/unit/**/*.test.ts'",
    "lint": "eslint --ext .js,.ts src --color",
    "lint:fix": "eslint --ext .js,.ts src --color --fix",
    "clean:dist": "rm -Rf dist",
    "dep:check": "ncu -e 2",
    "dep:update": "ncu -u",
    "release": "standard-version --skip.changelog --releaseCommitMessageFormat 'chore(release): {{currentTag}} [skip ci]'",
    "snapshot": "standard-version --no-verify --skip.changelog --prerelease snapshot --releaseCommitMessageFormat 'chore(snapshot): {{currentTag}}'"
  },
  "dependencies": {
<<<<<<< HEAD
    "@mojaloop/api-snippets": "17.5.1",
    "@mojaloop/central-services-shared": "^18.2.0",
    "@mojaloop/logging-bc-public-types-lib": "^0.5.4",
    "@mojaloop/platform-shared-lib-messaging-types-lib": "^0.6.2",
=======
    "@mojaloop/api-snippets": "17.4.0",
    "@mojaloop/central-services-shared": "^18.3.0",
    "@mojaloop/logging-bc-public-types-lib": "^0.5.4",
    "@mojaloop/platform-shared-lib-messaging-types-lib": "^0.5.6",
>>>>>>> bcffbb94
    "@mojaloop/platform-shared-lib-nodejs-kafka-client-lib": "0.2.15",
    "ajv": "^8.16.0",
    "redis": "^4.6.14",
    "uuid": "^10.0.0"
  },
  "devDependencies": {
<<<<<<< HEAD
    "@types/node": "^20.14.8",
    "@types/uuid": "^10.0.0",
=======
    "@types/node": "^20.11.30",
>>>>>>> bcffbb94
    "eslint": "^8.57.0",
    "jest": "^29.7.0",
    "npm-check-updates": "^16.7.10",
    "replace": "^1.2.2",
    "standard-version": "^9.5.0",
<<<<<<< HEAD
    "ts-jest": "^29.1.5",
    "typescript": "^5.5.2"
=======
    "ts-jest": "^29.1.2",
    "typescript": "^5.4.2"
>>>>>>> bcffbb94
  },
  "standard-version": {
    "scripts": {
      "postchangelog": "replace '\\[mojaloop/#(\\d+)\\]\\(https://github.com/mojaloop/(.*)/issues/(\\d+)\\)' '[mojaloop/#$1](https://github.com/mojaloop/project/issues/$1)' CHANGELOG.md"
    }
  }
}<|MERGE_RESOLUTION|>--- conflicted
+++ resolved
@@ -1,10 +1,6 @@
 {
   "name": "@mojaloop/sdk-scheme-adapter-private-shared-lib",
-<<<<<<< HEAD
   "version": "0.3.20-snapshot.11",
-=======
-  "version": "0.3.20-snapshot.5",
->>>>>>> bcffbb94
   "description": "SDK Scheme Adapter private shared library.",
   "license": "Apache-2.0",
   "homepage": "https://github.com/mojaloop/accounts-and-balances-bc/tree/main/modules/private-types",
@@ -31,41 +27,24 @@
     "snapshot": "standard-version --no-verify --skip.changelog --prerelease snapshot --releaseCommitMessageFormat 'chore(snapshot): {{currentTag}}'"
   },
   "dependencies": {
-<<<<<<< HEAD
     "@mojaloop/api-snippets": "17.5.1",
     "@mojaloop/central-services-shared": "^18.2.0",
     "@mojaloop/logging-bc-public-types-lib": "^0.5.4",
     "@mojaloop/platform-shared-lib-messaging-types-lib": "^0.6.2",
-=======
-    "@mojaloop/api-snippets": "17.4.0",
-    "@mojaloop/central-services-shared": "^18.3.0",
-    "@mojaloop/logging-bc-public-types-lib": "^0.5.4",
-    "@mojaloop/platform-shared-lib-messaging-types-lib": "^0.5.6",
->>>>>>> bcffbb94
     "@mojaloop/platform-shared-lib-nodejs-kafka-client-lib": "0.2.15",
     "ajv": "^8.16.0",
     "redis": "^4.6.14",
     "uuid": "^10.0.0"
   },
   "devDependencies": {
-<<<<<<< HEAD
     "@types/node": "^20.14.8",
-    "@types/uuid": "^10.0.0",
-=======
-    "@types/node": "^20.11.30",
->>>>>>> bcffbb94
     "eslint": "^8.57.0",
     "jest": "^29.7.0",
     "npm-check-updates": "^16.7.10",
     "replace": "^1.2.2",
     "standard-version": "^9.5.0",
-<<<<<<< HEAD
     "ts-jest": "^29.1.5",
     "typescript": "^5.5.2"
-=======
-    "ts-jest": "^29.1.2",
-    "typescript": "^5.4.2"
->>>>>>> bcffbb94
   },
   "standard-version": {
     "scripts": {
