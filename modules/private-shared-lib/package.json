--- conflicted
+++ resolved
@@ -29,11 +29,7 @@
   },
   "dependencies": {
     "@mojaloop/api-snippets": "17.7.8",
-<<<<<<< HEAD
-    "@mojaloop/central-services-shared": "^18.14.2",
-=======
     "@mojaloop/central-services-shared": "^18.15.1",
->>>>>>> 4655ef66
     "@mojaloop/logging-bc-public-types-lib": "^0.5.4",
     "@mojaloop/platform-shared-lib-messaging-types-lib": "^0.7.1",
     "@mojaloop/platform-shared-lib-nodejs-kafka-client-lib": "0.5.18",
@@ -42,19 +38,11 @@
     "uuid": "^11.0.5"
   },
   "devDependencies": {
-<<<<<<< HEAD
-    "@eslint/compat": "^1.2.4",
-    "@types/node": "^22.10.5",
-    "@types/uuid": "^10.0.0",
-    "@typescript-eslint/eslint-plugin": "^8.19.0",
-    "@typescript-eslint/parser": "^8.19.0",
-=======
     "@eslint/compat": "^1.2.5",
     "@types/node": "^22.10.5",
     "@types/uuid": "^10.0.0",
     "@typescript-eslint/eslint-plugin": "^8.19.1",
     "@typescript-eslint/parser": "^8.19.1",
->>>>>>> 4655ef66
     "eslint": "^9.15.0",
     "jest": "^29.7.0",
     "npm-check-updates": "^16.7.10",
