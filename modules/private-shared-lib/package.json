--- conflicted
+++ resolved
@@ -1,10 +1,6 @@
 {
   "name": "@mojaloop/sdk-scheme-adapter-private-shared-lib",
-<<<<<<< HEAD
-  "version": "0.3.10-snapshot.5",
-=======
   "version": "0.3.10",
->>>>>>> de635c14
   "description": "SDK Scheme Adapter private shared library.",
   "license": "Apache-2.0",
   "homepage": "https://github.com/mojaloop/accounts-and-balances-bc/tree/main/modules/private-types",
@@ -44,11 +40,7 @@
     "@types/node": "^18.11.9",
     "eslint": "^8.27.0",
     "jest": "^29.3.1",
-<<<<<<< HEAD
-    "npm-check-updates": "^16.3.20",
-=======
     "npm-check-updates": "^16.3.22",
->>>>>>> de635c14
     "replace": "^1.2.2",
     "standard-version": "^9.5.0",
     "ts-jest": "^29.0.3",
