--- conflicted
+++ resolved
@@ -38,11 +38,7 @@
   },
   "devDependencies": {
     "@eslint/compat": "^1.2.2",
-<<<<<<< HEAD
     "@types/node": "^22.8.6",
-=======
-    "@types/node": "^22.8.5",
->>>>>>> f5759b53
     "@types/uuid": "^10.0.0",
     "@typescript-eslint/eslint-plugin": "^8.12.2",
     "@typescript-eslint/parser": "^8.12.2",
