--- conflicted
+++ resolved
@@ -71,13 +71,6 @@
         await destroyTestServers(serversInfo);
     });
 
-<<<<<<< HEAD
-    afterAll(async () => {
-        await redisClient.disconnect();
-    });
-
-=======
->>>>>>> da5c0adb
     describe('POST /transfers', () => {
         beforeEach(() => {
             uuidv4.__reset();
