--- conflicted
+++ resolved
@@ -21,10 +21,7 @@
     const cache = new Cache({
         cacheUrl: 'redis://dummy:1234',
         logger,
-<<<<<<< HEAD
-=======
         unsubscribeTimeoutMs: 5000,
->>>>>>> bcffbb94
     });
     await cache.connect();
     return cache;
@@ -47,10 +44,15 @@
     });
 
     test('Makes connections to redis server for cache operations', async () => {
+        const cache = await createCache();
         expect(cache).not.toBeFalsy();
+        await cache.disconnect();
     });
 
+
     test('Makes subscriber callbacks on the correct channels when messages arrive', async () => {
+        const cache = await createCache();
+
         const msg1 = dummyPubMessage;
 
         // make the messages different
@@ -109,9 +111,13 @@
         });
 
         await Promise.all([cb1Promise, cb2Promise]);
+
+        await cache.disconnect();
     });
 
+
     test('Unsubscribed callbacks do not get called when messages arrive', async () => {
+        const cache = await createCache();
         const msg1 = dummyPubMessage;
 
         const chan = 'dummychannel1';
