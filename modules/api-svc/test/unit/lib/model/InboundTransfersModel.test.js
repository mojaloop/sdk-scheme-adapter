/*****
 License
 --------------
 Copyright © 2020-2025 Mojaloop Foundation
 The Mojaloop files are made available by the Mojaloop Foundation under the Apache License, Version 2.0 (the "License") and you may not use these files except in compliance with the License. You may obtain a copy of the License at

 http://www.apache.org/licenses/LICENSE-2.0

 Unless required by applicable law or agreed to in writing, the Mojaloop files are distributed on an "AS IS" BASIS, WITHOUT WARRANTIES OR CONDITIONS OF ANY KIND, either express or implied. See the License for the specific language governing permissions and limitations under the License.

 Contributors
 --------------
 This is the official list of the Mojaloop project contributors for this file.
 Names of the original copyright holders (individuals or organizations)
 should be listed with a '*' in the first column. People who have
 contributed from an organization can be listed under the organization
 that actually holds the copyright for their contributions (see the
 Mojaloop Foundation for an example). Those individuals should have
 their names indented and be marked with a '-'. Email address can be added
 optionally within square brackets <email>.

 * Mojaloop Foundation
 - Name Surname <name.surname@mojaloop.io>

 * Modusbox
 - Vassilis Barzokas <vassilis.barzokas@modusbox.com>
 --------------
 ******/
'use strict';

process.env.PEER_ENDPOINT = '172.17.0.3:4000';
process.env.BACKEND_ENDPOINT = '172.17.0.5:4000';
process.env.CACHE_URL = 'redis://172.17.0.2:6379';
process.env.MGMT_API_WS_URL = '0.0.0.0';
process.env.SUPPORTED_CURRENCIES='USD';

// we use a mock standard components lib to intercept and mock certain funcs
jest.mock('@mojaloop/sdk-standard-components');
jest.mock('redis');
jest.mock('~/lib/model/lib/requests',() => require('./mockedLibRequests'));

const randomUUID = require('@mojaloop/central-services-shared').Util.id({type: 'ulid'});
const { MojaloopRequests, Ilp } = require('@mojaloop/sdk-standard-components');
const { MetricsClient } = require('~/lib/metrics');
const { logger } = require('~/lib/logger');
const { BackendRequests, HTTPResponseError } = require('~/lib/model/lib/requests');
const Cache = require('~/lib/cache');
const shared = require('~/lib/model/lib/shared');
const Model = require('~/lib/model').InboundTransfersModel;

const { SDKStateEnum } = require('../../../../src/lib/model/common');

const defaultConfig = require('./data/defaultConfig');
const mocks = require('./data/mocks');
const mockArguments = require('./data/mockArguments');
const mockTxnReqquestsArguments = require('./data/mockTxnRequestsArguments');

const getTransfersBackendResponse = require('./data/getTransfersBackendResponse');
const getTransfersMojaloopResponse = require('./data/getTransfersMojaloopResponse');
const getBulkTransfersBackendResponse = require('./data/getBulkTransfersBackendResponse');
const getBulkTransfersMojaloopResponse = require('./data/getBulkTransfersMojaloopResponse');
const notificationToPayee = require('./data/notificationToPayee');
const notificationAbortedToPayee = require('./data/notificationAbortedToPayee');
const notificationReservedToPayee = require('./data/notificationReservedToPayee');
const fxNotificationToBackend = require('./data/fxNotificationToBackend.json');
const fxNotificationAbortedToBackend = require('./data/fxNotificationAbortedToBackend.json');
const fxNotificationReservedToBackend = require('./data/fxNotificationReservedToBackend.json');

const FSPIOPTransferStateEnum = require('@mojaloop/central-services-shared').Enum.Transfers.TransferState;
const FSPIOPBulkTransferStateEnum = require('@mojaloop/central-services-shared').Enum.Transfers.BulkTransferState;

describe('inboundModel', () => {
    let config;
    let mockArgs;
    let mockTxnReqArgs;
    let metricsClient;

    beforeEach(async () => {
        config = JSON.parse(JSON.stringify(defaultConfig));

        mockArgs = JSON.parse(JSON.stringify(mockArguments));
        mockArgs.internalQuoteResponse.expiration = new Date(Date.now());
        mockTxnReqArgs = JSON.parse(JSON.stringify(mockTxnReqquestsArguments));
    });

    beforeAll(() => {
        metricsClient = new MetricsClient();
    });

    describe('quoteRequest', () => {
        let expectedQuoteResponseILP;
        let model;
        let cache;

        beforeEach(async () => {
            expectedQuoteResponseILP = Ilp.__response;
            BackendRequests.__postQuoteRequests = jest.fn().mockReturnValue(Promise.resolve(mockArgs.internalQuoteResponse));
            MojaloopRequests.__putQuotes = jest.fn().mockReturnValue(Promise.resolve({
                originalRequest: {
                    headers: {},
                    body: {},
                }
            }));

            cache = new Cache({
                cacheUrl: 'redis://dummy:1234',
                logger,
                unsubscribeTimeoutMs: 5000
            });
            await cache.connect();

            model = new Model({
                ...config,
                cache,
                logger,
                metricsClient,
            });
        });

        afterEach(async () => {
            MojaloopRequests.__putQuotes.mockClear();
            await cache.disconnect();
        });

        test('calls `mojaloopRequests.putQuotes` with the expected arguments.', async () => {
            await model.quoteRequest(mockArgs.quoteRequest, mockArgs.fspId);

            expect(BackendRequests.__postQuoteRequests).toHaveBeenCalledTimes(1);
            expect(BackendRequests.__postQuoteRequests.mock.calls[0][0]).toEqual(mockArgs.internalQuoteRequest);

            expect(MojaloopRequests.__putQuotes).toHaveBeenCalledTimes(1);
            expect(MojaloopRequests.__putQuotes.mock.calls[0][1].expiration).toBe(mockArgs.internalQuoteResponse.expiration);
            expect(MojaloopRequests.__putQuotes.mock.calls[0][1].ilpPacket).toBe(expectedQuoteResponseILP.ilpPacket);
            expect(MojaloopRequests.__putQuotes.mock.calls[0][1].condition).toBe(expectedQuoteResponseILP.condition);
            expect(MojaloopRequests.__putQuotes.mock.calls[0][2]).toBe(mockArgs.fspId);

            // check the extension list gets translated correctly to the mojaloop form
            expect(MojaloopRequests.__putQuotes.mock.calls[0][1].extensionList)
                .toStrictEqual({ extension: [ ...mockArgs.internalQuoteResponse.extensionList ] });
        });

        test('adds a custom `expiration` property in case it is not defined.', async() => {
            // set a custom mock time in the global Date object in order to avoid race conditions.
            // Make sure to clear it at the end of the test case.
            const currentTime = new Date().getTime();
            const dateSpy = jest.spyOn(Date.prototype, 'getTime').mockImplementation(() => currentTime);
            const expectedExpirationDate = new Date(currentTime + (config.expirySeconds * 1000)).toISOString();

            delete mockArgs.internalQuoteResponse.expiration;

            await model.quoteRequest(mockArgs.quoteRequest, mockArgs.fspId);

            expect(MojaloopRequests.__putQuotes).toHaveBeenCalledTimes(1);
            expect(MojaloopRequests.__putQuotes.mock.calls[0][1].expiration).toBe(expectedExpirationDate);
            expect(MojaloopRequests.__putQuotes.mock.calls[0][1].ilpPacket).toBe(expectedQuoteResponseILP.ilpPacket);
            expect(MojaloopRequests.__putQuotes.mock.calls[0][1].condition).toBe(expectedQuoteResponseILP.condition);
            expect(MojaloopRequests.__putQuotes.mock.calls[0][2]).toBe(mockArgs.fspId);

            dateSpy.mockClear();
        });


    });

    describe('bulkQuoteRequest', () => {
        let expectedQuoteResponseILP;
        let model;
        let cache;

        beforeEach(async () => {
            // eslint-disable-next-line no-unused-vars
            expectedQuoteResponseILP = Ilp.__response;
            BackendRequests.__postBulkQuotes = jest.fn().mockReturnValue(Promise.resolve(mockArgs.internalBulkQuoteResponse));

            cache = new Cache({
                cacheUrl: 'redis://dummy:1234',
                logger,
                unsubscribeTimeoutMs: 5000
            });
            await cache.connect();
            // eslint-disable-next-line no-unused-vars
            model = new Model({
                ...config,
                cache,
                logger,
                metricsClient,
            });
        });

        afterEach(async () => {
            MojaloopRequests.__putBulkQuotes.mockClear();
            await cache.disconnect();
        });

        test('calls mojaloopRequests.putBulkQuotes with the expected arguments.', async () => {
            await model.bulkQuoteRequest(mockArgs.bulkQuoteRequest, mockArgs.fspId);

            expect(MojaloopRequests.__putBulkQuotes).toHaveBeenCalledTimes(1);
            expect(MojaloopRequests.__putBulkQuotes.mock.calls[0][1].expiration).toBe(mockArgs.internalBulkQuoteResponse.expiration);
            expect(MojaloopRequests.__putBulkQuotes.mock.calls[0][1].individualQuoteResults[0].ilpPacket).toBe(expectedQuoteResponseILP.ilpPacket);
            expect(MojaloopRequests.__putBulkQuotes.mock.calls[0][1].individualQuoteResults[0].condition).toBe(expectedQuoteResponseILP.condition);
            expect(MojaloopRequests.__putBulkQuotes.mock.calls[0][2]).toBe(mockArgs.fspId);
        });
        test('adds a custom expiration property in case it is not defined.', async() => {
            // set a custom mock time in the global Date object in order to avoid race conditions.
            // Make sure to clear it at the end of the test case.
            const currentTime = new Date().getTime();
            const dateSpy = jest.spyOn(Date.prototype, 'getTime').mockImplementation(() => currentTime);
            const expectedExpirationDate = new Date(currentTime + (config.expirySeconds * 1000)).toISOString();

            delete mockArgs.internalBulkQuoteResponse.expiration;

            await model.bulkQuoteRequest(mockArgs.bulkQuoteRequest, mockArgs.fspId);

            expect(MojaloopRequests.__putBulkQuotes).toHaveBeenCalledTimes(1);
            expect(MojaloopRequests.__putBulkQuotes.mock.calls[0][1].expiration).toBe(expectedExpirationDate);
            expect(MojaloopRequests.__putBulkQuotes.mock.calls[0][1].individualQuoteResults[0].ilpPacket).toBe(expectedQuoteResponseILP.ilpPacket);
            expect(MojaloopRequests.__putBulkQuotes.mock.calls[0][1].individualQuoteResults[0].condition).toBe(expectedQuoteResponseILP.condition);
            expect(MojaloopRequests.__putBulkQuotes.mock.calls[0][2]).toBe(mockArgs.fspId);

            dateSpy.mockClear();
        });

    });

    describe('transactionRequest', () => {
        let model;
        let cache;

        beforeEach(async () => {
            BackendRequests.__postTransactionRequests = jest.fn().mockReturnValue(Promise.resolve(mockTxnReqArgs.internalTransactionRequestResponse));

            cache = new Cache({
                cacheUrl: 'redis://dummy:1234',
                logger,
                unsubscribeTimeoutMs: 5000
            });
            await cache.connect();

            model = new Model({
                ...config,
                cache,
                logger,
                metricsClient,
            });
        });

        afterEach(async () => {
            MojaloopRequests.__putTransactionRequests.mockClear();
            await cache.disconnect();
        });

        test('calls `mojaloopRequests.putTransactionRequests` with the expected arguments.', async () => {
            await model.transactionRequest(mockTxnReqArgs.transactionRequest, mockTxnReqArgs.fspId);

            expect(MojaloopRequests.__putTransactionRequests).toHaveBeenCalledTimes(1);
            expect(MojaloopRequests.__putTransactionRequests.mock.calls[0][1].transactionRequestState).toBe(mockTxnReqArgs.internalTransactionRequestResponse.transactionRequestState);

        });


    });

    describe('authorizations', () => {
        let model;
        let cache;
        MojaloopRequests.__putBulkTransfersError = jest.fn();
        beforeEach(async () => {
            BackendRequests.__getOTP = jest.fn().mockResolvedValue(mockArgs.internalGetOTPResponse);

            cache = new Cache({
                cacheUrl: 'redis://dummy:1234',
                logger,
                unsubscribeTimeoutMs: 5000
            });
            await cache.connect();

            model = new Model({
                ...config,
                cache,
                logger,
                metricsClient,
            });
        });

        afterEach(async () => {
            MojaloopRequests.__putAuthorizations.mockClear();
            await cache.disconnect();
        });

        test('calls `mojaloopRequests.putAuthorizations` with the expected arguments.', async () => {
            await model.getAuthorizations('123456', mockTxnReqArgs.fspId);

            expect(MojaloopRequests.__putAuthorizations).toHaveBeenCalledTimes(1);

        });


    });

    describe('transferPrepare:', () => {
        let cache;

        beforeEach(async () => {
            MojaloopRequests.__putTransfersError.mockClear();
            BackendRequests.__postTransfers = jest.fn().mockReturnValue(Promise.resolve({}));
            MojaloopRequests.__putTransfers = jest.fn().mockReturnValue(Promise.resolve({
            originalRequest: {
                headers: {},
                body: {},
            }
            }));

            cache = new Cache({
            cacheUrl: 'redis://dummy:1234',
            logger,
            unsubscribeTimeoutMs: 5000
            });
            await cache.connect();
        });

        afterEach(async () => {
            await cache.disconnect();
            jest.clearAllTimers();
            jest.useRealTimers();
        });

        test('fail on quote `expiration` deadline.', async () => {
            const TRANSFER_ID = 'fake-transfer-id';
            const model = new Model({
<<<<<<< HEAD
                ...config,
                cache,
                logger,
                metricsClient,
                rejectTransfersOnExpiredQuotes: true,
=======
            ...config,
            cache,
            logger,
            rejectTransfersOnExpiredQuotes: true,
>>>>>>> 4cc79d00
            });
            cache.set(`transferModel_in_${TRANSFER_ID}`, {
            transferId: TRANSFER_ID,
            quote: {
                mojaloopResponse: {
                expiration: new Date(new Date().getTime() - 1000).toISOString(),
                }
            }
            });
            const args = {
            body: {
                transferId: TRANSFER_ID,
            }
            };

            await model.prepareTransfer(args, mockArgs.fspId);

            expect(MojaloopRequests.__putTransfersError).toHaveBeenCalledTimes(1);
            const call = MojaloopRequests.__putTransfersError.mock.calls[0];
            expect(call[0]).toEqual(TRANSFER_ID);
            expect(call[1].errorInformation.errorCode).toEqual('3302');
        });

        test('getTransfer should return COMMITTED transfer', async () => {
            const TRANSFER_ID = 'fake-transfer-id';

            const backendResponse = JSON.parse(JSON.stringify(getTransfersBackendResponse));
            backendResponse.to.fspId = config.dfspId;
            BackendRequests.__getTransfers = jest.fn().mockReturnValue(Promise.resolve(backendResponse));

            const model = new Model({
<<<<<<< HEAD
                ...config,
                cache,
                logger,
                metricsClient,
=======
            ...config,
            cache,
            logger,
>>>>>>> 4cc79d00
            });

            await model.getTransfer(TRANSFER_ID, mockArgs.fspId);

            expect(MojaloopRequests.__putTransfers).toHaveBeenCalledTimes(1);
            const call = MojaloopRequests.__putTransfers.mock.calls[0];
            expect(call[0]).toEqual(TRANSFER_ID);
            expect(call[1]).toEqual(getTransfersMojaloopResponse);
            expect(call[1].transferState).toEqual(FSPIOPTransferStateEnum.COMMITTED);
        });

        test('getTransfer should not return fulfillment from payer', async () => {
            const TRANSFER_ID = 'fake-transfer-id';

            const backendResponse = JSON.parse(JSON.stringify(getTransfersBackendResponse));
            backendResponse.to.fspId = 'payer-dfsp';
            BackendRequests.__getTransfers = jest.fn().mockReturnValue(Promise.resolve(backendResponse));

            const model = new Model({
<<<<<<< HEAD
                ...config,
                cache,
                logger,
                metricsClient,
=======
            ...config,
            cache,
            logger,
>>>>>>> 4cc79d00
            });

            await model.getTransfer(TRANSFER_ID, mockArgs.fspId);

            const call = MojaloopRequests.__putTransfers.mock.calls[0];
            expect(call[0]).toEqual(TRANSFER_ID);
            expect(call[1]).toEqual({...getTransfersMojaloopResponse, fulfilment: undefined});
            expect(call[1].transferState).toEqual(FSPIOPTransferStateEnum.COMMITTED);
        });

        test('getTransfer should return not found error', async () => {
            const TRANSFER_ID = 'fake-transfer-id';

<<<<<<< HEAD
            BackendRequests.__getTransfers = jest.fn().mockRejectedValue(
                new HTTPResponseError({ res: { data: { statusCode: '3208' } } })
            );

            const model = new Model({
                ...config,
                cache,
                logger,
                metricsClient,
=======
            BackendRequests.__getTransfers = jest.fn().mockReturnValue(
            Promise.reject(new HTTPResponseError({
                res: {
                data: {
                    statusCode: '3208'
                },
                }
            })));

            const model = new Model({
            ...config,
            cache,
            logger,
>>>>>>> 4cc79d00
            });

            await model.getTransfer(TRANSFER_ID, mockArgs.fspId);

            expect(MojaloopRequests.__putTransfersError).toHaveBeenCalledTimes(1);
            const call = MojaloopRequests.__putTransfersError.mock.calls[0];
            expect(call[0]).toEqual(`${TRANSFER_ID}`);
            expect(call[1].errorInformation.errorCode).toEqual('3208');
        });

        test('fail on transfer without quote.', async () => {
            const TRANSFER_ID = 'without_quote-transfer-id';
            const args = {
            body: {
                transferId: TRANSFER_ID,
                amount: {
                currency: 'USD',
                amount: 20.13
                },
                ilpPacket: 'mockBase64encodedIlpPacket',
                condition: 'mockGeneratedCondition'
            }
            };

            const model = new Model({
<<<<<<< HEAD
                ...config,
                cache,
                logger,
                metricsClient,
                allowTransferWithoutQuote: false,
=======
            ...config,
            cache,
            logger,
            allowTransferWithoutQuote: false,
>>>>>>> 4cc79d00
            });

            await model.prepareTransfer(args, mockArgs.fspId);

            expect(MojaloopRequests.__putTransfersError).toHaveBeenCalledTimes(1);
            const call = MojaloopRequests.__putTransfersError.mock.calls[0];
            expect(call[0]).toEqual(TRANSFER_ID);
            expect(call[1].errorInformation.errorCode).toEqual('2001');
        });

        test('stores homeTransactionId in cache when received by dfsp acting as payee', async () => {
            const TRANSFER_ID = 'transfer-id';
            const HOME_TRANSACTION_ID = 'mockHomeTransactionId';
            shared.mojaloopPrepareToInternalTransfer = jest.fn().mockReturnValueOnce({});

            // mock response from dfsp acting as payee
            BackendRequests.__postTransfers = jest.fn().mockReturnValueOnce(Promise.resolve({
            homeTransactionId: HOME_TRANSACTION_ID,
            transferId: TRANSFER_ID
            }));

            const args = {
            body: {
                transferId: TRANSFER_ID,
                amount: {
                currency: 'USD',
                amount: 20.13
                },
                ilpPacket: 'mockBase64encodedIlpPacket',
                condition: 'mockGeneratedCondition'
            }
            };

            const model = new Model({
<<<<<<< HEAD
                ...config,
                cache,
                logger,
                metricsClient,
                checkIlp: false,
                rejectTransfersOnExpiredQuotes: false
=======
            ...config,
            cache,
            logger,
            checkIlp: false,
            rejectTransfersOnExpiredQuotes: false
>>>>>>> 4cc79d00
            });

            cache.set(`transferModel_in_${TRANSFER_ID}`, {
            transferId: TRANSFER_ID,
            quote: {
                fulfilment: 'mockFulfilment',
                mojaloopResponse: {
                condition: 'mockCondition',
                }
            }
            });

            await model.prepareTransfer(args, mockArgs.fspId);

            expect(MojaloopRequests.__putTransfersError).toHaveBeenCalledTimes(0);
            expect(BackendRequests.__postTransfers).toHaveBeenCalledTimes(1);
            expect(MojaloopRequests.__putTransfers).toHaveBeenCalledTimes(1);
            expect((await cache.get(`transferModel_in_${TRANSFER_ID}`)).homeTransactionId)
            .toEqual(HOME_TRANSACTION_ID);
        });

        test('pass on transfer without quote.', async () => {
            const TRANSFER_ID = 'without_quote-transfer-id';
            cache.set(`transferModel_in_${TRANSFER_ID}`, {
            fulfilment: '',
            mojaloopResponse: {
                response: ''
            },
            quote: null
            });

            const args = {
            body: {
                transferId: TRANSFER_ID,
                amount: {
                currency: 'USD',
                amount: 20.13
                },
                ilpPacket: 'mockBase64encodedIlpPacket',
                condition: 'mockGeneratedCondition'
            }
            };

            const model = new Model({
<<<<<<< HEAD
                ...config,
                cache,
                logger,
                metricsClient,
                allowTransferWithoutQuote: true,
=======
            ...config,
            cache,
            logger,
            allowTransferWithoutQuote: true,
>>>>>>> 4cc79d00
            });

            await model.prepareTransfer(args, mockArgs.fspId);

            expect(MojaloopRequests.__putTransfersError).toHaveBeenCalledTimes(0);
            expect(BackendRequests.__postTransfers).toHaveBeenCalledTimes(1);
            expect(MojaloopRequests.__putTransfers).toHaveBeenCalledTimes(1);
        });

        test('allow different transfer and transaction id', async () => {
            const transactionId = 'mockTransactionId';
            const TRANSFER_ID = 'transfer-id';
            shared.mojaloopPrepareToInternalTransfer = jest.fn().mockReturnValueOnce({});

            cache.set(`transferModel_in_${transactionId}`, {
            fulfilment: '',
            mojaloopResponse: {
                response: ''
            },
            quote: {
                fulfilment: 'mockFulfilment',
                mojaloopResponse: {
                condition: 'mockCondition',
                }
            }
            });

            const args = {
            body: {
                transferId: TRANSFER_ID,
                amount: {
                currency: 'USD',
                amount: 20.13
                },
                ilpPacket: 'mockIlpPacket',
                condition: 'mockGeneratedCondition'
            }
            };

            const model = new Model({
<<<<<<< HEAD
                ...config,
                cache,
                logger,
                metricsClient,
                allowDifferentTransferTransactionId: true,
                checkIlp: false,
=======
            ...config,
            cache,
            logger,
            allowDifferentTransferTransactionId: true,
            checkIlp: false,
>>>>>>> 4cc79d00
            });

            await model.prepareTransfer(args, mockArgs.fspId);

            expect(MojaloopRequests.__putTransfersError).toHaveBeenCalledTimes(0);
            expect(BackendRequests.__postTransfers).toHaveBeenCalledTimes(1);
            expect(MojaloopRequests.__putTransfers).toHaveBeenCalledTimes(1);
        });

        // --- Additional tests for patch notification retry logic ---

        test('should getTransfer if patch notification is not called within grace time', async () => {
            jest.useFakeTimers();
            const TRANSFER_ID = 'patch-notify-transfer-id';
            const PATCH_GRACE_MS = 100;
            const backendResponse = JSON.parse(JSON.stringify(getTransfersBackendResponse));
            backendResponse.to.fspId = config.dfspId;
            BackendRequests.__getTransfers = jest.fn().mockResolvedValue(backendResponse);
            // Mock shared.mojaloopPrepareToInternalTransfer to avoid undefined property errors
            shared.mojaloopPrepareToInternalTransfer = jest.fn().mockReturnValue({
            transferId: TRANSFER_ID,
            amount: { currency: 'USD', amount: 20.13 },
            ilpPacket: 'mockBase64encodedIlpPacket',
            condition: 'mockCondition'
            });

            // Mock cache.set for patch notification logic to avoid real Redis calls and allow timer logic to proceed
            jest.spyOn(cache, 'set').mockImplementation(async (key, value, ttl) => {
            // For patchNotificationSent_ keys, simulate not notified yet
            if (key.startsWith('patchNotificationSent_')) {
                return true;
            }
            // For other keys, fallback to original set
            return Cache.prototype.set.call(cache, key, value, ttl);
            });
            // Also mock cache.get for patch notification logic to always return false (not notified)
            jest.spyOn(cache, 'get').mockImplementation(async (key) => {
            if (key.startsWith('patchNotificationSent_')) {
                return false;
            }
            return Cache.prototype.get.call(cache, key);
            });
            // Mock subscribeToOneMessageWithTimer to immediately resolve with a message to simulate successful notification
            jest.spyOn(cache, 'subscribeToOneMessageWithTimer').mockImplementation(async () => {
                // Simulate a successful message received
                return { data: { transferState: 'COMMITTED' } };
            });

            // Mock backendRequests.putTransfersNotification to return 200
            jest.spyOn(BackendRequests, '__putTransfersNotification').mockResolvedValue({ status: 200 });

            // Prepare model with patch notification grace time enabled
            const model = new Model({
            ...config,
            cache,
            logger,
            patchNotificationGraceTimeMs: PATCH_GRACE_MS,
            });

            // Mock _load to avoid actual cache access
            jest.spyOn(model, '_load').mockImplementation(async (transferId) => {
            return {
                transferId,
                quote: {
                fulfilment: 'mockFulfilment',
                mojaloopResponse: {
                    condition: 'mockCondition',
                    expiration: new Date(Date.now() + 10000).toISOString(),
                }
                }
            };
            });

            // Mock _save to avoid actual cache writes
            jest.spyOn(model, '_save').mockImplementation(async () => {});

            // Set up cache with quote for transfer
            cache.set(`transferModel_in_${TRANSFER_ID}`, {
            transferId: TRANSFER_ID,
            quote: {
                fulfilment: 'mockFulfilment',
                mojaloopResponse: {
                condition: 'mockCondition',
                expiration: new Date(Date.now() + 10000).toISOString(),
                }
            }
            });

            const args = {
            body: {
                transferId: TRANSFER_ID,
                amount: {
                currency: 'USD',
                amount: 20.13
                },
                ilpPacket: 'mockBase64encodedIlpPacket',
                condition: 'mockCondition'
            }
            };

            // Spy on getTransfer to check if it's called by timer
            const getTransfersSpy = jest.spyOn(model._mojaloopRequests, 'getTransfers').mockResolvedValue();

            await model.prepareTransfer(args, mockArgs.fspId);

            // Advance timers to simulate PATCH_GRACE_MS passing
            jest.advanceTimersByTime(PATCH_GRACE_MS + 50);

            // Wait for any pending promises
            await Promise.resolve();
            expect(getTransfersSpy).toHaveBeenCalled();

            expect(getTransfersSpy).toHaveBeenCalledWith(TRANSFER_ID, mockArgs.fspId, undefined);
            getTransfersSpy.mockRestore();
            jest.useRealTimers();
        });

        test('should not set up patch notification timer if patchNotificationGraceTimeMs is 0', async () => {
            const TRANSFER_ID = 'patch-notify-transfer-id-no-timer';
            shared.mojaloopPrepareToInternalTransfer = jest.fn().mockReturnValue({
            transferId: TRANSFER_ID,
            amount: { currency: 'USD', amount: 20.13 },
            ilpPacket: 'mockBase64encodedIlpPacket',
            condition: 'mockCondition'
            });

            const model = new Model({
            ...config,
            cache,
            logger,
            patchNotificationGraceTimeMs: 0,
            });

            jest.spyOn(model._mojaloopRequests, 'getTransfers');
            jest.spyOn(model, '_load').mockImplementation(async (transferId) => {
            return {
                transferId,
                quote: {
                fulfilment: 'mockFulfilment',
                mojaloopResponse: {
                    condition: 'mockCondition',
                    expiration: new Date(Date.now() + 10000).toISOString(),
                }
                }
            };
            });
            jest.spyOn(model, '_save').mockImplementation(async () => {});

            cache.set(`transferModel_in_${TRANSFER_ID}`, {
            transferId: TRANSFER_ID,
            quote: {
                fulfilment: 'mockFulfilment',
                mojaloopResponse: {
                condition: 'mockCondition',
                expiration: new Date(Date.now() + 10000).toISOString(),
                }
            }
            });

            const args = {
            body: {
                transferId: TRANSFER_ID,
                amount: {
                currency: 'USD',
                amount: 20.13
                },
                ilpPacket: 'mockBase64encodedIlpPacket',
                condition: 'mockCondition'
            }
            };

            await model.prepareTransfer(args, mockArgs.fspId);
            // getTransfers should not be called at all
            expect(model._mojaloopRequests.getTransfers).not.toHaveBeenCalled();
        });
    });

    describe('prepareBulkTransfer:', () => {
        let cache;

        beforeEach(async () => {
            MojaloopRequests.__putBulkTransfersError.mockClear();
            MojaloopRequests.__putBulkTransfers = jest.fn().mockReturnValue(Promise.resolve({}));
            BackendRequests.__postBulkTransfers = jest.fn().mockReturnValue(Promise.resolve({}));

            cache = new Cache({
                cacheUrl: 'redis://dummy:1234',
                logger,
                unsubscribeTimeoutMs: 5000
            });
            await cache.connect();
        });

        afterEach(async () => {
            await cache.disconnect();
        });

        test('fail on bulk quote `expiration` deadline.', async () => {
            const BULK_TRANSFER_ID = 'fake-bulk-transfer-id';
            const BULK_QUOTE_ID = 'fake-bulk-quote-id';
            const model = new Model({
                ...config,
                cache,
                logger,
                metricsClient,
                rejectTransfersOnExpiredQuotes: true,
            });
            cache.set(`bulkQuotes_${BULK_QUOTE_ID}`, {
                mojaloopResponse: {
                    expiration: new Date(new Date().getTime() - 1000).toISOString(),
                    individualQuoteResults: [],
                }
            });
            const args = {
                bulkTransferId: BULK_TRANSFER_ID,
                bulkQuoteId: BULK_QUOTE_ID,
                individualTransfers: [],
            };

            await model.prepareBulkTransfer(args, mockArgs.fspId);

            expect(MojaloopRequests.__putBulkTransfersError).toHaveBeenCalledTimes(1);
            const call = MojaloopRequests.__putBulkTransfersError.mock.calls[0];
            expect(call[0]).toEqual(BULK_TRANSFER_ID);
            expect(call[1].errorInformation.errorCode).toEqual('3302');
        });

        test('getBulkTransfer should return COMMITTED bulk transfer', async () => {
            const BULK_TRANSFER_ID = 'fake-bulk-transfer-id';

            const backendResponse = JSON.parse(JSON.stringify(getBulkTransfersBackendResponse));
            BackendRequests.__getBulkTransfers = jest.fn().mockReturnValue(Promise.resolve(backendResponse));

            const model = new Model({
                ...config,
                cache,
                logger,
                metricsClient,
            });

            await model.getBulkTransfer(BULK_TRANSFER_ID, mockArgs.fspId);

            expect(MojaloopRequests.__putBulkTransfers).toHaveBeenCalledTimes(1);
            const call = MojaloopRequests.__putBulkTransfers.mock.calls[0];
            expect(call[0]).toEqual(BULK_TRANSFER_ID);
            expect(call[1]).toEqual(getBulkTransfersMojaloopResponse);
            expect(call[1].bulkTransferState).toEqual(FSPIOPBulkTransferStateEnum.COMPLETED);
        });

        test('getBulkTransfer should not return fulfillment from payer', async () => {
            const BULK_TRANSFER_ID = 'fake-bulk-transfer-id';

            const backendResponse = JSON.parse(JSON.stringify(getBulkTransfersBackendResponse));
            backendResponse.internalRequest.individualTransfers[0].to.fspId = 'payer-dfsp';
            BackendRequests.__getBulkTransfers = jest.fn().mockReturnValue(Promise.resolve(backendResponse));

            const model = new Model({
                ...config,
                cache,
                logger,
                metricsClient,
            });

            await model.getBulkTransfer(BULK_TRANSFER_ID, mockArgs.fspId);

            const call = MojaloopRequests.__putBulkTransfers.mock.calls[0];
            expect(call[0]).toEqual(BULK_TRANSFER_ID);
            expect(call[1].bulkTransferState).toEqual(FSPIOPBulkTransferStateEnum.COMPLETED);
            const expectedResponse = {...getBulkTransfersMojaloopResponse};
            expectedResponse.individualTransferResults[0].fulfilment = undefined;
            expect(call[1]).toMatchObject(expectedResponse);
        });

        test('getBulkTransfer should return not found error', async () => {
            const BULK_TRANSFER_ID = 'fake-bulk-transfer-id';

            BackendRequests.__getBulkTransfers = jest.fn().mockRejectedValue(
                new HTTPResponseError({ res: { data: { statusCode: '3208' } } })
            );

            const model = new Model({
                ...config,
                cache,
                logger,
                metricsClient,
            });

            await model.getBulkTransfer(BULK_TRANSFER_ID, mockArgs.fspId);

            expect(MojaloopRequests.__putBulkTransfersError).toHaveBeenCalledTimes(1);
            const call = MojaloopRequests.__putBulkTransfersError.mock.calls[0];
            expect(call[0]).toEqual(`${BULK_TRANSFER_ID}`);
            expect(call[1].errorInformation.errorCode).toEqual('3208');
        });

        test('fail on bulk transfer without bulk quote.', async () => {
            const BULK_TRANSFER_ID = 'without_bulk-quote-bulk-transfer-id';
            const args = {
                bulkTransferId: BULK_TRANSFER_ID,
                ilpPacket: 'mockBase64encodedIlpPacket',
                condition: 'mockGeneratedCondition',
                individualTransfers: [
                    {
                        amount: {
                            currency: 'USD',
                            amount: 20.13
                        },
                    }
                ]
            };

            const model = new Model({
                ...config,
                cache,
                logger,
                metricsClient,
                allowTransferWithoutQuote: false,
            });

            await model.prepareBulkTransfer(args, mockArgs.fspId);

            expect(MojaloopRequests.__putBulkTransfersError).toHaveBeenCalledTimes(1);
            const call = MojaloopRequests.__putBulkTransfersError.mock.calls[0];
            expect(call[0]).toEqual(BULK_TRANSFER_ID);
            expect(call[1].errorInformation.errorCode).toEqual('2001');
        });

        test('pass on bulk transfer without bulk quote.', async () => {
            const BULK_TRANSFER_ID = 'without_bulk-quote-bulk-transfer-id';
            const args = {
                bulkTransferId: BULK_TRANSFER_ID,
                individualTransfers: [
                    {
                        transferId: 'fake-transfer-id',
                        transferAmount: {
                            currency: 'USD',
                            amount: 20.13
                        },
                        ilpPacket: 'mockBase64encodedIlpPacket',
                        condition: 'mockGeneratedCondition',
                    }
                ]
            };

            const model = new Model({
                ...config,
                cache,
                logger,
                metricsClient,
                allowTransferWithoutQuote: true,
                rejectTransfersOnExpiredQuotes: false,
            });

            await model.prepareBulkTransfer(args, mockArgs.fspId);

            expect(MojaloopRequests.__putBulkTransfersError).toHaveBeenCalledTimes(0);
            expect(BackendRequests.__postBulkTransfers).toHaveBeenCalledTimes(1);
            expect(MojaloopRequests.__putBulkTransfers).toHaveBeenCalledTimes(1);
        });
    });

    describe('sendNotificationToPayee:', () => {
        const transferId = '1234';
        let cache;

        beforeEach(async () => {
            cache = new Cache({
                cacheUrl: 'redis://dummy:1234',
                logger,
                unsubscribeTimeoutMs: 5000
            });
            await cache.connect();
        });

        afterEach(async () => {
            await cache.disconnect();
        });

        test('sends notification to fsp backend', async () => {
            BackendRequests.__putTransfersNotification = jest.fn().mockReturnValue(Promise.resolve({ status: 200 }));
            const notif = JSON.parse(JSON.stringify(notificationToPayee));

            const expectedRequest = {
                currentState: SDKStateEnum.COMPLETED,
                finalNotification: notif.data,
            };

            const model = new Model({
                ...config,
                cache,
                logger,
                metricsClient,
            });

            await model.sendNotificationToPayee(notif.data, transferId);
            expect(BackendRequests.__putTransfersNotification).toHaveBeenCalledTimes(1);
            const call = BackendRequests.__putTransfersNotification.mock.calls[0];
            expect(call[0]).toEqual(expectedRequest);
            expect(call[1]).toEqual(transferId);
        });

        test('sends ABORTED notification to fsp backend', async () => {
            BackendRequests.__putTransfersNotification = jest.fn().mockReturnValue(Promise.resolve({ status: 200 }));
            const notif = JSON.parse(JSON.stringify(notificationAbortedToPayee));

            const expectedRequest = {
                currentState: SDKStateEnum.ABORTED,
                finalNotification: notif.data,
            };

            const model = new Model({
                ...config,
                cache,
                logger,
                metricsClient,
            });

            await model.sendNotificationToPayee(notif.data, transferId);
            expect(BackendRequests.__putTransfersNotification).toHaveBeenCalledTimes(1);
            const call = BackendRequests.__putTransfersNotification.mock.calls[0];
            expect(call[0]).toEqual(expectedRequest);
            expect(call[1]).toEqual(transferId);
        });

        test('sends RESERVED notification to fsp backend', async () => {
            BackendRequests.__putTransfersNotification = jest.fn().mockReturnValue(Promise.resolve({ status: 200 }));
            const notif = JSON.parse(JSON.stringify(notificationReservedToPayee));

            const expectedRequest = {
                currentState: SDKStateEnum.ERROR_OCCURRED,
                finalNotification: notif.data,
                lastError: 'Final notification state not COMMITTED',
            };

            const model = new Model({
                ...config,
                cache,
                logger,
                metricsClient,
            });

            await model.sendNotificationToPayee(notif.data, transferId);
            expect(BackendRequests.__putTransfersNotification).toHaveBeenCalledTimes(1);
            const call = BackendRequests.__putTransfersNotification.mock.calls[0];
            expect(call[0]).toEqual(expectedRequest);
            expect(call[1]).toEqual(transferId);
        });

        test('retries notification to fsp backend on failure', async () => {
            // Simulate failure for first 2 attempts, then success
            const mockFn = jest.fn()
                .mockRejectedValueOnce(new Error('fail1'))
                .mockRejectedValueOnce(new Error('fail2'))
                .mockResolvedValue({ status: 200 });
            BackendRequests.__putTransfersNotification = mockFn;

            const notif = JSON.parse(JSON.stringify(notificationToPayee));
            const model = new Model({
                ...config,
                cache,
                logger,
                backendRequestRetry: {
                    enabled: true,
                    maxRetries: 3,
                    retryDelayMs: 10,
                    maxRetryDelayMs: 20,
                    backoffFactor: 1
                }
            });

            await model.sendNotificationToPayee(notif.data, transferId);
            expect(BackendRequests.__putTransfersNotification).toHaveBeenCalledTimes(3);
        });

        test('does not retry notification to fsp backend if disabled', async () => {
            const mockFn = jest.fn().mockRejectedValue(new Error('fail'));
            BackendRequests.__putTransfersNotification = mockFn;

            const notif = JSON.parse(JSON.stringify(notificationToPayee));
            const model = new Model({
                ...config,
                cache,
                logger,
                backendRequestRetry: {
                    enabled: false
                }
            });

            await model.sendNotificationToPayee(notif.data, transferId);
            expect(BackendRequests.__putTransfersNotification).toHaveBeenCalledTimes(1);
        });

    });

    describe('sendFxPutNotificationToBackend:', () => {
        const conversionId = '1234';
        let cache;

        beforeEach(async () => {
            cache = new Cache({
                cacheUrl: 'redis://dummy:1234',
                logger,
                unsubscribeTimeoutMs: 5000
            });
            await cache.connect();
        });

        afterEach(async () => {
            await cache.disconnect();
        });

        test('sends notification to fsp backend', async () => {
            BackendRequests.__putFxTransfersNotification = jest.fn().mockReturnValue(Promise.resolve({ status: 200 }));
            const notif = JSON.parse(JSON.stringify(fxNotificationToBackend));

            const model = new Model({
                ...config,
                cache,
                logger,
                metricsClient,
            });
            model.saveFxState = jest.fn().mockReturnValue(Promise.resolve({}));

            await model.sendFxPutNotificationToBackend(notif.data, conversionId);
            expect(BackendRequests.__putFxTransfersNotification).toHaveBeenCalledTimes(1);
            const call = BackendRequests.__putFxTransfersNotification.mock.calls[0];
            expect(call[0]).toEqual(fxNotificationToBackend.data);
            expect(call[1]).toEqual(conversionId);
        });

        test('sends ABORTED notification to fsp backend', async () => {
            BackendRequests.__putFxTransfersNotification = jest.fn().mockReturnValue(Promise.resolve({ status: 200 }));
            const notif = JSON.parse(JSON.stringify(fxNotificationAbortedToBackend));

            const model = new Model({
                ...config,
                cache,
                logger,
                metricsClient,
            });
            model.saveFxState = jest.fn().mockReturnValue(Promise.resolve({}));

            await model.sendFxPutNotificationToBackend(notif.data, conversionId);
            expect(BackendRequests.__putFxTransfersNotification).toHaveBeenCalledTimes(1);
            const call = BackendRequests.__putFxTransfersNotification.mock.calls[0];
            expect(call[0]).toEqual(fxNotificationAbortedToBackend.data);
            expect(call[1]).toEqual(conversionId);
        });

        test('sends RESERVED notification to fsp backend', async () => {
            BackendRequests.__putFxTransfersNotification = jest.fn().mockReturnValue(Promise.resolve({ status: 200 }));
            const notif = JSON.parse(JSON.stringify(fxNotificationReservedToBackend));

            const model = new Model({
                ...config,
                cache,
                logger,
                metricsClient,
            });
            model.saveFxState = jest.fn().mockReturnValue(Promise.resolve({}));

            await model.sendFxPutNotificationToBackend(notif.data, conversionId);
            expect(BackendRequests.__putFxTransfersNotification).toHaveBeenCalledTimes(1);
            const call = BackendRequests.__putFxTransfersNotification.mock.calls[0];
            expect(call[0]).toEqual(fxNotificationReservedToBackend.data);
            expect(call[1]).toEqual(conversionId);
        });

        test('retries notification to backend on failure for sendFxPutNotificationToBackend if enabled', async () => {
            // Simulate failure for first 2 attempts, then success
            const mockFn = jest.fn()
            .mockRejectedValueOnce(new Error('fail1'))
            .mockRejectedValueOnce(new Error('fail2'))
            .mockResolvedValue({ status: 200 });
            BackendRequests.__putFxTransfersNotification = mockFn;

            const notif = JSON.parse(JSON.stringify(fxNotificationToBackend));
            const model = new Model({
            ...config,
            cache,
            logger,
            backendRequestRetry: {
            enabled: true,
            maxRetries: 3,
            retryDelayMs: 10,
            maxRetryDelayMs: 20,
            backoffFactor: 1
            }
            });
            model.saveFxState = jest.fn().mockReturnValue(Promise.resolve({}));

            await model.sendFxPutNotificationToBackend(notif.data, conversionId);
            expect(BackendRequests.__putFxTransfersNotification).toHaveBeenCalledTimes(3);
        });

        test('does not retry notification to backend for sendFxPutNotificationToBackend if disabled', async () => {
            const mockFn = jest.fn().mockResolvedValue({ status: 200 });
            BackendRequests.__putFxTransfersNotification = mockFn;

            const notif = JSON.parse(JSON.stringify(fxNotificationToBackend));
            const model = new Model({
            ...config,
            cache,
            logger,
            backendRequestRetry: {
            enabled: false
            }
            });
            model.saveFxState = jest.fn().mockReturnValue(Promise.resolve({}));

            await model.sendFxPutNotificationToBackend(notif.data, conversionId);
            expect(BackendRequests.__putFxTransfersNotification).toHaveBeenCalledTimes(1);
        });

        test('sendFxPutNotificationToBackend handles error and still saves state', async () => {
            BackendRequests.__putFxTransfersNotification = jest.fn().mockRejectedValue(new Error('fail'));
            const notif = JSON.parse(JSON.stringify(fxNotificationToBackend));
            const model = new Model({
            ...config,
            cache,
            logger,
            backendRequestRetry: {
            enabled: false
            }
            });
            const saveFxStateSpy = jest.spyOn(model, 'saveFxState').mockResolvedValue({});
            await expect(model.sendFxPutNotificationToBackend(notif.data, conversionId)).resolves.toBeUndefined();
            expect(saveFxStateSpy).toHaveBeenCalled();
        });

        test('sendNotificationToPayee handles error and still returns', async () => {
            BackendRequests.__putTransfersNotification = jest.fn().mockRejectedValue(new Error('fail'));
            const notif = JSON.parse(JSON.stringify(notificationToPayee));
            const model = new Model({
            ...config,
            cache,
            logger,
            backendRequestRetry: {
            enabled: false
            }
            });
            await expect(model.sendNotificationToPayee(notif.data, 'some-transfer-id')).resolves.toBeUndefined();
        });

        test('sendNotificationToPayee handles error and still returns', async () => {
            BackendRequests.__putTransfersNotification = jest.fn().mockRejectedValue(new Error('fail'));
            const notif = JSON.parse(JSON.stringify(notificationToPayee));
            const model = new Model({
            ...config,
            cache,
            logger,
            backendRequestRetry: {
                enabled: false
            }
            });
            await expect(model.sendNotificationToPayee(notif.data, 'some-transfer-id')).resolves.toBeUndefined();
        });
    });

    describe('error handling:', () => {
        let cache;
        beforeEach(async () => {
            cache = new Cache({
                cacheUrl: 'redis://dummy:1234',
                logger,
                unsubscribeTimeoutMs: 5000
            });
            await cache.connect();
        });
        afterEach(async () => {
            await cache.disconnect();
        });
        test('creates mojaloop spec error body when backend returns standard error code', async () => {
            const model = new Model({
                ...config,
                cache,
                logger,
                metricsClient,
            });
            const testErr = new HTTPResponseError({
                msg: 'Request returned non-success status code 500',
                res: {
                    data: {
                        statusCode: '3200',
                    },
                }
            });
            const err = await model._handleError(testErr);
            expect(err).toBeDefined();
            expect(err.errorInformation).toBeDefined();
            expect(err.errorInformation.errorCode).toEqual('3200');
            // error message should be the default one, not custom.
            // it is debatibale whether this is truly correct, to overwrite
            // and custom error message; but it is the case for now.
            expect(err.errorInformation.errorDescription).toEqual('Generic ID not found');
        });
        test('creates custom error body when backend returns custom error code', async () => {
            const model = new Model({
                ...config,
                cache,
                logger,
                metricsClient,
            });
            const customMessage = 'some custom message';
            const testErr = new HTTPResponseError({
                msg: 'Request returned non-success status code 500',
                res: {
                    data: {
                        statusCode: '3299',
                        message: customMessage,
                    },
                }
            });
            const err = await model._handleError(testErr);
            expect(err).toBeDefined();
            expect(err.errorInformation).toBeDefined();
            expect(err.errorInformation.errorCode).toEqual('3299');
            expect(err.errorInformation.errorDescription).toEqual(customMessage);
        });
        test('creates custom error message when backend returns standard error code and message', async () => {
            const model = new Model({
                ...config,
                cache,
                logger,
                metricsClient,
            });
            const customMessage = 'some custom message';
            const testErr = new HTTPResponseError({
                msg: 'Request returned non-success status code 500',
                res: {
                    data: {
                        statusCode: '3200',
                        message: customMessage,
                    },
                }
            });
            const err = await model._handleError(testErr);
            expect(err).toBeDefined();
            expect(err.errorInformation).toBeDefined();
            expect(err.errorInformation.errorCode).toEqual('3200');
            // error message should be custom
            expect(err.errorInformation.errorDescription).toEqual(customMessage);
        });
    });

    describe('postFxQuotes Method Tests -->', () => {
        let model;
        let fxpResponse;
        let cache;

        beforeEach(async () => {
            cache = new Cache({
                cacheUrl: 'redis://dummy:1234',
                logger,
                unsubscribeTimeoutMs: 5000
            });
            await cache.connect();
            BackendRequests.__postFxQuotes = jest.fn(async () => fxpResponse);
            model = new Model({
                ...config,
                cache,
                logger,
                metricsClient,
            });
        });

        afterEach(async () => {
            await cache.disconnect();
            jest.clearAllMocks();
        });

        test('should send PUT /fxQuotes callback request with the expected values', async () => {
            const conversionRequestId = randomUUID();
            const initiatingFsp = 'dfsp_1';
            const body = mocks.mockFxQuotesPayload({
                conversionRequestId,
                initiatingFsp
            });
            fxpResponse = mocks.mockFxQuotesInternalResponse();

            const res = await model.postFxQuotes({ body }, initiatingFsp);
            expect(res).toEqual(mocks.mockMojaApiResponse());
            expect(model.data.currentState).toBe(SDKStateEnum.FX_QUOTE_WAITING_FOR_ACCEPTANCE);
            expect(model.data.fxQuote.fulfilment).toBeTruthy();

            expect(BackendRequests.__postFxQuotes).toHaveBeenCalledTimes(1);
            expect(MojaloopRequests.__putFxQuotes).toHaveBeenCalledTimes(1);

            const putArgs = MojaloopRequests.__putFxQuotes.mock.calls[0];
            expect(putArgs[0]).toBe(conversionRequestId);
            expect(putArgs[1].condition).toBe(Ilp.__response.condition);
            expect(putArgs[1].homeTransactionId).toBeUndefined();
            expect(putArgs[2]).toBe(initiatingFsp);
        });

        test('should save fxQuote data in cache', async () => {
            const conversionId = randomUUID();
            const initiatingFsp = 'dfsp_123';
            const body = mocks.mockFxQuotesPayload({
                conversionId,
                initiatingFsp
            });

            let data = await model.loadFxState(conversionId);
            expect(data).toBeNull();

            await model.postFxQuotes({ body }, initiatingFsp);
            data = await model.loadFxState(conversionId);
            expect(data).toBeDefined();
        });
        // todo: add error case tests
    });

    describe('postFxTransfers Method Tests -->', () => {
        let model;
        let fxpResponse;
        let cache;

        beforeEach(async () => {
            cache = new Cache({
                cacheUrl: 'redis://dummy:1234',
                logger,
                unsubscribeTimeoutMs: 5000
            });
            await cache.connect();
            BackendRequests.__postFxTransfers = jest.fn(async () => fxpResponse);
            model = new Model({
                ...config,
                cache,
                logger,
                metricsClient,
            });
        });

        afterEach(async () => {
            await cache.disconnect();
            jest.clearAllMocks();
        });

        test('should send PUT /fxTransfers callback request with the expected values', async () => {
            const commitRequestId = randomUUID();
            const initiatingFsp = 'dfsp_1';
            const { condition } = Ilp.__response;
            const body = mocks.mockFxTransfersPayload({
                commitRequestId,
                initiatingFsp,
                condition,
            });
            fxpResponse = mocks.mockFxTransfersInternalResponse();

            const fxQuoteBody = mocks.mockFxQuotesPayload({
                conversionId: commitRequestId,
                initiatingFsp
            });
            await model.postFxQuotes({ body: fxQuoteBody }, initiatingFsp);
            expect(model.data).toBeTruthy();

            await model.postFxTransfers({ body }, initiatingFsp);
            expect(model.data.currentState).toBe(fxpResponse.conversionState);
            expect(model.data.fulfil).toBeDefined();

            expect(BackendRequests.__postFxTransfers).toHaveBeenCalledTimes(1);
            expect(MojaloopRequests.__putFxTransfers).toHaveBeenCalledTimes(1);

            // eslint-disable-next-line no-unused-vars
            const { homeTransactionId, ...callbackPayload } = fxpResponse;
            const putArgs = MojaloopRequests.__putFxTransfers.mock.calls[0];
            expect(putArgs[0]).toBe(commitRequestId);
            expect(putArgs[1]).toEqual(callbackPayload);
            expect(putArgs[2]).toBe(initiatingFsp);
        });
        // todo: add error case tests
    });
});<|MERGE_RESOLUTION|>--- conflicted
+++ resolved
@@ -328,18 +328,11 @@
         test('fail on quote `expiration` deadline.', async () => {
             const TRANSFER_ID = 'fake-transfer-id';
             const model = new Model({
-<<<<<<< HEAD
                 ...config,
                 cache,
                 logger,
                 metricsClient,
                 rejectTransfersOnExpiredQuotes: true,
-=======
-            ...config,
-            cache,
-            logger,
-            rejectTransfersOnExpiredQuotes: true,
->>>>>>> 4cc79d00
             });
             cache.set(`transferModel_in_${TRANSFER_ID}`, {
             transferId: TRANSFER_ID,
@@ -371,16 +364,10 @@
             BackendRequests.__getTransfers = jest.fn().mockReturnValue(Promise.resolve(backendResponse));
 
             const model = new Model({
-<<<<<<< HEAD
-                ...config,
-                cache,
-                logger,
-                metricsClient,
-=======
-            ...config,
-            cache,
-            logger,
->>>>>>> 4cc79d00
+                ...config,
+                cache,
+                logger,
+                metricsClient,
             });
 
             await model.getTransfer(TRANSFER_ID, mockArgs.fspId);
@@ -400,16 +387,10 @@
             BackendRequests.__getTransfers = jest.fn().mockReturnValue(Promise.resolve(backendResponse));
 
             const model = new Model({
-<<<<<<< HEAD
-                ...config,
-                cache,
-                logger,
-                metricsClient,
-=======
-            ...config,
-            cache,
-            logger,
->>>>>>> 4cc79d00
+                ...config,
+                cache,
+                logger,
+                metricsClient,
             });
 
             await model.getTransfer(TRANSFER_ID, mockArgs.fspId);
@@ -423,7 +404,6 @@
         test('getTransfer should return not found error', async () => {
             const TRANSFER_ID = 'fake-transfer-id';
 
-<<<<<<< HEAD
             BackendRequests.__getTransfers = jest.fn().mockRejectedValue(
                 new HTTPResponseError({ res: { data: { statusCode: '3208' } } })
             );
@@ -433,21 +413,6 @@
                 cache,
                 logger,
                 metricsClient,
-=======
-            BackendRequests.__getTransfers = jest.fn().mockReturnValue(
-            Promise.reject(new HTTPResponseError({
-                res: {
-                data: {
-                    statusCode: '3208'
-                },
-                }
-            })));
-
-            const model = new Model({
-            ...config,
-            cache,
-            logger,
->>>>>>> 4cc79d00
             });
 
             await model.getTransfer(TRANSFER_ID, mockArgs.fspId);
@@ -473,18 +438,11 @@
             };
 
             const model = new Model({
-<<<<<<< HEAD
                 ...config,
                 cache,
                 logger,
                 metricsClient,
                 allowTransferWithoutQuote: false,
-=======
-            ...config,
-            cache,
-            logger,
-            allowTransferWithoutQuote: false,
->>>>>>> 4cc79d00
             });
 
             await model.prepareTransfer(args, mockArgs.fspId);
@@ -519,20 +477,12 @@
             };
 
             const model = new Model({
-<<<<<<< HEAD
                 ...config,
                 cache,
                 logger,
                 metricsClient,
                 checkIlp: false,
                 rejectTransfersOnExpiredQuotes: false
-=======
-            ...config,
-            cache,
-            logger,
-            checkIlp: false,
-            rejectTransfersOnExpiredQuotes: false
->>>>>>> 4cc79d00
             });
 
             cache.set(`transferModel_in_${TRANSFER_ID}`, {
@@ -577,18 +527,11 @@
             };
 
             const model = new Model({
-<<<<<<< HEAD
                 ...config,
                 cache,
                 logger,
                 metricsClient,
                 allowTransferWithoutQuote: true,
-=======
-            ...config,
-            cache,
-            logger,
-            allowTransferWithoutQuote: true,
->>>>>>> 4cc79d00
             });
 
             await model.prepareTransfer(args, mockArgs.fspId);
@@ -629,20 +572,12 @@
             };
 
             const model = new Model({
-<<<<<<< HEAD
                 ...config,
                 cache,
                 logger,
                 metricsClient,
                 allowDifferentTransferTransactionId: true,
                 checkIlp: false,
-=======
-            ...config,
-            cache,
-            logger,
-            allowDifferentTransferTransactionId: true,
-            checkIlp: false,
->>>>>>> 4cc79d00
             });
 
             await model.prepareTransfer(args, mockArgs.fspId);
@@ -699,6 +634,7 @@
             ...config,
             cache,
             logger,
+            metricsClient,
             patchNotificationGraceTimeMs: PATCH_GRACE_MS,
             });
 
@@ -773,6 +709,7 @@
             ...config,
             cache,
             logger,
+            metricsClient,
             patchNotificationGraceTimeMs: 0,
             });
 
@@ -1104,6 +1041,7 @@
                 ...config,
                 cache,
                 logger,
+                metricsClient,
                 backendRequestRetry: {
                     enabled: true,
                     maxRetries: 3,
@@ -1126,6 +1064,7 @@
                 ...config,
                 cache,
                 logger,
+                metricsClient,
                 backendRequestRetry: {
                     enabled: false
                 }
@@ -1224,6 +1163,7 @@
             ...config,
             cache,
             logger,
+            metricsClient,
             backendRequestRetry: {
             enabled: true,
             maxRetries: 3,
@@ -1247,6 +1187,7 @@
             ...config,
             cache,
             logger,
+            metricsClient,
             backendRequestRetry: {
             enabled: false
             }
@@ -1264,6 +1205,7 @@
             ...config,
             cache,
             logger,
+            metricsClient,
             backendRequestRetry: {
             enabled: false
             }
@@ -1280,6 +1222,7 @@
             ...config,
             cache,
             logger,
+            metricsClient,
             backendRequestRetry: {
             enabled: false
             }
@@ -1294,6 +1237,7 @@
             ...config,
             cache,
             logger,
+            metricsClient,
             backendRequestRetry: {
                 enabled: false
             }
