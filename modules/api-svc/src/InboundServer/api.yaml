openapi: 3.0.2
info:
  version: 2.0-draft
  title: Open API for FSP Interoperability (FSPIOP)
  description: >-
    Revision date: 2023-11-23 Based on [API Definition updated on 2020-05-19
    Version
    1.1](https://github.com/mojaloop/mojaloop-specification/blob/main/documents/v1.1-document-set/API%20Definition_v1.1.pdf).

    This is implementation friendly version of the API definition.

    It includes the below definitions needed for third-party functionality. -
    AuthenticationType
      - U2F enum
    - AuthenticationValue
      - oneOf is changed to anyOf
      - new element is added U2FPinValue
    - New element U2FPIN

    **Note:** The API supports a maximum size of 65536 bytes (64 Kilobytes) in
    the HTTP header.
  license:
    name: CC BY-ND 4.0
    url: https://github.com/mojaloop/mojaloop-specification/blob/main/LICENSE.md
  contact:
    name: Sam Kummary
    url: https://github.com/mojaloop/mojaloop-specification/issues
servers:
  - url: protocol://hostname:<port>/switch/
    variables:
      protocol:
        enum:
          - http
          - https
        default: https
paths:
  /interface:
    post:
      description: >-
        Essential path to include schema definitions that are not used so that
        these definitions get included into the openapi-cli bundle api
        definition so that they get converted into typescript definitions.
      operationId: test
      requestBody:
        content:
          application/json:
            schema:
              oneOf:
                - $ref: '#/components/schemas/BinaryString'
                - $ref: '#/components/schemas/BinaryString32'
                - $ref: '#/components/schemas/Date'
                - $ref: '#/components/schemas/Integer'
                - $ref: '#/components/schemas/Name'
                - $ref: '#/components/schemas/PersonalIdentifierType'
                - $ref: '#/components/schemas/TokenCode'
                - $ref: '#/components/schemas/Transaction'
                - $ref: '#/components/schemas/UndefinedEnum'
      responses:
        '200':
          description: Ok
  /participants/{Type}/{ID}:
    parameters:
      - $ref: '#/components/parameters/Type'
      - $ref: '#/components/parameters/ID'
      - $ref: '#/components/parameters/Content-Type'
      - $ref: '#/components/parameters/Date'
      - $ref: '#/components/parameters/X-Forwarded-For'
      - $ref: '#/components/parameters/FSPIOP-Source'
      - $ref: '#/components/parameters/FSPIOP-Destination'
      - $ref: '#/components/parameters/FSPIOP-Encryption'
      - $ref: '#/components/parameters/FSPIOP-Signature'
      - $ref: '#/components/parameters/FSPIOP-URI'
      - $ref: '#/components/parameters/FSPIOP-HTTP-Method'
    post:
      description: >-
        The HTTP request `POST /participants/{Type}/{ID}` (or `POST
        /participants/{Type}/{ID}/{SubId}`) is used to create information in the
        server regarding the provided identity, defined by `{Type}`, `{ID}`, and
        optionally `{SubId}` (for example, `POST /participants/MSISDN/123456789`
        or `POST /participants/BUSINESS/shoecompany/employee1`). An
        ExtensionList element has been added to this reqeust in version v1.1
      summary: Create participant information
      tags:
        - participants
      operationId: ParticipantsByIDAndType
      parameters:
        - $ref: '#/components/parameters/Accept'
        - $ref: '#/components/parameters/Content-Length'
      requestBody:
        description: Participant information to be created.
        required: true
        content:
          application/json:
            schema:
              $ref: '#/components/schemas/ParticipantsTypeIDSubIDPostRequest'
      responses:
        '202':
          $ref: '#/components/responses/202'
        '400':
          $ref: '#/components/responses/400'
        '401':
          $ref: '#/components/responses/401'
        '403':
          $ref: '#/components/responses/403'
        '404':
          $ref: '#/components/responses/404'
        '405':
          $ref: '#/components/responses/405'
        '406':
          $ref: '#/components/responses/406'
        '501':
          $ref: '#/components/responses/501'
        '503':
          $ref: '#/components/responses/503'
    get:
      description: >-
        The HTTP request `GET /participants/{Type}/{ID}` (or `GET
        /participants/{Type}/{ID}/{SubId}`) is used to find out in which FSP the
        requested Party, defined by `{Type}`, `{ID}` and optionally `{SubId}`,
        is located (for example, `GET /participants/MSISDN/123456789`, or `GET
        /participants/BUSINESS/shoecompany/employee1`). This HTTP request should
        support a query string for filtering of currency. To use filtering of
        currency, the HTTP request `GET /participants/{Type}/{ID}?currency=XYZ`
        should be used, where `XYZ` is the requested currency.
      summary: Look up participant information
      tags:
        - participants
      operationId: ParticipantsByTypeAndID
      parameters:
        - $ref: '#/components/parameters/Accept'
      responses:
        '202':
          $ref: '#/components/responses/202'
        '400':
          $ref: '#/components/responses/400'
        '401':
          $ref: '#/components/responses/401'
        '403':
          $ref: '#/components/responses/403'
        '404':
          $ref: '#/components/responses/404'
        '405':
          $ref: '#/components/responses/405'
        '406':
          $ref: '#/components/responses/406'
        '501':
          $ref: '#/components/responses/501'
        '503':
          $ref: '#/components/responses/503'
    put:
      description: >-
        The callback `PUT /participants/{Type}/{ID}` (or `PUT
        /participants/{Type}/{ID}/{SubId}`) is used to inform the client of a
        successful result of the lookup, creation, or deletion of the FSP
        information related to the Party. If the FSP information is deleted, the
        fspId element should be empty; otherwise the element should include the
        FSP information for the Party.
      summary: Return participant information
      tags:
        - participants
      operationId: ParticipantsByTypeAndID3
      parameters:
        - $ref: '#/components/parameters/Content-Length'
      requestBody:
        description: Participant information returned.
        required: true
        content:
          application/json:
            schema:
              $ref: '#/components/schemas/ParticipantsTypeIDPutResponse'
      responses:
        '200':
          $ref: '#/components/responses/200'
        '400':
          $ref: '#/components/responses/400'
        '401':
          $ref: '#/components/responses/401'
        '403':
          $ref: '#/components/responses/403'
        '404':
          $ref: '#/components/responses/404'
        '405':
          $ref: '#/components/responses/405'
        '406':
          $ref: '#/components/responses/406'
        '501':
          $ref: '#/components/responses/501'
        '503':
          $ref: '#/components/responses/503'
    delete:
      description: >-
        The HTTP request `DELETE /participants/{Type}/{ID}` (or `DELETE
        /participants/{Type}/{ID}/{SubId}`) is used to delete information in the
        server regarding the provided identity, defined by `{Type}` and `{ID}`)
        (for example, `DELETE /participants/MSISDN/123456789`), and optionally
        `{SubId}`. This HTTP request should support a query string to delete FSP
        information regarding a specific currency only. To delete a specific
        currency only, the HTTP request `DELETE
        /participants/{Type}/{ID}?currency=XYZ` should be used, where `XYZ` is
        the requested currency.


        **Note:** The Account Lookup System should verify that it is the Party’s
        current FSP that is deleting the FSP information.
      summary: Delete participant information
      tags:
        - participants
      operationId: ParticipantsByTypeAndID2
      parameters:
        - $ref: '#/components/parameters/Accept'
      responses:
        '202':
          $ref: '#/components/responses/202'
        '400':
          $ref: '#/components/responses/400'
        '401':
          $ref: '#/components/responses/401'
        '403':
          $ref: '#/components/responses/403'
        '404':
          $ref: '#/components/responses/404'
        '405':
          $ref: '#/components/responses/405'
        '406':
          $ref: '#/components/responses/406'
        '501':
          $ref: '#/components/responses/501'
        '503':
          $ref: '#/components/responses/503'
  /participants/{Type}/{ID}/error:
    put:
      description: >-
        If the server is unable to find, create or delete the associated FSP of
        the provided identity, or another processing error occurred, the error
        callback `PUT /participants/{Type}/{ID}/error` (or `PUT
        /participants/{Type}/{ID}/{SubId}/error`) is used.
      summary: Return participant information error
      tags:
        - participants
      operationId: ParticipantsErrorByTypeAndID
      parameters:
        - $ref: '#/components/parameters/Type'
        - $ref: '#/components/parameters/ID'
        - $ref: '#/components/parameters/Content-Length'
        - $ref: '#/components/parameters/Content-Type'
        - $ref: '#/components/parameters/Date'
        - $ref: '#/components/parameters/X-Forwarded-For'
        - $ref: '#/components/parameters/FSPIOP-Source'
        - $ref: '#/components/parameters/FSPIOP-Destination'
        - $ref: '#/components/parameters/FSPIOP-Encryption'
        - $ref: '#/components/parameters/FSPIOP-Signature'
        - $ref: '#/components/parameters/FSPIOP-URI'
        - $ref: '#/components/parameters/FSPIOP-HTTP-Method'
      requestBody:
        description: Details of the error returned.
        required: true
        content:
          application/json:
            schema:
              $ref: '#/components/schemas/ErrorInformationObject'
      responses:
        '200':
          $ref: '#/components/responses/200'
        '400':
          $ref: '#/components/responses/400'
        '401':
          $ref: '#/components/responses/401'
        '403':
          $ref: '#/components/responses/403'
        '404':
          $ref: '#/components/responses/404'
        '405':
          $ref: '#/components/responses/405'
        '406':
          $ref: '#/components/responses/406'
        '501':
          $ref: '#/components/responses/501'
        '503':
          $ref: '#/components/responses/503'
  /participants/{Type}/{ID}/{SubId}:
    parameters:
      - $ref: '#/components/parameters/Type'
      - $ref: '#/components/parameters/ID'
      - $ref: '#/components/parameters/SubId'
      - $ref: '#/components/parameters/Content-Type'
      - $ref: '#/components/parameters/Date'
      - $ref: '#/components/parameters/X-Forwarded-For'
      - $ref: '#/components/parameters/FSPIOP-Source'
      - $ref: '#/components/parameters/FSPIOP-Destination'
      - $ref: '#/components/parameters/FSPIOP-Encryption'
      - $ref: '#/components/parameters/FSPIOP-Signature'
      - $ref: '#/components/parameters/FSPIOP-URI'
      - $ref: '#/components/parameters/FSPIOP-HTTP-Method'
    post:
      description: >-
        The HTTP request `POST /participants/{Type}/{ID}` (or `POST
        /participants/{Type}/{ID}/{SubId}`) is used to create information in the
        server regarding the provided identity, defined by `{Type}`, `{ID}`, and
        optionally `{SubId}` (for example, `POST /participants/MSISDN/123456789`
        or `POST /participants/BUSINESS/shoecompany/employee1`). An
        ExtensionList element has been added to this reqeust in version v1.1
      summary: Create participant information
      tags:
        - participants
      operationId: ParticipantsSubIdByTypeAndIDPost
      parameters:
        - $ref: '#/components/parameters/Accept'
        - $ref: '#/components/parameters/Content-Length'
      requestBody:
        description: Participant information to be created.
        required: true
        content:
          application/json:
            schema:
              $ref: '#/components/schemas/ParticipantsTypeIDSubIDPostRequest'
      responses:
        '202':
          $ref: '#/components/responses/202'
        '400':
          $ref: '#/components/responses/400'
        '401':
          $ref: '#/components/responses/401'
        '403':
          $ref: '#/components/responses/403'
        '404':
          $ref: '#/components/responses/404'
        '405':
          $ref: '#/components/responses/405'
        '406':
          $ref: '#/components/responses/406'
        '501':
          $ref: '#/components/responses/501'
        '503':
          $ref: '#/components/responses/503'
    get:
      description: >-
        The HTTP request `GET /participants/{Type}/{ID}` (or `GET
        /participants/{Type}/{ID}/{SubId}`) is used to find out in which FSP the
        requested Party, defined by `{Type}`, `{ID}` and optionally `{SubId}`,
        is located (for example, `GET /participants/MSISDN/123456789`, or `GET
        /participants/BUSINESS/shoecompany/employee1`). This HTTP request should
        support a query string for filtering of currency. To use filtering of
        currency, the HTTP request `GET /participants/{Type}/{ID}?currency=XYZ`
        should be used, where `XYZ` is the requested currency.
      summary: Look up participant information
      tags:
        - participants
      operationId: ParticipantsSubIdByTypeAndID
      parameters:
        - $ref: '#/components/parameters/Accept'
      responses:
        '202':
          $ref: '#/components/responses/202'
        '400':
          $ref: '#/components/responses/400'
        '401':
          $ref: '#/components/responses/401'
        '403':
          $ref: '#/components/responses/403'
        '404':
          $ref: '#/components/responses/404'
        '405':
          $ref: '#/components/responses/405'
        '406':
          $ref: '#/components/responses/406'
        '501':
          $ref: '#/components/responses/501'
        '503':
          $ref: '#/components/responses/503'
    put:
      description: >-
        The callback `PUT /participants/{Type}/{ID}` (or `PUT
        /participants/{Type}/{ID}/{SubId}`) is used to inform the client of a
        successful result of the lookup, creation, or deletion of the FSP
        information related to the Party. If the FSP information is deleted, the
        fspId element should be empty; otherwise the element should include the
        FSP information for the Party.
      summary: Return participant information
      tags:
        - participants
      operationId: ParticipantsSubIdByTypeAndID3
      parameters:
        - $ref: '#/components/parameters/Content-Length'
      requestBody:
        description: Participant information returned.
        required: true
        content:
          application/json:
            schema:
              $ref: '#/components/schemas/ParticipantsTypeIDPutResponse'
      responses:
        '200':
          $ref: '#/components/responses/200'
        '400':
          $ref: '#/components/responses/400'
        '401':
          $ref: '#/components/responses/401'
        '403':
          $ref: '#/components/responses/403'
        '404':
          $ref: '#/components/responses/404'
        '405':
          $ref: '#/components/responses/405'
        '406':
          $ref: '#/components/responses/406'
        '501':
          $ref: '#/components/responses/501'
        '503':
          $ref: '#/components/responses/503'
    delete:
      description: >-
        The HTTP request `DELETE /participants/{Type}/{ID}` (or `DELETE
        /participants/{Type}/{ID}/{SubId}`) is used to delete information in the
        server regarding the provided identity, defined by `{Type}` and `{ID}`)
        (for example, `DELETE /participants/MSISDN/123456789`), and optionally
        `{SubId}`. This HTTP request should support a query string to delete FSP
        information regarding a specific currency only. To delete a specific
        currency only, the HTTP request `DELETE
        /participants/{Type}/{ID}?currency=XYZ` should be used, where `XYZ` is
        the requested currency.


        **Note:** The Account Lookup System should verify that it is the Party’s
        current FSP that is deleting the FSP information.
      summary: Delete participant information
      tags:
        - participants
      operationId: ParticipantsSubIdByTypeAndID2
      parameters:
        - $ref: '#/components/parameters/Accept'
      responses:
        '202':
          $ref: '#/components/responses/202'
        '400':
          $ref: '#/components/responses/400'
        '401':
          $ref: '#/components/responses/401'
        '403':
          $ref: '#/components/responses/403'
        '404':
          $ref: '#/components/responses/404'
        '405':
          $ref: '#/components/responses/405'
        '406':
          $ref: '#/components/responses/406'
        '501':
          $ref: '#/components/responses/501'
        '503':
          $ref: '#/components/responses/503'
  /participants/{Type}/{ID}/{SubId}/error:
    put:
      description: >-
        If the server is unable to find, create or delete the associated FSP of
        the provided identity, or another processing error occurred, the error
        callback `PUT /participants/{Type}/{ID}/error` (or `PUT
        /participants/{Type}/{ID}/{SubId}/error`) is used.
      summary: Return participant information error
      tags:
        - participants
      operationId: ParticipantsSubIdErrorByTypeAndID
      parameters:
        - $ref: '#/components/parameters/Type'
        - $ref: '#/components/parameters/ID'
        - $ref: '#/components/parameters/SubId'
        - $ref: '#/components/parameters/Content-Length'
        - $ref: '#/components/parameters/Content-Type'
        - $ref: '#/components/parameters/Date'
        - $ref: '#/components/parameters/X-Forwarded-For'
        - $ref: '#/components/parameters/FSPIOP-Source'
        - $ref: '#/components/parameters/FSPIOP-Destination'
        - $ref: '#/components/parameters/FSPIOP-Encryption'
        - $ref: '#/components/parameters/FSPIOP-Signature'
        - $ref: '#/components/parameters/FSPIOP-URI'
        - $ref: '#/components/parameters/FSPIOP-HTTP-Method'
      requestBody:
        description: Details of the error returned.
        required: true
        content:
          application/json:
            schema:
              $ref: '#/components/schemas/ErrorInformationObject'
      responses:
        '200':
          $ref: '#/components/responses/200'
        '400':
          $ref: '#/components/responses/400'
        '401':
          $ref: '#/components/responses/401'
        '403':
          $ref: '#/components/responses/403'
        '404':
          $ref: '#/components/responses/404'
        '405':
          $ref: '#/components/responses/405'
        '406':
          $ref: '#/components/responses/406'
        '501':
          $ref: '#/components/responses/501'
        '503':
          $ref: '#/components/responses/503'
  /participants:
    post:
      description: >-
        The HTTP request `POST /participants` is used to create information in
        the server regarding the provided list of identities. This request
        should be used for bulk creation of FSP information for more than one
        Party. The optional currency parameter should indicate that each
        provided Party supports the currency.
      summary: Create bulk participant information
      tags:
        - participants
      operationId: Participants1
      parameters:
        - $ref: '#/components/parameters/Accept'
        - $ref: '#/components/parameters/Content-Length'
        - $ref: '#/components/parameters/Content-Type'
        - $ref: '#/components/parameters/Date'
        - $ref: '#/components/parameters/X-Forwarded-For'
        - $ref: '#/components/parameters/FSPIOP-Source'
        - $ref: '#/components/parameters/FSPIOP-Destination'
        - $ref: '#/components/parameters/FSPIOP-Encryption'
        - $ref: '#/components/parameters/FSPIOP-Signature'
        - $ref: '#/components/parameters/FSPIOP-URI'
        - $ref: '#/components/parameters/FSPIOP-HTTP-Method'
      requestBody:
        description: Participant information to be created.
        required: true
        content:
          application/json:
            schema:
              $ref: '#/components/schemas/ParticipantsPostRequest'
      responses:
        '202':
          $ref: '#/components/responses/202'
        '400':
          $ref: '#/components/responses/400'
        '401':
          $ref: '#/components/responses/401'
        '403':
          $ref: '#/components/responses/403'
        '404':
          $ref: '#/components/responses/404'
        '405':
          $ref: '#/components/responses/405'
        '406':
          $ref: '#/components/responses/406'
        '501':
          $ref: '#/components/responses/501'
        '503':
          $ref: '#/components/responses/503'
  /participants/{ID}:
    put:
      description: >-
        The callback `PUT /participants/{ID}` is used to inform the client of
        the result of the creation of the provided list of identities.
      summary: Return bulk participant information
      tags:
        - participants
      operationId: putParticipantsByID
      parameters:
        - $ref: '#/components/parameters/ID'
        - $ref: '#/components/parameters/Content-Length'
        - $ref: '#/components/parameters/Content-Type'
        - $ref: '#/components/parameters/Date'
        - $ref: '#/components/parameters/X-Forwarded-For'
        - $ref: '#/components/parameters/FSPIOP-Source'
        - $ref: '#/components/parameters/FSPIOP-Destination'
        - $ref: '#/components/parameters/FSPIOP-Encryption'
        - $ref: '#/components/parameters/FSPIOP-Signature'
        - $ref: '#/components/parameters/FSPIOP-URI'
        - $ref: '#/components/parameters/FSPIOP-HTTP-Method'
      requestBody:
        description: Participant information returned.
        required: true
        content:
          application/json:
            schema:
              $ref: '#/components/schemas/ParticipantsIDPutResponse'
      responses:
        '200':
          $ref: '#/components/responses/200'
        '400':
          $ref: '#/components/responses/400'
        '401':
          $ref: '#/components/responses/401'
        '403':
          $ref: '#/components/responses/403'
        '404':
          $ref: '#/components/responses/404'
        '405':
          $ref: '#/components/responses/405'
        '406':
          $ref: '#/components/responses/406'
        '501':
          $ref: '#/components/responses/501'
        '503':
          $ref: '#/components/responses/503'
  /participants/{ID}/error:
    put:
      description: >-
        If there is an error during FSP information creation in the server, the
        error callback `PUT /participants/{ID}/error` is used. The `{ID}` in the
        URI should contain the requestId that was used for the creation of the
        participant information.
      summary: Return bulk participant information error
      tags:
        - participants
      operationId: ParticipantsByIDAndError
      parameters:
        - $ref: '#/components/parameters/ID'
        - $ref: '#/components/parameters/Content-Length'
        - $ref: '#/components/parameters/Content-Type'
        - $ref: '#/components/parameters/Date'
        - $ref: '#/components/parameters/X-Forwarded-For'
        - $ref: '#/components/parameters/FSPIOP-Source'
        - $ref: '#/components/parameters/FSPIOP-Destination'
        - $ref: '#/components/parameters/FSPIOP-Encryption'
        - $ref: '#/components/parameters/FSPIOP-Signature'
        - $ref: '#/components/parameters/FSPIOP-URI'
        - $ref: '#/components/parameters/FSPIOP-HTTP-Method'
      requestBody:
        description: Details of the error returned.
        required: true
        content:
          application/json:
            schema:
              $ref: '#/components/schemas/ErrorInformationObject'
      responses:
        '200':
          $ref: '#/components/responses/200'
        '400':
          $ref: '#/components/responses/400'
        '401':
          $ref: '#/components/responses/401'
        '403':
          $ref: '#/components/responses/403'
        '404':
          $ref: '#/components/responses/404'
        '405':
          $ref: '#/components/responses/405'
        '406':
          $ref: '#/components/responses/406'
        '501':
          $ref: '#/components/responses/501'
        '503':
          $ref: '#/components/responses/503'
  /parties/{Type}/{ID}:
    parameters:
      - $ref: '#/components/parameters/Type'
      - $ref: '#/components/parameters/ID'
      - $ref: '#/components/parameters/Content-Type'
      - $ref: '#/components/parameters/Date'
      - $ref: '#/components/parameters/X-Forwarded-For'
      - $ref: '#/components/parameters/FSPIOP-Source'
      - $ref: '#/components/parameters/FSPIOP-Destination'
      - $ref: '#/components/parameters/FSPIOP-Encryption'
      - $ref: '#/components/parameters/FSPIOP-Signature'
      - $ref: '#/components/parameters/FSPIOP-URI'
      - $ref: '#/components/parameters/FSPIOP-HTTP-Method'
    get:
      description: >-
        The HTTP request `GET /parties/{Type}/{ID}` (or `GET
        /parties/{Type}/{ID}/{SubId}`) is used to look up information regarding
        the requested Party, defined by `{Type}`, `{ID}` and optionally
        `{SubId}` (for example, `GET /parties/MSISDN/123456789`, or `GET
        /parties/BUSINESS/shoecompany/employee1`).
      summary: Look up party information
      tags:
        - parties
      operationId: PartiesByTypeAndID
      parameters:
        - $ref: '#/components/parameters/Accept'
      responses:
        '202':
          $ref: '#/components/responses/202'
        '400':
          $ref: '#/components/responses/400'
        '401':
          $ref: '#/components/responses/401'
        '403':
          $ref: '#/components/responses/403'
        '404':
          $ref: '#/components/responses/404'
        '405':
          $ref: '#/components/responses/405'
        '406':
          $ref: '#/components/responses/406'
        '501':
          $ref: '#/components/responses/501'
        '503':
          $ref: '#/components/responses/503'
    put:
      description: >-
        The callback `PUT /parties/{Type}/{ID}` (or `PUT
        /parties/{Type}/{ID}/{SubId}`) is used to inform the client of a
        successful result of the Party information lookup.
      summary: Return party information
      tags:
        - parties
      operationId: PartiesByTypeAndID2
      parameters:
        - $ref: '#/components/parameters/Content-Length'
      requestBody:
        description: Party information returned.
        required: true
        content:
          application/json:
            schema:
              $ref: '#/components/schemas/PartiesTypeIDPutResponse'
      responses:
        '200':
          $ref: '#/components/responses/200'
        '400':
          $ref: '#/components/responses/400'
        '401':
          $ref: '#/components/responses/401'
        '403':
          $ref: '#/components/responses/403'
        '404':
          $ref: '#/components/responses/404'
        '405':
          $ref: '#/components/responses/405'
        '406':
          $ref: '#/components/responses/406'
        '501':
          $ref: '#/components/responses/501'
        '503':
          $ref: '#/components/responses/503'
  /parties/{Type}/{ID}/error:
    put:
      description: >-
        If the server is unable to find Party information of the provided
        identity, or another processing error occurred, the error callback `PUT
        /parties/{Type}/{ID}/error` (or `PUT /parties/{Type}/{ID}/{SubI}/error`)
        is used.
      summary: Return party information error
      tags:
        - parties
      operationId: PartiesErrorByTypeAndID
      parameters:
        - $ref: '#/components/parameters/Type'
        - $ref: '#/components/parameters/ID'
        - $ref: '#/components/parameters/Content-Length'
        - $ref: '#/components/parameters/Content-Type'
        - $ref: '#/components/parameters/Date'
        - $ref: '#/components/parameters/X-Forwarded-For'
        - $ref: '#/components/parameters/FSPIOP-Source'
        - $ref: '#/components/parameters/FSPIOP-Destination'
        - $ref: '#/components/parameters/FSPIOP-Encryption'
        - $ref: '#/components/parameters/FSPIOP-Signature'
        - $ref: '#/components/parameters/FSPIOP-URI'
        - $ref: '#/components/parameters/FSPIOP-HTTP-Method'
      requestBody:
        description: Details of the error returned.
        required: true
        content:
          application/json:
            schema:
              $ref: '#/components/schemas/ErrorInformationObject'
      responses:
        '200':
          $ref: '#/components/responses/200'
        '400':
          $ref: '#/components/responses/400'
        '401':
          $ref: '#/components/responses/401'
        '403':
          $ref: '#/components/responses/403'
        '404':
          $ref: '#/components/responses/404'
        '405':
          $ref: '#/components/responses/405'
        '406':
          $ref: '#/components/responses/406'
        '501':
          $ref: '#/components/responses/501'
        '503':
          $ref: '#/components/responses/503'
  /parties/{Type}/{ID}/{SubId}:
    parameters:
      - $ref: '#/components/parameters/Type'
      - $ref: '#/components/parameters/ID'
      - $ref: '#/components/parameters/SubId'
      - $ref: '#/components/parameters/Content-Type'
      - $ref: '#/components/parameters/Date'
      - $ref: '#/components/parameters/X-Forwarded-For'
      - $ref: '#/components/parameters/FSPIOP-Source'
      - $ref: '#/components/parameters/FSPIOP-Destination'
      - $ref: '#/components/parameters/FSPIOP-Encryption'
      - $ref: '#/components/parameters/FSPIOP-Signature'
      - $ref: '#/components/parameters/FSPIOP-URI'
      - $ref: '#/components/parameters/FSPIOP-HTTP-Method'
    get:
      description: >-
        The HTTP request `GET /parties/{Type}/{ID}` (or `GET
        /parties/{Type}/{ID}/{SubId}`) is used to look up information regarding
        the requested Party, defined by `{Type}`, `{ID}` and optionally
        `{SubId}` (for example, `GET /parties/MSISDN/123456789`, or `GET
        /parties/BUSINESS/shoecompany/employee1`).
      summary: Look up party information
      tags:
        - parties
      operationId: PartiesSubIdByTypeAndID
      parameters:
        - $ref: '#/components/parameters/Accept'
      responses:
        '202':
          $ref: '#/components/responses/202'
        '400':
          $ref: '#/components/responses/400'
        '401':
          $ref: '#/components/responses/401'
        '403':
          $ref: '#/components/responses/403'
        '404':
          $ref: '#/components/responses/404'
        '405':
          $ref: '#/components/responses/405'
        '406':
          $ref: '#/components/responses/406'
        '501':
          $ref: '#/components/responses/501'
        '503':
          $ref: '#/components/responses/503'
    put:
      description: >-
        The callback `PUT /parties/{Type}/{ID}` (or `PUT
        /parties/{Type}/{ID}/{SubId}`) is used to inform the client of a
        successful result of the Party information lookup.
      summary: Return party information
      tags:
        - parties
      operationId: PartiesSubIdByTypeAndIDPut
      parameters:
        - $ref: '#/components/parameters/Content-Length'
      requestBody:
        description: Party information returned.
        required: true
        content:
          application/json:
            schema:
              $ref: '#/components/schemas/PartiesTypeIDPutResponse'
      responses:
        '200':
          $ref: '#/components/responses/200'
        '400':
          $ref: '#/components/responses/400'
        '401':
          $ref: '#/components/responses/401'
        '403':
          $ref: '#/components/responses/403'
        '404':
          $ref: '#/components/responses/404'
        '405':
          $ref: '#/components/responses/405'
        '406':
          $ref: '#/components/responses/406'
        '501':
          $ref: '#/components/responses/501'
        '503':
          $ref: '#/components/responses/503'
  /parties/{Type}/{ID}/{SubId}/error:
    put:
      description: >-
        If the server is unable to find Party information of the provided
        identity, or another processing error occurred, the error callback `PUT
        /parties/{Type}/{ID}/error` (or `PUT
        /parties/{Type}/{ID}/{SubId}/error`) is used.
      summary: Return party information error
      tags:
        - parties
      operationId: PartiesSubIdErrorByTypeAndID
      parameters:
        - $ref: '#/components/parameters/Type'
        - $ref: '#/components/parameters/ID'
        - $ref: '#/components/parameters/SubId'
        - $ref: '#/components/parameters/Content-Length'
        - $ref: '#/components/parameters/Content-Type'
        - $ref: '#/components/parameters/Date'
        - $ref: '#/components/parameters/X-Forwarded-For'
        - $ref: '#/components/parameters/FSPIOP-Source'
        - $ref: '#/components/parameters/FSPIOP-Destination'
        - $ref: '#/components/parameters/FSPIOP-Encryption'
        - $ref: '#/components/parameters/FSPIOP-Signature'
        - $ref: '#/components/parameters/FSPIOP-URI'
        - $ref: '#/components/parameters/FSPIOP-HTTP-Method'
      requestBody:
        description: Details of the error returned.
        required: true
        content:
          application/json:
            schema:
              $ref: '#/components/schemas/ErrorInformationObject'
      responses:
        '200':
          $ref: '#/components/responses/200'
        '400':
          $ref: '#/components/responses/400'
        '401':
          $ref: '#/components/responses/401'
        '403':
          $ref: '#/components/responses/403'
        '404':
          $ref: '#/components/responses/404'
        '405':
          $ref: '#/components/responses/405'
        '406':
          $ref: '#/components/responses/406'
        '501':
          $ref: '#/components/responses/501'
        '503':
          $ref: '#/components/responses/503'
  /transactionRequests:
    post:
      description: >-
        The HTTP request `POST /transactionRequests` is used to request the
        creation of a transaction request for the provided financial transaction
        in the server.
      summary: Perform transaction request
      tags:
        - transactionRequests
      operationId: TransactionRequests
      parameters:
        - $ref: '#/components/parameters/Accept'
        - $ref: '#/components/parameters/Content-Length'
        - $ref: '#/components/parameters/Content-Type'
        - $ref: '#/components/parameters/Date'
        - $ref: '#/components/parameters/X-Forwarded-For'
        - $ref: '#/components/parameters/FSPIOP-Source'
        - $ref: '#/components/parameters/FSPIOP-Destination'
        - $ref: '#/components/parameters/FSPIOP-Encryption'
        - $ref: '#/components/parameters/FSPIOP-Signature'
        - $ref: '#/components/parameters/FSPIOP-URI'
        - $ref: '#/components/parameters/FSPIOP-HTTP-Method'
      requestBody:
        description: Transaction request to be created.
        required: true
        content:
          application/json:
            schema:
              $ref: '#/components/schemas/TransactionRequestsPostRequest'
      responses:
        '202':
          $ref: '#/components/responses/202'
        '400':
          $ref: '#/components/responses/400'
        '401':
          $ref: '#/components/responses/401'
        '403':
          $ref: '#/components/responses/403'
        '404':
          $ref: '#/components/responses/404'
        '405':
          $ref: '#/components/responses/405'
        '406':
          $ref: '#/components/responses/406'
        '501':
          $ref: '#/components/responses/501'
        '503':
          $ref: '#/components/responses/503'
  /transactionRequests/{ID}:
    parameters:
      - $ref: '#/components/parameters/ID'
      - $ref: '#/components/parameters/Content-Type'
      - $ref: '#/components/parameters/Date'
      - $ref: '#/components/parameters/X-Forwarded-For'
      - $ref: '#/components/parameters/FSPIOP-Source'
      - $ref: '#/components/parameters/FSPIOP-Destination'
      - $ref: '#/components/parameters/FSPIOP-Encryption'
      - $ref: '#/components/parameters/FSPIOP-Signature'
      - $ref: '#/components/parameters/FSPIOP-URI'
      - $ref: '#/components/parameters/FSPIOP-HTTP-Method'
    get:
      description: >-
        The HTTP request `GET /transactionRequests/{ID}` is used to get
        information regarding a transaction request created or requested
        earlier. The `{ID}` in the URI should contain the `transactionRequestId`
        that was used for the creation of the transaction request.
      summary: Retrieve transaction request information
      tags:
        - transactionRequests
      operationId: TransactionRequestsByID
      parameters:
        - $ref: '#/components/parameters/Accept'
      responses:
        '202':
          $ref: '#/components/responses/202'
        '400':
          $ref: '#/components/responses/400'
        '401':
          $ref: '#/components/responses/401'
        '403':
          $ref: '#/components/responses/403'
        '404':
          $ref: '#/components/responses/404'
        '405':
          $ref: '#/components/responses/405'
        '406':
          $ref: '#/components/responses/406'
        '501':
          $ref: '#/components/responses/501'
        '503':
          $ref: '#/components/responses/503'
    put:
      description: >-
        The callback `PUT /transactionRequests/{ID}` is used to inform the
        client of a requested or created transaction request. The `{ID}` in the
        URI should contain the `transactionRequestId` that was used for the
        creation of the transaction request, or the `{ID}` that was used in the
        `GET /transactionRequests/{ID}`.
      summary: Return transaction request information
      tags:
        - transactionRequests
      operationId: TransactionRequestsByIDPut
      parameters:
        - $ref: '#/components/parameters/Content-Length'
      requestBody:
        description: Transaction request information returned.
        required: true
        content:
          application/json:
            schema:
              $ref: '#/components/schemas/TransactionRequestsIDPutResponse'
      responses:
        '200':
          $ref: '#/components/responses/200'
        '400':
          $ref: '#/components/responses/400'
        '401':
          $ref: '#/components/responses/401'
        '403':
          $ref: '#/components/responses/403'
        '404':
          $ref: '#/components/responses/404'
        '405':
          $ref: '#/components/responses/405'
        '406':
          $ref: '#/components/responses/406'
        '501':
          $ref: '#/components/responses/501'
        '503':
          $ref: '#/components/responses/503'
  /transactionRequests/{ID}/error:
    put:
      description: >-
        If the server is unable to find or create a transaction request, or
        another processing error occurs, the error callback `PUT
        /transactionRequests/{ID}/error` is used. The `{ID}` in the URI should
        contain the `transactionRequestId` that was used for the creation of the
        transaction request, or the `{ID}` that was used in the `GET
        /transactionRequests/{ID}`.
      summary: Return transaction request information error
      tags:
        - transactionRequests
      operationId: TransactionRequestsErrorByID
      parameters:
        - $ref: '#/components/parameters/ID'
        - $ref: '#/components/parameters/Content-Length'
        - $ref: '#/components/parameters/Content-Type'
        - $ref: '#/components/parameters/Date'
        - $ref: '#/components/parameters/X-Forwarded-For'
        - $ref: '#/components/parameters/FSPIOP-Source'
        - $ref: '#/components/parameters/FSPIOP-Destination'
        - $ref: '#/components/parameters/FSPIOP-Encryption'
        - $ref: '#/components/parameters/FSPIOP-Signature'
        - $ref: '#/components/parameters/FSPIOP-URI'
        - $ref: '#/components/parameters/FSPIOP-HTTP-Method'
      requestBody:
        description: Details of the error returned.
        required: true
        content:
          application/json:
            schema:
              $ref: '#/components/schemas/ErrorInformationObject'
      responses:
        '200':
          $ref: '#/components/responses/200'
        '400':
          $ref: '#/components/responses/400'
        '401':
          $ref: '#/components/responses/401'
        '403':
          $ref: '#/components/responses/403'
        '404':
          $ref: '#/components/responses/404'
        '405':
          $ref: '#/components/responses/405'
        '406':
          $ref: '#/components/responses/406'
        '501':
          $ref: '#/components/responses/501'
        '503':
          $ref: '#/components/responses/503'
  /quotes:
    post:
      description: >-
        The HTTP request `POST /quotes` is used to request the creation of a
        quote for the provided financial transaction in the server.
      summary: Calculate quote
      tags:
        - quotes
      operationId: Quotes
      parameters:
        - $ref: '#/components/parameters/Accept'
        - $ref: '#/components/parameters/Content-Length'
        - $ref: '#/components/parameters/Content-Type'
        - $ref: '#/components/parameters/Date'
        - $ref: '#/components/parameters/X-Forwarded-For'
        - $ref: '#/components/parameters/FSPIOP-Source'
        - $ref: '#/components/parameters/FSPIOP-Destination'
        - $ref: '#/components/parameters/FSPIOP-Encryption'
        - $ref: '#/components/parameters/FSPIOP-Signature'
        - $ref: '#/components/parameters/FSPIOP-URI'
        - $ref: '#/components/parameters/FSPIOP-HTTP-Method'
      requestBody:
        description: Details of the quote to be created.
        required: true
        content:
          application/json:
            schema:
              $ref: '#/components/schemas/QuotesPostRequest'
      responses:
        '202':
          $ref: '#/components/responses/202'
        '400':
          $ref: '#/components/responses/400'
        '401':
          $ref: '#/components/responses/401'
        '403':
          $ref: '#/components/responses/403'
        '404':
          $ref: '#/components/responses/404'
        '405':
          $ref: '#/components/responses/405'
        '406':
          $ref: '#/components/responses/406'
        '501':
          $ref: '#/components/responses/501'
        '503':
          $ref: '#/components/responses/503'
  /quotes/{ID}:
    parameters:
      - $ref: '#/components/parameters/ID'
      - $ref: '#/components/parameters/Content-Type'
      - $ref: '#/components/parameters/Date'
      - $ref: '#/components/parameters/X-Forwarded-For'
      - $ref: '#/components/parameters/FSPIOP-Source'
      - $ref: '#/components/parameters/FSPIOP-Destination'
      - $ref: '#/components/parameters/FSPIOP-Encryption'
      - $ref: '#/components/parameters/FSPIOP-Signature'
      - $ref: '#/components/parameters/FSPIOP-URI'
      - $ref: '#/components/parameters/FSPIOP-HTTP-Method'
    get:
      description: >-
        The HTTP request `GET /quotes/{ID}` is used to get information regarding
        a quote created or requested earlier. The `{ID}` in the URI should
        contain the `quoteId` that was used for the creation of the quote.
      summary: Retrieve quote information
      tags:
        - quotes
      operationId: QuotesByID
      parameters:
        - $ref: '#/components/parameters/Accept'
      responses:
        '202':
          $ref: '#/components/responses/202'
        '400':
          $ref: '#/components/responses/400'
        '401':
          $ref: '#/components/responses/401'
        '403':
          $ref: '#/components/responses/403'
        '404':
          $ref: '#/components/responses/404'
        '405':
          $ref: '#/components/responses/405'
        '406':
          $ref: '#/components/responses/406'
        '501':
          $ref: '#/components/responses/501'
        '503':
          $ref: '#/components/responses/503'
    put:
      description: >-
        The callback `PUT /quotes/{ID}` is used to inform the client of a
        requested or created quote. The `{ID}` in the URI should contain the
        `quoteId` that was used for the creation of the quote, or the `{ID}`
        that was used in the `GET /quotes/{ID}` request.
      summary: Return quote information
      tags:
        - quotes
      operationId: QuotesByID1
      parameters:
        - $ref: '#/components/parameters/Content-Length'
      requestBody:
        description: Quote information returned.
        required: true
        content:
          application/json:
            schema:
              $ref: '#/components/schemas/QuotesIDPutResponse'
      responses:
        '200':
          $ref: '#/components/responses/200'
        '400':
          $ref: '#/components/responses/400'
        '401':
          $ref: '#/components/responses/401'
        '403':
          $ref: '#/components/responses/403'
        '404':
          $ref: '#/components/responses/404'
        '405':
          $ref: '#/components/responses/405'
        '406':
          $ref: '#/components/responses/406'
        '501':
          $ref: '#/components/responses/501'
        '503':
          $ref: '#/components/responses/503'
  /quotes/{ID}/error:
    put:
      description: >-
        If the server is unable to find or create a quote, or some other
        processing error occurs, the error callback `PUT /quotes/{ID}/error` is
        used. The `{ID}` in the URI should contain the `quoteId` that was used
        for the creation of the quote, or the `{ID}` that was used in the `GET
        /quotes/{ID}` request.
      summary: Return quote information error
      tags:
        - quotes
      operationId: QuotesByIDAndError
      parameters:
        - $ref: '#/components/parameters/ID'
        - $ref: '#/components/parameters/Content-Length'
        - $ref: '#/components/parameters/Content-Type'
        - $ref: '#/components/parameters/Date'
        - $ref: '#/components/parameters/X-Forwarded-For'
        - $ref: '#/components/parameters/FSPIOP-Source'
        - $ref: '#/components/parameters/FSPIOP-Destination'
        - $ref: '#/components/parameters/FSPIOP-Encryption'
        - $ref: '#/components/parameters/FSPIOP-Signature'
        - $ref: '#/components/parameters/FSPIOP-URI'
        - $ref: '#/components/parameters/FSPIOP-HTTP-Method'
      requestBody:
        description: Details of the error returned.
        required: true
        content:
          application/json:
            schema:
              $ref: '#/components/schemas/ErrorInformationObject'
      responses:
        '200':
          $ref: '#/components/responses/200'
        '400':
          $ref: '#/components/responses/400'
        '401':
          $ref: '#/components/responses/401'
        '403':
          $ref: '#/components/responses/403'
        '404':
          $ref: '#/components/responses/404'
        '405':
          $ref: '#/components/responses/405'
        '406':
          $ref: '#/components/responses/406'
        '501':
          $ref: '#/components/responses/501'
        '503':
          $ref: '#/components/responses/503'
  /authorizations/{ID}:
    parameters:
      - $ref: '#/components/parameters/ID'
      - $ref: '#/components/parameters/Content-Type'
      - $ref: '#/components/parameters/Date'
      - $ref: '#/components/parameters/X-Forwarded-For'
      - $ref: '#/components/parameters/FSPIOP-Source'
      - $ref: '#/components/parameters/FSPIOP-Destination'
      - $ref: '#/components/parameters/FSPIOP-Encryption'
      - $ref: '#/components/parameters/FSPIOP-Signature'
      - $ref: '#/components/parameters/FSPIOP-URI'
      - $ref: '#/components/parameters/FSPIOP-HTTP-Method'
    get:
      description: >-
        The HTTP request `GET /authorizations/{ID}` is used to request the Payer
        to enter the applicable credentials in the Payee FSP system. The `{ID}`
        in the URI should contain the `transactionRequestID`, received from the
        `POST /transactionRequests` service earlier in the process. This request
        requires a query string to be included in the URI, with the following
        key-value pairs*:*


        - `authenticationType={Type}`, where `{Type}` value is a valid
        authentication type from the enumeration `AuthenticationType`.


        - `retriesLeft=={NrOfRetries}`, where `{NrOfRetries}` is the number of
        retries left before the financial transaction is rejected.
        `{NrOfRetries}` must be expressed in the form of the data type
        `Integer`. `retriesLeft=1` means that this is the last retry before the
        financial transaction is rejected.


        - `amount={Amount}`, where `{Amount}` is the transaction amount that
        will be withdrawn from the Payer’s account. `{Amount}` must be expressed
        in the form of the data type `Amount`.


        - `currency={Currency}`, where `{Currency}` is the transaction currency
        for the amount that will be withdrawn from the Payer’s account. The
        `{Currency}` value must be expressed in the form of the enumeration
        `CurrencyCode`.


        The following is an example URI containing all the required key-value
        pairs in the query string*:*


        `GET
        /authorization/3d492671-b7af-4f3f-88de-76169b1bdf88?authenticationType=OTP&retriesLeft=2&amount=102&currency=USD`
      summary: Perform authorization
      tags:
        - authorizations
      operationId: AuthorizationsByIDGet
      parameters:
        - $ref: '#/components/parameters/Accept'
      responses:
        '202':
          $ref: '#/components/responses/202'
        '400':
          $ref: '#/components/responses/400'
        '401':
          $ref: '#/components/responses/401'
        '403':
          $ref: '#/components/responses/403'
        '404':
          $ref: '#/components/responses/404'
        '405':
          $ref: '#/components/responses/405'
        '406':
          $ref: '#/components/responses/406'
        '501':
          $ref: '#/components/responses/501'
        '503':
          $ref: '#/components/responses/503'
    put:
      description: >-
        The callback `PUT /authorizations/{ID}` is used to inform the client of
        the result of a previously-requested authorization. The `{ID}` in the
        URI should contain the `{ID}` that was used in the `GET
        /authorizations/{ID}` request.
      summary: Return authorization result
      tags:
        - authorizations
      operationId: AuthorizationsByIDPut
      parameters:
        - $ref: '#/components/parameters/Content-Length'
      requestBody:
        description: Authorization result returned.
        required: true
        content:
          application/json:
            schema:
              $ref: '#/components/schemas/AuthorizationsIDPutResponse'
      responses:
        '200':
          $ref: '#/components/responses/200'
        '400':
          $ref: '#/components/responses/400'
        '401':
          $ref: '#/components/responses/401'
        '403':
          $ref: '#/components/responses/403'
        '404':
          $ref: '#/components/responses/404'
        '405':
          $ref: '#/components/responses/405'
        '406':
          $ref: '#/components/responses/406'
        '501':
          $ref: '#/components/responses/501'
        '503':
          $ref: '#/components/responses/503'
  /authorizations/{ID}/error:
    put:
      description: >-
        If the server is unable to find the transaction request, or another
        processing error occurs, the error callback `PUT
        /authorizations/{ID}/error` is used. The `{ID}` in the URI should
        contain the `{ID}` that was used in the `GET /authorizations/{ID}`.
      summary: Return authorization error
      tags:
        - authorizations
      operationId: AuthorizationsByIDAndError
      parameters:
        - $ref: '#/components/parameters/ID'
        - $ref: '#/components/parameters/Content-Length'
        - $ref: '#/components/parameters/Content-Type'
        - $ref: '#/components/parameters/Date'
        - $ref: '#/components/parameters/X-Forwarded-For'
        - $ref: '#/components/parameters/FSPIOP-Source'
        - $ref: '#/components/parameters/FSPIOP-Destination'
        - $ref: '#/components/parameters/FSPIOP-Encryption'
        - $ref: '#/components/parameters/FSPIOP-Signature'
        - $ref: '#/components/parameters/FSPIOP-URI'
        - $ref: '#/components/parameters/FSPIOP-HTTP-Method'
      requestBody:
        description: Details of the error returned.
        required: true
        content:
          application/json:
            schema:
              $ref: '#/components/schemas/ErrorInformationObject'
      responses:
        '200':
          $ref: '#/components/responses/200'
        '400':
          $ref: '#/components/responses/400'
        '401':
          $ref: '#/components/responses/401'
        '403':
          $ref: '#/components/responses/403'
        '404':
          $ref: '#/components/responses/404'
        '405':
          $ref: '#/components/responses/405'
        '406':
          $ref: '#/components/responses/406'
        '501':
          $ref: '#/components/responses/501'
        '503':
          $ref: '#/components/responses/503'
  /transfers:
    post:
      description: >-
        The HTTP request `POST /transfers` is used to request the creation of a
        transfer for the next ledger, and a financial transaction for the Payee
        FSP.
      summary: Perform transfer
      tags:
        - transfers
      operationId: transfers
      parameters:
        - $ref: '#/components/parameters/Accept'
        - $ref: '#/components/parameters/Content-Length'
        - $ref: '#/components/parameters/Content-Type'
        - $ref: '#/components/parameters/Date'
        - $ref: '#/components/parameters/X-Forwarded-For'
        - $ref: '#/components/parameters/FSPIOP-Source'
        - $ref: '#/components/parameters/FSPIOP-Destination'
        - $ref: '#/components/parameters/FSPIOP-Encryption'
        - $ref: '#/components/parameters/FSPIOP-Signature'
        - $ref: '#/components/parameters/FSPIOP-URI'
        - $ref: '#/components/parameters/FSPIOP-HTTP-Method'
      requestBody:
        description: Details of the transfer to be created.
        required: true
        content:
          application/json:
            schema:
              $ref: '#/components/schemas/TransfersPostRequest'
      responses:
        '202':
          $ref: '#/components/responses/202'
        '400':
          $ref: '#/components/responses/400'
        '401':
          $ref: '#/components/responses/401'
        '403':
          $ref: '#/components/responses/403'
        '404':
          $ref: '#/components/responses/404'
        '405':
          $ref: '#/components/responses/405'
        '406':
          $ref: '#/components/responses/406'
        '501':
          $ref: '#/components/responses/501'
        '503':
          $ref: '#/components/responses/503'
  /transfers/{ID}:
    parameters:
      - $ref: '#/components/parameters/ID'
      - $ref: '#/components/parameters/Content-Type'
      - $ref: '#/components/parameters/Date'
      - $ref: '#/components/parameters/X-Forwarded-For'
      - $ref: '#/components/parameters/FSPIOP-Source'
      - $ref: '#/components/parameters/FSPIOP-Destination'
      - $ref: '#/components/parameters/FSPIOP-Encryption'
      - $ref: '#/components/parameters/FSPIOP-Signature'
      - $ref: '#/components/parameters/FSPIOP-URI'
      - $ref: '#/components/parameters/FSPIOP-HTTP-Method'
    get:
      description: >-
        The HTTP request `GET /transfers/{ID}` is used to get information
        regarding a transfer created or requested earlier. The `{ID}` in the URI
        should contain the `transferId` that was used for the creation of the
        transfer.
      summary: Retrieve transfer information
      tags:
        - transfers
      operationId: TransfersByIDGet
      parameters:
        - $ref: '#/components/parameters/Accept'
      responses:
        '202':
          $ref: '#/components/responses/202'
        '400':
          $ref: '#/components/responses/400'
        '401':
          $ref: '#/components/responses/401'
        '403':
          $ref: '#/components/responses/403'
        '404':
          $ref: '#/components/responses/404'
        '405':
          $ref: '#/components/responses/405'
        '406':
          $ref: '#/components/responses/406'
        '501':
          $ref: '#/components/responses/501'
        '503':
          $ref: '#/components/responses/503'
    patch:
      description: >-
        The HTTP request PATCH /transfers/<ID> is used by a Switch to update the
        state of a previously reserved transfer, if the Payee FSP has requested
        a commit notification when the Switch has completed processing of the
        transfer. The <ID> in the URI should contain the transferId that was
        used for the creation of the transfer. Please note that this request
        does not generate a callback.
      summary: Return transfer information
      tags:
        - transfers
      operationId: TransfersByIDPatch
      parameters:
        - $ref: '#/components/parameters/Content-Length'
      requestBody:
        description: Transfer notification upon completion.
        required: true
        content:
          application/json:
            schema:
              $ref: '#/components/schemas/TransfersIDPatchResponse'
      responses:
        '200':
          $ref: '#/components/responses/200'
        '400':
          $ref: '#/components/responses/400'
        '401':
          $ref: '#/components/responses/401'
        '403':
          $ref: '#/components/responses/403'
        '404':
          $ref: '#/components/responses/404'
        '405':
          $ref: '#/components/responses/405'
        '406':
          $ref: '#/components/responses/406'
        '501':
          $ref: '#/components/responses/501'
        '503':
          $ref: '#/components/responses/503'
    put:
      description: >-
        The callback `PUT /transfers/{ID}` is used to inform the client of a
        requested or created transfer. The `{ID}` in the URI should contain the
        `transferId` that was used for the creation of the transfer, or the
        `{ID}` that was used in the `GET /transfers/{ID}` request.
      summary: Return transfer information
      tags:
        - transfers
      operationId: TransfersByIDPut
      parameters:
        - $ref: '#/components/parameters/Content-Length'
      requestBody:
        description: Transfer information returned.
        required: true
        content:
          application/json:
            schema:
              $ref: '#/components/schemas/TransfersIDPutResponse'
      responses:
        '200':
          $ref: '#/components/responses/200'
        '400':
          $ref: '#/components/responses/400'
        '401':
          $ref: '#/components/responses/401'
        '403':
          $ref: '#/components/responses/403'
        '404':
          $ref: '#/components/responses/404'
        '405':
          $ref: '#/components/responses/405'
        '406':
          $ref: '#/components/responses/406'
        '501':
          $ref: '#/components/responses/501'
        '503':
          $ref: '#/components/responses/503'
  /transfers/{ID}/error:
    put:
      description: >-
        If the server is unable to find or create a transfer, or another
        processing error occurs, the error callback `PUT /transfers/{ID}/error`
        is used. The `{ID}` in the URI should contain the `transferId` that was
        used for the creation of the transfer, or the `{ID}` that was used in
        the `GET /transfers/{ID}`.
      summary: Return transfer information error
      tags:
        - transfers
      operationId: TransfersByIDAndError
      parameters:
        - $ref: '#/components/parameters/ID'
        - $ref: '#/components/parameters/Content-Length'
        - $ref: '#/components/parameters/Content-Type'
        - $ref: '#/components/parameters/Date'
        - $ref: '#/components/parameters/X-Forwarded-For'
        - $ref: '#/components/parameters/FSPIOP-Source'
        - $ref: '#/components/parameters/FSPIOP-Destination'
        - $ref: '#/components/parameters/FSPIOP-Encryption'
        - $ref: '#/components/parameters/FSPIOP-Signature'
        - $ref: '#/components/parameters/FSPIOP-URI'
        - $ref: '#/components/parameters/FSPIOP-HTTP-Method'
      requestBody:
        description: Details of the error returned.
        required: true
        content:
          application/json:
            schema:
              $ref: '#/components/schemas/ErrorInformationObject'
      responses:
        '200':
          $ref: '#/components/responses/200'
        '400':
          $ref: '#/components/responses/400'
        '401':
          $ref: '#/components/responses/401'
        '403':
          $ref: '#/components/responses/403'
        '404':
          $ref: '#/components/responses/404'
        '405':
          $ref: '#/components/responses/405'
        '406':
          $ref: '#/components/responses/406'
        '501':
          $ref: '#/components/responses/501'
        '503':
          $ref: '#/components/responses/503'
  /transactions/{ID}:
    parameters:
      - $ref: '#/components/parameters/ID'
      - $ref: '#/components/parameters/Content-Type'
      - $ref: '#/components/parameters/Date'
      - $ref: '#/components/parameters/X-Forwarded-For'
      - $ref: '#/components/parameters/FSPIOP-Source'
      - $ref: '#/components/parameters/FSPIOP-Destination'
      - $ref: '#/components/parameters/FSPIOP-Encryption'
      - $ref: '#/components/parameters/FSPIOP-Signature'
      - $ref: '#/components/parameters/FSPIOP-URI'
      - $ref: '#/components/parameters/FSPIOP-HTTP-Method'
    get:
      description: >-
        The HTTP request `GET /transactions/{ID}` is used to get transaction
        information regarding a financial transaction created earlier. The
        `{ID}` in the URI should contain the `transactionId` that was used for
        the creation of the quote, as the transaction is created as part of
        another process (the transfer process).
      summary: Retrieve transaction information
      tags:
        - transactions
      operationId: TransactionsByID
      parameters:
        - $ref: '#/components/parameters/Accept'
      responses:
        '202':
          $ref: '#/components/responses/202'
        '400':
          $ref: '#/components/responses/400'
        '401':
          $ref: '#/components/responses/401'
        '403':
          $ref: '#/components/responses/403'
        '404':
          $ref: '#/components/responses/404'
        '405':
          $ref: '#/components/responses/405'
        '406':
          $ref: '#/components/responses/406'
        '501':
          $ref: '#/components/responses/501'
        '503':
          $ref: '#/components/responses/503'
    put:
      description: >-
        The callback `PUT /transactions/{ID}` is used to inform the client of a
        requested transaction. The `{ID}` in the URI should contain the `{ID}`
        that was used in the `GET /transactions/{ID}` request.
      summary: Return transaction information
      tags:
        - transactions
      operationId: TransactionsByID1
      parameters:
        - $ref: '#/components/parameters/Content-Length'
      requestBody:
        description: Transaction information returned.
        required: true
        content:
          application/json:
            schema:
              $ref: '#/components/schemas/TransactionsIDPutResponse'
      responses:
        '200':
          $ref: '#/components/responses/200'
        '400':
          $ref: '#/components/responses/400'
        '401':
          $ref: '#/components/responses/401'
        '403':
          $ref: '#/components/responses/403'
        '404':
          $ref: '#/components/responses/404'
        '405':
          $ref: '#/components/responses/405'
        '406':
          $ref: '#/components/responses/406'
        '501':
          $ref: '#/components/responses/501'
        '503':
          $ref: '#/components/responses/503'
  /transactions/{ID}/error:
    put:
      description: >-
        If the server is unable to find or create a transaction, or another
        processing error occurs, the error callback `PUT
        /transactions/{ID}/error` is used. The `{ID}` in the URI should contain
        the `{ID}` that was used in the `GET /transactions/{ID}` request.
      summary: Return transaction information error
      tags:
        - transactions
      operationId: TransactionsErrorByID
      parameters:
        - $ref: '#/components/parameters/ID'
        - $ref: '#/components/parameters/Content-Length'
        - $ref: '#/components/parameters/Content-Type'
        - $ref: '#/components/parameters/Date'
        - $ref: '#/components/parameters/X-Forwarded-For'
        - $ref: '#/components/parameters/FSPIOP-Source'
        - $ref: '#/components/parameters/FSPIOP-Destination'
        - $ref: '#/components/parameters/FSPIOP-Encryption'
        - $ref: '#/components/parameters/FSPIOP-Signature'
        - $ref: '#/components/parameters/FSPIOP-URI'
        - $ref: '#/components/parameters/FSPIOP-HTTP-Method'
      requestBody:
        description: Details of the error returned.
        required: true
        content:
          application/json:
            schema:
              $ref: '#/components/schemas/ErrorInformationObject'
      responses:
        '200':
          $ref: '#/components/responses/200'
        '400':
          $ref: '#/components/responses/400'
        '401':
          $ref: '#/components/responses/401'
        '403':
          $ref: '#/components/responses/403'
        '404':
          $ref: '#/components/responses/404'
        '405':
          $ref: '#/components/responses/405'
        '406':
          $ref: '#/components/responses/406'
        '501':
          $ref: '#/components/responses/501'
        '503':
          $ref: '#/components/responses/503'
  /bulkQuotes:
    post:
      description: >-
        The HTTP request `POST /bulkQuotes` is used to request the creation of a
        bulk quote for the provided financial transactions in the server.
      summary: Calculate bulk quote
      tags:
        - bulkQuotes
      operationId: BulkQuotes
      parameters:
        - $ref: '#/components/parameters/Accept'
        - $ref: '#/components/parameters/Content-Length'
        - $ref: '#/components/parameters/Content-Type'
        - $ref: '#/components/parameters/Date'
        - $ref: '#/components/parameters/X-Forwarded-For'
        - $ref: '#/components/parameters/FSPIOP-Source'
        - $ref: '#/components/parameters/FSPIOP-Destination'
        - $ref: '#/components/parameters/FSPIOP-Encryption'
        - $ref: '#/components/parameters/FSPIOP-Signature'
        - $ref: '#/components/parameters/FSPIOP-URI'
        - $ref: '#/components/parameters/FSPIOP-HTTP-Method'
      requestBody:
        description: Details of the bulk quote to be created.
        required: true
        content:
          application/json:
            schema:
              $ref: '#/components/schemas/BulkQuotesPostRequest'
      responses:
        '202':
          $ref: '#/components/responses/202'
        '400':
          $ref: '#/components/responses/400'
        '401':
          $ref: '#/components/responses/401'
        '403':
          $ref: '#/components/responses/403'
        '404':
          $ref: '#/components/responses/404'
        '405':
          $ref: '#/components/responses/405'
        '406':
          $ref: '#/components/responses/406'
        '501':
          $ref: '#/components/responses/501'
        '503':
          $ref: '#/components/responses/503'
  /bulkQuotes/{ID}:
    parameters:
      - $ref: '#/components/parameters/ID'
      - $ref: '#/components/parameters/Content-Type'
      - $ref: '#/components/parameters/Date'
      - $ref: '#/components/parameters/X-Forwarded-For'
      - $ref: '#/components/parameters/FSPIOP-Source'
      - $ref: '#/components/parameters/FSPIOP-Destination'
      - $ref: '#/components/parameters/FSPIOP-Encryption'
      - $ref: '#/components/parameters/FSPIOP-Signature'
      - $ref: '#/components/parameters/FSPIOP-URI'
      - $ref: '#/components/parameters/FSPIOP-HTTP-Method'
    get:
      description: >-
        The HTTP request `GET /bulkQuotes/{ID}` is used to get information
        regarding a bulk quote created or requested earlier. The `{ID}` in the
        URI should contain the `bulkQuoteId` that was used for the creation of
        the bulk quote.
      summary: Retrieve bulk quote information
      tags:
        - bulkQuotes
      operationId: BulkQuotesByID
      parameters:
        - $ref: '#/components/parameters/Accept'
      responses:
        '202':
          $ref: '#/components/responses/202'
        '400':
          $ref: '#/components/responses/400'
        '401':
          $ref: '#/components/responses/401'
        '403':
          $ref: '#/components/responses/403'
        '404':
          $ref: '#/components/responses/404'
        '405':
          $ref: '#/components/responses/405'
        '406':
          $ref: '#/components/responses/406'
        '501':
          $ref: '#/components/responses/501'
        '503':
          $ref: '#/components/responses/503'
    put:
      description: >-
        The callback `PUT /bulkQuotes/{ID}` is used to inform the client of a
        requested or created bulk quote. The `{ID}` in the URI should contain
        the `bulkQuoteId` that was used for the creation of the bulk quote, or
        the `{ID}` that was used in the `GET /bulkQuotes/{ID}` request.
      summary: Return bulk quote information
      tags:
        - bulkQuotes
      operationId: BulkQuotesByID1
      parameters:
        - $ref: '#/components/parameters/Content-Length'
      requestBody:
        description: Bulk quote information returned.
        required: true
        content:
          application/json:
            schema:
              $ref: '#/components/schemas/BulkQuotesIDPutResponse'
      responses:
        '200':
          $ref: '#/components/responses/200'
        '400':
          $ref: '#/components/responses/400'
        '401':
          $ref: '#/components/responses/401'
        '403':
          $ref: '#/components/responses/403'
        '404':
          $ref: '#/components/responses/404'
        '405':
          $ref: '#/components/responses/405'
        '406':
          $ref: '#/components/responses/406'
        '501':
          $ref: '#/components/responses/501'
        '503':
          $ref: '#/components/responses/503'
  /bulkQuotes/{ID}/error:
    put:
      description: >-
        If the server is unable to find or create a bulk quote, or another
        processing error occurs, the error callback `PUT /bulkQuotes/{ID}/error`
        is used. The `{ID}` in the URI should contain the `bulkQuoteId` that was
        used for the creation of the bulk quote, or the `{ID}` that was used in
        the `GET /bulkQuotes/{ID}` request.
      summary: Return bulk quote information error
      tags:
        - bulkQuotes
      operationId: BulkQuotesErrorByID
      parameters:
        - $ref: '#/components/parameters/ID'
        - $ref: '#/components/parameters/Content-Length'
        - $ref: '#/components/parameters/Content-Type'
        - $ref: '#/components/parameters/Date'
        - $ref: '#/components/parameters/X-Forwarded-For'
        - $ref: '#/components/parameters/FSPIOP-Source'
        - $ref: '#/components/parameters/FSPIOP-Destination'
        - $ref: '#/components/parameters/FSPIOP-Encryption'
        - $ref: '#/components/parameters/FSPIOP-Signature'
        - $ref: '#/components/parameters/FSPIOP-URI'
        - $ref: '#/components/parameters/FSPIOP-HTTP-Method'
      requestBody:
        description: Details of the error returned.
        required: true
        content:
          application/json:
            schema:
              $ref: '#/components/schemas/ErrorInformationObject'
      responses:
        '200':
          $ref: '#/components/responses/200'
        '400':
          $ref: '#/components/responses/400'
        '401':
          $ref: '#/components/responses/401'
        '403':
          $ref: '#/components/responses/403'
        '404':
          $ref: '#/components/responses/404'
        '405':
          $ref: '#/components/responses/405'
        '406':
          $ref: '#/components/responses/406'
        '501':
          $ref: '#/components/responses/501'
        '503':
          $ref: '#/components/responses/503'
  /bulkTransfers:
    post:
      description: >-
        The HTTP request `POST /bulkTransfers` is used to request the creation
        of a bulk transfer in the server.
      summary: Perform bulk transfer
      tags:
        - bulkTransfers
      operationId: BulkTransfers
      parameters:
        - $ref: '#/components/parameters/Accept'
        - $ref: '#/components/parameters/Content-Length'
        - $ref: '#/components/parameters/Content-Type'
        - $ref: '#/components/parameters/Date'
        - $ref: '#/components/parameters/X-Forwarded-For'
        - $ref: '#/components/parameters/FSPIOP-Source'
        - $ref: '#/components/parameters/FSPIOP-Destination'
        - $ref: '#/components/parameters/FSPIOP-Encryption'
        - $ref: '#/components/parameters/FSPIOP-Signature'
        - $ref: '#/components/parameters/FSPIOP-URI'
        - $ref: '#/components/parameters/FSPIOP-HTTP-Method'
      requestBody:
        description: Details of the bulk transfer to be created.
        required: true
        content:
          application/json:
            schema:
              $ref: '#/components/schemas/BulkTransfersPostRequest'
      responses:
        '202':
          $ref: '#/components/responses/202'
        '400':
          $ref: '#/components/responses/400'
        '401':
          $ref: '#/components/responses/401'
        '403':
          $ref: '#/components/responses/403'
        '404':
          $ref: '#/components/responses/404'
        '405':
          $ref: '#/components/responses/405'
        '406':
          $ref: '#/components/responses/406'
        '501':
          $ref: '#/components/responses/501'
        '503':
          $ref: '#/components/responses/503'
  /bulkTransfers/{ID}:
    parameters:
      - $ref: '#/components/parameters/ID'
      - $ref: '#/components/parameters/Content-Type'
      - $ref: '#/components/parameters/Date'
      - $ref: '#/components/parameters/X-Forwarded-For'
      - $ref: '#/components/parameters/FSPIOP-Source'
      - $ref: '#/components/parameters/FSPIOP-Destination'
      - $ref: '#/components/parameters/FSPIOP-Encryption'
      - $ref: '#/components/parameters/FSPIOP-Signature'
      - $ref: '#/components/parameters/FSPIOP-URI'
      - $ref: '#/components/parameters/FSPIOP-HTTP-Method'
    get:
      description: >-
        The HTTP request `GET /bulkTransfers/{ID}` is used to get information
        regarding a bulk transfer created or requested earlier. The `{ID}` in
        the URI should contain the `bulkTransferId` that was used for the
        creation of the bulk transfer.
      summary: Retrieve bulk transfer information
      tags:
        - bulkTransfers
      operationId: BulkTransferByID
      parameters:
        - $ref: '#/components/parameters/Accept'
      responses:
        '202':
          $ref: '#/components/responses/202'
        '400':
          $ref: '#/components/responses/400'
        '401':
          $ref: '#/components/responses/401'
        '403':
          $ref: '#/components/responses/403'
        '404':
          $ref: '#/components/responses/404'
        '405':
          $ref: '#/components/responses/405'
        '406':
          $ref: '#/components/responses/406'
        '501':
          $ref: '#/components/responses/501'
        '503':
          $ref: '#/components/responses/503'
    put:
      description: >-
        The callback `PUT /bulkTransfers/{ID}` is used to inform the client of a
        requested or created bulk transfer. The `{ID}` in the URI should contain
        the `bulkTransferId` that was used for the creation of the bulk transfer
        (`POST /bulkTransfers`), or the `{ID}` that was used in the `GET
        /bulkTransfers/{ID}` request.
      summary: Return bulk transfer information
      tags:
        - bulkTransfers
      operationId: BulkTransfersByIDPut
      parameters:
        - $ref: '#/components/parameters/Content-Length'
      requestBody:
        description: Bulk transfer information returned.
        required: true
        content:
          application/json:
            schema:
              $ref: '#/components/schemas/BulkTransfersIDPutResponse'
      responses:
        '200':
          $ref: '#/components/responses/200'
        '400':
          $ref: '#/components/responses/400'
        '401':
          $ref: '#/components/responses/401'
        '403':
          $ref: '#/components/responses/403'
        '404':
          $ref: '#/components/responses/404'
        '405':
          $ref: '#/components/responses/405'
        '406':
          $ref: '#/components/responses/406'
        '501':
          $ref: '#/components/responses/501'
        '503':
          $ref: '#/components/responses/503'
  /bulkTransfers/{ID}/error:
    put:
      description: >-
        If the server is unable to find or create a bulk transfer, or another
        processing error occurs, the error callback `PUT
        /bulkTransfers/{ID}/error` is used. The `{ID}` in the URI should contain
        the `bulkTransferId` that was used for the creation of the bulk transfer
        (`POST /bulkTransfers`), or the `{ID}` that was used in the `GET
        /bulkTransfers/{ID}` request.
      summary: Return bulk transfer information error
      tags:
        - bulkTransfers
      operationId: BulkTransfersErrorByID
      parameters:
        - $ref: '#/components/parameters/ID'
        - $ref: '#/components/parameters/Content-Length'
        - $ref: '#/components/parameters/Content-Type'
        - $ref: '#/components/parameters/Date'
        - $ref: '#/components/parameters/X-Forwarded-For'
        - $ref: '#/components/parameters/FSPIOP-Source'
        - $ref: '#/components/parameters/FSPIOP-Destination'
        - $ref: '#/components/parameters/FSPIOP-Encryption'
        - $ref: '#/components/parameters/FSPIOP-Signature'
        - $ref: '#/components/parameters/FSPIOP-URI'
        - $ref: '#/components/parameters/FSPIOP-HTTP-Method'
      requestBody:
        description: Details of the error returned.
        required: true
        content:
          application/json:
            schema:
              $ref: '#/components/schemas/ErrorInformationObject'
      responses:
        '200':
          $ref: '#/components/responses/200'
        '400':
          $ref: '#/components/responses/400'
        '401':
          $ref: '#/components/responses/401'
        '403':
          $ref: '#/components/responses/403'
        '404':
          $ref: '#/components/responses/404'
        '405':
          $ref: '#/components/responses/405'
        '406':
          $ref: '#/components/responses/406'
        '501':
          $ref: '#/components/responses/501'
        '503':
          $ref: '#/components/responses/503'
  /fxQuotes:
    post:
      description: >-
        The HTTP request `POST /fxQuotes` is used to ask an FXP to provide a
        quotation for a currency conversion.
      summary: Calculate FX quote
      tags:
        - fxQuotes
      operationId: FxQuotesPost
      parameters:
        - $ref: '#/components/parameters/Accept'
        - $ref: '#/components/parameters/Content-Length'
        - $ref: '#/components/parameters/Content-Type'
        - $ref: '#/components/parameters/Date'
        - $ref: '#/components/parameters/X-Forwarded-For'
        - $ref: '#/components/parameters/FSPIOP-Source'
        - $ref: '#/components/parameters/FSPIOP-Destination'
        - $ref: '#/components/parameters/FSPIOP-Encryption'
        - $ref: '#/components/parameters/FSPIOP-Signature'
        - $ref: '#/components/parameters/FSPIOP-URI'
        - $ref: '#/components/parameters/FSPIOP-HTTP-Method'
      requestBody:
        description: Details of the FX quote to be created.
        required: true
        content:
          application/json:
            schema:
              $ref: '#/components/schemas/FxQuotesPostRequest'
      responses:
        '202':
          $ref: '#/components/responses/202'
        '400':
          $ref: '#/components/responses/400'
        '401':
          $ref: '#/components/responses/401'
        '403':
          $ref: '#/components/responses/403'
        '404':
          $ref: '#/components/responses/404'
        '405':
          $ref: '#/components/responses/405'
        '406':
          $ref: '#/components/responses/406'
        '501':
          $ref: '#/components/responses/501'
        '503':
          $ref: '#/components/responses/503'
  /fxQuotes/{ID}:
    parameters:
      - $ref: '#/components/parameters/ID'
      - $ref: '#/components/parameters/Content-Type'
      - $ref: '#/components/parameters/Date'
      - $ref: '#/components/parameters/X-Forwarded-For'
      - $ref: '#/components/parameters/FSPIOP-Source'
      - $ref: '#/components/parameters/FSPIOP-Destination'
      - $ref: '#/components/parameters/FSPIOP-Encryption'
      - $ref: '#/components/parameters/FSPIOP-Signature'
      - $ref: '#/components/parameters/FSPIOP-URI'
      - $ref: '#/components/parameters/FSPIOP-HTTP-Method'
    get:
      description: >-
        The HTTP request `GET /fxQuotes/{ID}` is used to request information
        regarding a request for quotation for a  currency conversion which the
        sender has previously issued. The `{ID}` in the URI should contain the
        `conversionRequestId` that was used for the creation of the quote.
      summary: Retrieve FX quote information
      tags:
        - fxQuotes
      operationId: FxQuotesByIDGet
      parameters:
        - $ref: '#/components/parameters/Accept'
      responses:
        '202':
          $ref: '#/components/responses/202'
        '400':
          $ref: '#/components/responses/400'
        '401':
          $ref: '#/components/responses/401'
        '403':
          $ref: '#/components/responses/403'
        '404':
          $ref: '#/components/responses/404'
        '405':
          $ref: '#/components/responses/405'
        '406':
          $ref: '#/components/responses/406'
        '501':
          $ref: '#/components/responses/501'
        '503':
          $ref: '#/components/responses/503'
    put:
      description: >-
        The callback `PUT /fxQuotes/{ID}` is used to inform the requester about
        the  outcome of a request for quotation for a currency conversion.  The
        `{ID}` in the URI should contain the `conversionRequestId` that was used
        for the  creation of the FX quote, or the `{ID}` that was used in the
        `GET /fxQuotes/{ID}` request.
      summary: Return FX quote information
      tags:
        - fxQuotes
      operationId: FxQuotesByIdPut
      parameters:
        - $ref: '#/components/parameters/Content-Length'
      requestBody:
        description: FX Quote information returned.
        required: true
        content:
          application/json:
            schema:
              $ref: '#/components/schemas/FxQuotesIDPutResponse'
      responses:
        '200':
          $ref: '#/components/responses/200'
        '400':
          $ref: '#/components/responses/400'
        '401':
          $ref: '#/components/responses/401'
        '403':
          $ref: '#/components/responses/403'
        '404':
          $ref: '#/components/responses/404'
        '405':
          $ref: '#/components/responses/405'
        '406':
          $ref: '#/components/responses/406'
        '501':
          $ref: '#/components/responses/501'
        '503':
          $ref: '#/components/responses/503'
  /fxQuotes/{ID}/error:
    put:
      description: >-
        If the FXP is unable to find or create a FX quote, or some other
        processing error occurs, the error callback `PUT /fxQuotes/{ID}/error`
        is used. The `{ID}` in the URI should contain the `conversionRequestId`
        that was used for the creation of the FX quote, or the `{ID}` that was
        used in the `GET /fxQuotes/{ID}` request.
      summary: Return FX quote information error
      tags:
        - fxQuotes
      operationId: FxQuotesByIDAndErrorPut
      parameters:
        - $ref: '#/components/parameters/ID'
        - $ref: '#/components/parameters/Content-Length'
        - $ref: '#/components/parameters/Content-Type'
        - $ref: '#/components/parameters/Date'
        - $ref: '#/components/parameters/X-Forwarded-For'
        - $ref: '#/components/parameters/FSPIOP-Source'
        - $ref: '#/components/parameters/FSPIOP-Destination'
        - $ref: '#/components/parameters/FSPIOP-Encryption'
        - $ref: '#/components/parameters/FSPIOP-Signature'
        - $ref: '#/components/parameters/FSPIOP-URI'
        - $ref: '#/components/parameters/FSPIOP-HTTP-Method'
      requestBody:
        description: Details of the error returned.
        required: true
        content:
          application/json:
            schema:
              $ref: '#/components/schemas/ErrorInformationObject'
      responses:
        '200':
          $ref: '#/components/responses/200'
        '400':
          $ref: '#/components/responses/400'
        '401':
          $ref: '#/components/responses/401'
        '403':
          $ref: '#/components/responses/403'
        '404':
          $ref: '#/components/responses/404'
        '405':
          $ref: '#/components/responses/405'
        '406':
          $ref: '#/components/responses/406'
        '501':
          $ref: '#/components/responses/501'
        '503':
          $ref: '#/components/responses/503'
  /fxTransfers:
    post:
      description: >-
        The HTTP request `POST /fxTransfers` is used to ask an FXP to confirm
        the execution of an agreed currency conversion.
      summary: Perform FX transfer
      tags:
        - fxTransfers
      operationId: FxTransfersPost
      parameters:
        - $ref: '#/components/parameters/Accept'
        - $ref: '#/components/parameters/Content-Length'
        - $ref: '#/components/parameters/Content-Type'
        - $ref: '#/components/parameters/Date'
        - $ref: '#/components/parameters/X-Forwarded-For'
        - $ref: '#/components/parameters/FSPIOP-Source'
        - $ref: '#/components/parameters/FSPIOP-Destination'
        - $ref: '#/components/parameters/FSPIOP-Encryption'
        - $ref: '#/components/parameters/FSPIOP-Signature'
        - $ref: '#/components/parameters/FSPIOP-URI'
        - $ref: '#/components/parameters/FSPIOP-HTTP-Method'
      requestBody:
        description: Details of the FX transfer to be created.
        required: true
        content:
          application/json:
            schema:
              $ref: '#/components/schemas/FxTransfersPostRequest'
      responses:
        '202':
          $ref: '#/components/responses/202'
        '400':
          $ref: '#/components/responses/400'
        '401':
          $ref: '#/components/responses/401'
        '403':
          $ref: '#/components/responses/403'
        '404':
          $ref: '#/components/responses/404'
        '405':
          $ref: '#/components/responses/405'
        '406':
          $ref: '#/components/responses/406'
        '501':
          $ref: '#/components/responses/501'
        '503':
          $ref: '#/components/responses/503'
  /fxTransfers/{ID}:
    parameters:
      - $ref: '#/components/parameters/ID'
      - $ref: '#/components/parameters/Content-Type'
      - $ref: '#/components/parameters/Date'
      - $ref: '#/components/parameters/X-Forwarded-For'
      - $ref: '#/components/parameters/FSPIOP-Source'
      - $ref: '#/components/parameters/FSPIOP-Destination'
      - $ref: '#/components/parameters/FSPIOP-Encryption'
      - $ref: '#/components/parameters/FSPIOP-Signature'
      - $ref: '#/components/parameters/FSPIOP-URI'
      - $ref: '#/components/parameters/FSPIOP-HTTP-Method'
    get:
      description: >-
        The HTTP request `GET /fxTransfers/{ID}` s used to request information
        regarding a request for confirmation of a currency conversion which the
        sender has previously issued. The `{ID}` in the URI should contain the
        `commitRequestId` that was used for the creation of the FX transfer.
      summary: Retrieve FX transfer information
      tags:
        - fxTransfers
      operationId: FxTransfersByIDGet
      parameters:
        - $ref: '#/components/parameters/Accept'
      responses:
        '202':
          $ref: '#/components/responses/202'
        '400':
          $ref: '#/components/responses/400'
        '401':
          $ref: '#/components/responses/401'
        '403':
          $ref: '#/components/responses/403'
        '404':
          $ref: '#/components/responses/404'
        '405':
          $ref: '#/components/responses/405'
        '406':
          $ref: '#/components/responses/406'
        '501':
          $ref: '#/components/responses/501'
        '503':
          $ref: '#/components/responses/503'
    patch:
      description: >-
        The HTTP request PATCH /fxTransfers/<ID> is used to inform the requester
        about the final determination by the switch of the transfer a request
        for execution of a currency conversion. The <ID> in the URI should
        contain the commitRequestId that was used for the creation of the FX
        transfer. Please note that this request does not generate a callback.
      summary: Return FX transfer information
      tags:
        - fxTransfers
      operationId: FxTransfersByIDPatch
      parameters:
        - $ref: '#/components/parameters/Content-Length'
      requestBody:
        description: Transfer notification upon completion.
        required: true
        content:
          application/json:
            schema:
              $ref: '#/components/schemas/FxTransfersIDPatchResponse'
      responses:
        '200':
          $ref: '#/components/responses/200'
        '400':
          $ref: '#/components/responses/400'
        '401':
          $ref: '#/components/responses/401'
        '403':
          $ref: '#/components/responses/403'
        '404':
          $ref: '#/components/responses/404'
        '405':
          $ref: '#/components/responses/405'
        '406':
          $ref: '#/components/responses/406'
        '501':
          $ref: '#/components/responses/501'
        '503':
          $ref: '#/components/responses/503'
    put:
      description: >-
        The callback `PUT /fxTransfers/{ID}` is used to inform the requester
        about the outcome of a request for execution of a currency conversion.
        The `{ID}` in the URI should contain the `commitRequestId` that was used
        for the creation of the FX transfer, or the `{ID}` that was used in the
        `GET /fxTransfers/{ID}` request.
      summary: Return FX transfer information
      tags:
        - fxTransfers
      operationId: FxTransfersByIDPut
      parameters:
        - $ref: '#/components/parameters/Content-Length'
      requestBody:
        description: Transfer information returned.
        required: true
        content:
          application/json:
            schema:
              $ref: '#/components/schemas/FxTransfersIDPutResponse'
      responses:
        '200':
          $ref: '#/components/responses/200'
        '400':
          $ref: '#/components/responses/400'
        '401':
          $ref: '#/components/responses/401'
        '403':
          $ref: '#/components/responses/403'
        '404':
          $ref: '#/components/responses/404'
        '405':
          $ref: '#/components/responses/405'
        '406':
          $ref: '#/components/responses/406'
        '501':
          $ref: '#/components/responses/501'
        '503':
          $ref: '#/components/responses/503'
  /fxTransfers/{ID}/error:
    put:
      description: >-
        If the switch or FXP is unable to find or create a FX transfer, or
        another processing error occurs, the error callback `PUT
        /fxTransfers/{ID}/error` is used. The `{ID}` in the URI should contain
        the `commitRequestId` that was used for the creation of the FX transfer,
        or the `{ID}` that was used in the `GET /fxTransfers/{ID}`.
      summary: Return FX transfer information error
      tags:
        - fxTransfers
      operationId: FxTransfersByIDAndErrorPut
      parameters:
        - $ref: '#/components/parameters/ID'
        - $ref: '#/components/parameters/Content-Length'
        - $ref: '#/components/parameters/Content-Type'
        - $ref: '#/components/parameters/Date'
        - $ref: '#/components/parameters/X-Forwarded-For'
        - $ref: '#/components/parameters/FSPIOP-Source'
        - $ref: '#/components/parameters/FSPIOP-Destination'
        - $ref: '#/components/parameters/FSPIOP-Encryption'
        - $ref: '#/components/parameters/FSPIOP-Signature'
        - $ref: '#/components/parameters/FSPIOP-URI'
        - $ref: '#/components/parameters/FSPIOP-HTTP-Method'
      requestBody:
        description: Details of the error returned.
        required: true
        content:
          application/json:
            schema:
              $ref: '#/components/schemas/ErrorInformationObject'
      responses:
        '200':
          $ref: '#/components/responses/200'
        '400':
          $ref: '#/components/responses/400'
        '401':
          $ref: '#/components/responses/401'
        '403':
          $ref: '#/components/responses/403'
        '404':
          $ref: '#/components/responses/404'
        '405':
          $ref: '#/components/responses/405'
        '406':
          $ref: '#/components/responses/406'
        '501':
          $ref: '#/components/responses/501'
        '503':
          $ref: '#/components/responses/503'
  /services/FXP:
    parameters:
      - $ref: '#/components/parameters/Content-Type'
      - $ref: '#/components/parameters/Date'
      - $ref: '#/components/parameters/X-Forwarded-For'
      - $ref: '#/components/parameters/FSPIOP-Source'
      - $ref: '#/components/parameters/FSPIOP-Destination'
      - $ref: '#/components/parameters/FSPIOP-Encryption'
      - $ref: '#/components/parameters/FSPIOP-Signature'
      - $ref: '#/components/parameters/FSPIOP-URI'
      - $ref: '#/components/parameters/FSPIOP-HTTP-Method'
    get:
      description: >-
        The HTTP request `GET /services/FXP` is used to request information
        about the participants in a scheme who offer currency conversion
        services.
      summary: Obtain a list of the DFSPs in the scheme who provide FXP service
      tags:
        - servicesFXP
      operationId: ServicesFXPGet
      parameters:
        - $ref: '#/components/parameters/Accept'
      responses:
        '202':
          $ref: '#/components/responses/202'
        '400':
          $ref: '#/components/responses/400'
        '401':
          $ref: '#/components/responses/401'
        '403':
          $ref: '#/components/responses/403'
        '404':
          $ref: '#/components/responses/404'
        '405':
          $ref: '#/components/responses/405'
        '406':
          $ref: '#/components/responses/406'
        '501':
          $ref: '#/components/responses/501'
        '503':
          $ref: '#/components/responses/503'
    put:
      description: >-
        The callback `PUT /services/FXP` is used to inform the requester about
        participants in a scheme who offer currency conversion services. If no
        participants offer these services, the return object will be blank.
      tags:
        - servicesFXP
      operationId: ServicesFXPPut
      parameters:
        - $ref: '#/components/parameters/Content-Length'
      requestBody:
        description: The list of participant(s) who offer currency conversion services.
        required: true
        content:
          application/json:
            schema:
              $ref: '#/components/schemas/ServicesFXPPutResponse'
      responses:
        '200':
          $ref: '#/components/responses/200'
        '400':
          $ref: '#/components/responses/400'
        '401':
          $ref: '#/components/responses/401'
        '403':
          $ref: '#/components/responses/403'
        '404':
          $ref: '#/components/responses/404'
        '405':
          $ref: '#/components/responses/405'
        '406':
          $ref: '#/components/responses/406'
        '501':
          $ref: '#/components/responses/501'
        '503':
          $ref: '#/components/responses/503'
  /services/FXP/{SourceCurrency}/{TargetCurrency}:
    parameters:
      - $ref: '#/components/parameters/SourceCurrency'
      - $ref: '#/components/parameters/TargetCurrency'
      - $ref: '#/components/parameters/Content-Type'
      - $ref: '#/components/parameters/Date'
      - $ref: '#/components/parameters/X-Forwarded-For'
      - $ref: '#/components/parameters/FSPIOP-Source'
      - $ref: '#/components/parameters/FSPIOP-Destination'
      - $ref: '#/components/parameters/FSPIOP-Encryption'
      - $ref: '#/components/parameters/FSPIOP-Signature'
      - $ref: '#/components/parameters/FSPIOP-URI'
      - $ref: '#/components/parameters/FSPIOP-HTTP-Method'
    get:
      description: >-
<<<<<<< HEAD
        The `FSPIOP-URI` header field is a non-HTTP standard field used by the
        API for signature verification, should contain the service URI. Required
        if signature verification is used, for more information, see [the API
        Signature
        document](https://github.com/mojaloop/docs/tree/main/Specification%20Document%20Set).
    FSPIOP-HTTP-Method:
      name: FSPIOP-HTTP-Method
      in: header
      schema:
        type: string
      required: false
      description: >-
        The `FSPIOP-HTTP-Method` header field is a non-HTTP standard field used
        by the API for signature verification, should contain the service HTTP
        method. Required if signature verification is used, for more
        information, see [the API Signature
        document](https://github.com/mojaloop/docs/tree/main/Specification%20Document%20Set).
    Type:
      name: Type
      in: path
      required: true
      schema:
        type: string
      description: The type of the party identifier. For example, `MSISDN`, `PERSONAL_ID`.
    SubId:
      name: SubId
      in: path
      required: true
      schema:
        type: string
=======
        The HTTP request `GET /services/FXP/{SourceCurrency}/{TargetCurrency}`
        is used to request information about the participants in a scheme who
        offer currency conversion services in a particular currency corridor.
        The required corridor is specified by giving the ISO 4217 currency code
        for the SourceCurrency and the TargetCurrency.
      summary: Obtain a list of the DFSPs in the scheme who provide FXP service
      tags:
        - servicesFXP
      operationId: ServicesFXPSourceCurrencyTargetCurrencyGet
      parameters:
        - $ref: '#/components/parameters/Accept'
      responses:
        '202':
          $ref: '#/components/responses/202'
        '400':
          $ref: '#/components/responses/400'
        '401':
          $ref: '#/components/responses/401'
        '403':
          $ref: '#/components/responses/403'
        '404':
          $ref: '#/components/responses/404'
        '405':
          $ref: '#/components/responses/405'
        '406':
          $ref: '#/components/responses/406'
        '501':
          $ref: '#/components/responses/501'
        '503':
          $ref: '#/components/responses/503'
    put:
      description: >-
        The callback `PUT /services/FXP/{SourceCurrency}/{TargetCurrency}` is
        used to inform the requester about participants in a scheme who offer
        currency conversion services. If no participants offer these services,
        the return object will be blank. The required corridor is specified by
        giving the ISO 4217 currency code for the SourceCurrency and the
        TargetCurrency.
      tags:
        - servicesFXP
      operationId: ServicesFXPSourceCurrencyTargetCurrencyPut
      parameters:
        - $ref: '#/components/parameters/Content-Length'
      requestBody:
        description: The list of participant(s) who offer currency conversion services.
        required: true
        content:
          application/json:
            schema:
              $ref: >-
                #/components/schemas/ServicesFXPSourceCurrencyTargetCurrencyPutResponse
      responses:
        '200':
          $ref: '#/components/responses/200'
        '400':
          $ref: '#/components/responses/400'
        '401':
          $ref: '#/components/responses/401'
        '403':
          $ref: '#/components/responses/403'
        '404':
          $ref: '#/components/responses/404'
        '405':
          $ref: '#/components/responses/405'
        '406':
          $ref: '#/components/responses/406'
        '501':
          $ref: '#/components/responses/501'
        '503':
          $ref: '#/components/responses/503'
components:
  schemas:
    BinaryString:
      type: string
      pattern: ^[A-Za-z0-9-_]+[=]{0,2}$
      description: >-
        The API data type BinaryString is a JSON String. The string is a
        base64url  encoding of a string of raw bytes, where padding (character
        ‘=’) is added at the end of the data if needed to ensure that the string
        is a multiple of 4 characters. The length restriction indicates the
        allowed number of characters.
    BinaryString32:
      type: string
      pattern: ^[A-Za-z0-9-_]{43}$
>>>>>>> dacbcd37
      description: >-
        The API data type BinaryString32 is a fixed size version of the API data
        type BinaryString, where the raw underlying data is always of 32 bytes.
        The data type BinaryString32 should not use a padding character as the
        size of the underlying data is fixed.
    Date:
      title: Date
      type: string
      pattern: >-
        ^(?:[1-9]\d{3}-(?:(?:0[1-9]|1[0-2])-(?:0[1-9]|1\d|2[0-8])|(?:0[13-9]|1[0-2])-(?:29|30)|(?:0[13578]|1[02])-31)|(?:[1-9]\d(?:0[48]|[2468][048]|[13579][26])|(?:[2468][048]|[13579][26])00)-02-29)$
      description: >-
        The API data type Date is a JSON String in a lexical format that is
        restricted by a regular expression for interoperability reasons. This
        format, as specified in ISO 8601, contains a date only. A more readable
        version of the format is yyyy-MM-dd. Examples are "1982-05-23",
        "1987-08-05”.
    Integer:
      title: Integer
      type: string
      pattern: ^[1-9]\d*$
      description: >-
        The API data type Integer is a JSON String consisting of digits only.
        Negative numbers and leading zeroes are not allowed. The data type is
        always limited to a specific number of digits.
    Name:
      title: Name
      type: string
      pattern: ^(?!\s*$)[\w .,'-]{1,128}$
      description: >-
        The API data type Name is a JSON String, restricted by a regular
        expression to avoid characters which are generally not used in a name.


        Regular Expression - The regular expression for restricting the Name
        type is "^(?!\s*$)[\w .,'-]{1,128}$". The restriction does not allow a
        string consisting of whitespace only, all Unicode characters are
        allowed, as well as the period (.) (apostrophe (‘), dash (-), comma (,)
        and space characters ( ).


        **Note:** In some programming languages, Unicode support must be
        specifically enabled. For example, if Java is used, the flag
        UNICODE_CHARACTER_CLASS must be enabled to allow Unicode characters.
    PersonalIdentifierType:
      title: PersonalIdentifierType
      type: string
      enum:
        - PASSPORT
        - NATIONAL_REGISTRATION
        - DRIVING_LICENSE
        - ALIEN_REGISTRATION
        - NATIONAL_ID_CARD
        - EMPLOYER_ID
        - TAX_ID_NUMBER
        - SENIOR_CITIZENS_CARD
        - MARRIAGE_CERTIFICATE
        - HEALTH_CARD
        - VOTERS_ID
        - UNITED_NATIONS
        - OTHER_ID
      description: >-
        Below are the allowed values for the enumeration.

        - PASSPORT - A passport number is used as reference to a Party.

        - NATIONAL_REGISTRATION - A national registration number is used as
        reference to a Party.

        - DRIVING_LICENSE - A driving license is used as reference to a Party.

        - ALIEN_REGISTRATION - An alien registration number is used as reference
        to a Party.

        - NATIONAL_ID_CARD - A national ID card number is used as reference to a
        Party.

        - EMPLOYER_ID - A tax identification number is used as reference to a
        Party.

        - TAX_ID_NUMBER - A tax identification number is used as reference to a
        Party.

        - SENIOR_CITIZENS_CARD - A senior citizens card number is used as
        reference to a Party.

        - MARRIAGE_CERTIFICATE - A marriage certificate number is used as
        reference to a Party.

        - HEALTH_CARD - A health card number is used as reference to a Party.

        - VOTERS_ID - A voter’s identification number is used as reference to a
        Party.

        - UNITED_NATIONS - An UN (United Nations) number is used as reference to
        a Party.

        - OTHER_ID - Any other type of identification type number is used as
        reference to a Party.
    TokenCode:
      title: TokenCode
      type: string
      pattern: ^[0-9a-zA-Z]{4,32}$
      description: >-
        The API data type TokenCode is a JSON String between 4 and 32
        characters, consisting of digits or upper- or lowercase characters from
        a to z.
    CorrelationId:
      title: CorrelationId
      type: string
      pattern: >-
        ^[0-9a-f]{8}-[0-9a-f]{4}-[1-7][0-9a-f]{3}-[89ab][0-9a-f]{3}-[0-9a-f]{12}$|^[0-9A-HJKMNP-TV-Z]{26}$
      description: >-
        Identifier that correlates all messages of the same sequence. The
        supported identifiers formats are for lowercase
        [UUID](https://datatracker.ietf.org/doc/html/rfc9562) and uppercase
        [ULID](https://github.com/ulid/spec)
      example: b51ec534-ee48-4575-b6a9-ead2955b8069
    PartyIdType:
      title: PartyIdType
      type: string
      enum:
        - MSISDN
        - EMAIL
        - PERSONAL_ID
        - BUSINESS
        - DEVICE
        - ACCOUNT_ID
        - IBAN
        - ALIAS
      description: >-
        Below are the allowed values for the enumeration.

        - MSISDN - An MSISDN (Mobile Station International Subscriber Directory
        Number, that is, the phone number) is used as reference to a
        participant. The MSISDN identifier should be in international format
        according to the [ITU-T E.164
        standard](https://www.itu.int/rec/T-REC-E.164/en). Optionally, the
        MSISDN may be prefixed by a single plus sign, indicating the
        international prefix.

        - EMAIL - An email is used as reference to a participant. The format of
        the email should be according to the informational [RFC
        3696](https://tools.ietf.org/html/rfc3696).

        - PERSONAL_ID - A personal identifier is used as reference to a
        participant. Examples of personal identification are passport number,
        birth certificate number, and national registration number. The
        identifier number is added in the PartyIdentifier element. The personal
        identifier type is added in the PartySubIdOrType element.

        - BUSINESS - A specific Business (for example, an organization or a
        company) is used as reference to a participant. The BUSINESS identifier
        can be in any format. To make a transaction connected to a specific
        username or bill number in a Business, the PartySubIdOrType element
        should be used.

        - DEVICE - A specific device (for example, a POS or ATM) ID connected to
        a specific business or organization is used as reference to a Party. For
        referencing a specific device under a specific business or organization,
        use the PartySubIdOrType element.

        - ACCOUNT_ID - A bank account number or FSP account ID should be used as
        reference to a participant. The ACCOUNT_ID identifier can be in any
        format, as formats can greatly differ depending on country and FSP.

        - IBAN - A bank account number or FSP account ID is used as reference to
        a participant. The IBAN identifier can consist of up to 34 alphanumeric
        characters and should be entered without whitespace.

        - ALIAS An alias is used as reference to a participant. The alias should
        be created in the FSP as an alternative reference to an account owner.
        Another example of an alias is a username in the FSP system. The ALIAS
        identifier can be in any format. It is also possible to use the
        PartySubIdOrType element for identifying an account under an Alias
        defined by the PartyIdentifier.
    PartyIdentifier:
      title: PartyIdentifier
      type: string
      minLength: 1
      maxLength: 128
      description: Identifier of the Party.
      example: '16135551212'
    PartySubIdOrType:
      title: PartySubIdOrType
      type: string
      minLength: 1
      maxLength: 128
      description: >-
        Either a sub-identifier of a PartyIdentifier, or a sub-type of the
        PartyIdType, normally a PersonalIdentifierType.
    FspId:
      title: FspId
      type: string
      minLength: 1
      maxLength: 32
      description: FSP identifier.
    ExtensionKey:
      title: ExtensionKey
      type: string
      minLength: 1
      maxLength: 32
      description: Extension key.
    ExtensionValue:
      title: ExtensionValue
      type: string
      minLength: 1
      maxLength: 128
      description: Extension value.
    Extension:
      title: Extension
      type: object
      description: Data model for the complex type Extension.
      properties:
        key:
          $ref: '#/components/schemas/ExtensionKey'
        value:
          $ref: '#/components/schemas/ExtensionValue'
      required:
        - key
        - value
    ExtensionList:
      title: ExtensionList
      type: object
      description: >-
        Data model for the complex type ExtensionList. An optional list of
        extensions, specific to deployment.
      properties:
        extension:
          type: array
          items:
            $ref: '#/components/schemas/Extension'
          minItems: 1
          maxItems: 16
          description: Number of Extension elements.
      required:
        - extension
    PartyIdInfo:
      title: PartyIdInfo
      type: object
      description: >-
        Data model for the complex type PartyIdInfo. An ExtensionList element
        has been added to this reqeust in version v1.1
      properties:
        partyIdType:
          $ref: '#/components/schemas/PartyIdType'
        partyIdentifier:
          $ref: '#/components/schemas/PartyIdentifier'
        partySubIdOrType:
          $ref: '#/components/schemas/PartySubIdOrType'
        fspId:
          $ref: '#/components/schemas/FspId'
        extensionList:
          $ref: '#/components/schemas/ExtensionList'
      required:
        - partyIdType
        - partyIdentifier
    MerchantClassificationCode:
      title: MerchantClassificationCode
      type: string
      pattern: ^[\d]{1,4}$
      description: >-
        A limited set of pre-defined numbers. This list would be a limited set
        of numbers identifying a set of popular merchant types like School Fees,
        Pubs and Restaurants, Groceries, etc.
    PartyName:
      title: PartyName
      type: string
      minLength: 1
      maxLength: 128
      description: Name of the Party. Could be a real name or a nickname.
    FirstName:
      title: FirstName
      type: string
      minLength: 1
      maxLength: 128
      pattern: >-
        ^(?!\s*$)[\p{L}\p{gc=Mark}\p{digit}\p{gc=Connector_Punctuation}\p{Join_Control}
        .,''-]{1,128}$
      description: First name of the Party (Name Type).
      example: Henrik
    MiddleName:
      title: MiddleName
      type: string
      minLength: 1
      maxLength: 128
      pattern: >-
        ^(?!\s*$)[\p{L}\p{gc=Mark}\p{digit}\p{gc=Connector_Punctuation}\p{Join_Control}
        .,''-]{1,128}$
      description: Middle name of the Party (Name Type).
      example: Johannes
    LastName:
      title: LastName
      type: string
      minLength: 1
      maxLength: 128
      pattern: >-
        ^(?!\s*$)[\p{L}\p{gc=Mark}\p{digit}\p{gc=Connector_Punctuation}\p{Join_Control}
        .,''-]{1,128}$
      description: Last name of the Party (Name Type).
      example: Karlsson
    PartyComplexName:
      title: PartyComplexName
      type: object
      description: Data model for the complex type PartyComplexName.
      properties:
        firstName:
          $ref: '#/components/schemas/FirstName'
        middleName:
          $ref: '#/components/schemas/MiddleName'
        lastName:
          $ref: '#/components/schemas/LastName'
    DateOfBirth:
      title: DateofBirth (type Date)
      type: string
      pattern: >-
        ^(?:[1-9]\d{3}-(?:(?:0[1-9]|1[0-2])-(?:0[1-9]|1\d|2[0-8])|(?:0[13-9]|1[0-2])-(?:29|30)|(?:0[13578]|1[02])-31)|(?:[1-9]\d(?:0[48]|[2468][048]|[13579][26])|(?:[2468][048]|[13579][26])00)-02-29)$
      description: Date of Birth of the Party.
      example: '1966-06-16'
    KYCInformation:
      title: KYCInformation
      type: string
      minLength: 1
      maxLength: 2048
      description: >-
        KYC information for the party in a form mandated by an individual
        scheme.
      example: |-
        {
            "metadata": {
                "format": "JSON",
                "version": "1.0",
                "description": "Data containing KYC Information"
            },
            "data": {
                "name": "John Doe",
                "dob": "1980-05-15",
                "gender": "Male",
                "address": "123 Main Street, Anytown, USA",
                "email": "johndoe@example.com",
                "phone": "+1 555-123-4567",
                "nationality": "US",
                "passport_number": "AB1234567",
                "issue_date": "2010-02-20",
                "expiry_date": "2025-02-20",
                "bank_account_number": "1234567890",
                "bank_name": "Example Bank",
                "employer": "ABC Company",
                "occupation": "Software Engineer",
                "income": "$80,000 per year",
                "marital_status": "Single",
                "dependents": 0,
                "risk_level": "Low"
            }
        }
    PartyPersonalInfo:
      title: PartyPersonalInfo
      type: object
      description: Data model for the complex type PartyPersonalInfo.
      properties:
        complexName:
          $ref: '#/components/schemas/PartyComplexName'
        dateOfBirth:
          $ref: '#/components/schemas/DateOfBirth'
        kycInformation:
          $ref: '#/components/schemas/KYCInformation'
    Currency:
      title: Currency
      description: >-
        The currency codes defined in [ISO
        4217](https://www.iso.org/iso-4217-currency-codes.html) as three-letter
        alphabetic codes are used as the standard naming representation for
        currencies.
      type: string
      minLength: 3
      maxLength: 3
      enum:
        - AED
        - AFN
        - ALL
        - AMD
        - ANG
        - AOA
        - ARS
        - AUD
        - AWG
        - AZN
        - BAM
        - BBD
        - BDT
        - BGN
        - BHD
        - BIF
        - BMD
        - BND
        - BOB
        - BRL
        - BSD
        - BTN
        - BWP
        - BYN
        - BZD
        - CAD
        - CDF
        - CHF
        - CLP
        - CNY
        - COP
        - CRC
        - CUC
        - CUP
        - CVE
        - CZK
        - DJF
        - DKK
        - DOP
        - DZD
        - EGP
        - ERN
        - ETB
        - EUR
        - FJD
        - FKP
        - GBP
        - GEL
        - GGP
        - GHS
        - GIP
        - GMD
        - GNF
        - GTQ
        - GYD
        - HKD
        - HNL
        - HRK
        - HTG
        - HUF
        - IDR
        - ILS
        - IMP
        - INR
        - IQD
        - IRR
        - ISK
        - JEP
        - JMD
        - JOD
        - JPY
        - KES
        - KGS
        - KHR
        - KMF
        - KPW
        - KRW
        - KWD
        - KYD
        - KZT
        - LAK
        - LBP
        - LKR
        - LRD
        - LSL
        - LYD
        - MAD
        - MDL
        - MGA
        - MKD
        - MMK
        - MNT
        - MOP
        - MRO
        - MUR
        - MVR
        - MWK
        - MXN
        - MYR
        - MZN
        - NAD
        - NGN
        - NIO
        - NOK
        - NPR
        - NZD
        - OMR
        - PAB
        - PEN
        - PGK
        - PHP
        - PKR
        - PLN
        - PYG
        - QAR
        - RON
        - RSD
        - RUB
        - RWF
        - SAR
        - SBD
        - SCR
        - SDG
        - SEK
        - SGD
        - SHP
        - SLL
        - SOS
        - SPL
        - SRD
        - STD
        - SVC
        - SYP
        - SZL
        - THB
        - TJS
        - TMT
        - TND
        - TOP
        - TRY
        - TTD
        - TVD
        - TWD
        - TZS
        - UAH
        - UGX
        - USD
        - UYU
        - UZS
        - VEF
        - VND
        - VUV
        - WST
        - XAF
        - XCD
        - XDR
        - XOF
        - XPF
        - XTS
        - XXX
        - YER
        - ZAR
        - ZMW
        - ZWD
    Party:
      title: Party
      type: object
      description: Data model for the complex type Party.
      properties:
        partyIdInfo:
          $ref: '#/components/schemas/PartyIdInfo'
        merchantClassificationCode:
          $ref: '#/components/schemas/MerchantClassificationCode'
        name:
          $ref: '#/components/schemas/PartyName'
        personalInfo:
          $ref: '#/components/schemas/PartyPersonalInfo'
        supportedCurrencies:
          type: array
          description: Currencies in which the party can receive funds.
          items:
            $ref: '#/components/schemas/Currency'
          minItems: 0
          maxItems: 16
      required:
        - partyIdInfo
    Amount:
      title: Amount
      type: string
      pattern: ^([0]|([1-9][0-9]{0,17}))([.][0-9]{0,3}[1-9])?$
      description: >-
        The API data type Amount is a JSON String in a canonical format that is
        restricted by a regular expression for interoperability reasons. This
        pattern does not allow any trailing zeroes at all, but allows an amount
        without a minor currency unit. It also only allows four digits in the
        minor currency unit; a negative value is not allowed. Using more than 18
        digits in the major currency unit is not allowed.
      example: '123.45'
    Money:
      title: Money
      type: object
      description: Data model for the complex type Money.
      properties:
        currency:
          $ref: '#/components/schemas/Currency'
        amount:
          $ref: '#/components/schemas/Amount'
      required:
        - currency
        - amount
    CurrencyConverter:
      title: CurrencyConverter
      type: string
      enum:
        - PAYER
        - PAYEE
      description: >-
        Below are the allowed values for the enumeration CurrencyConverter. -
        PAYER - Currency conversion should be performed by the payer. - PAYEE -
        Currency conversion should be performed by the payee.
    FxRate:
      title: FxRate
      type: object
      description: >-
        The FxRate object contains information about a currency conversion in
        the transfer. It can be used by parties to the transfer to exchange
        information with each other about the exchange rate for the transfer, to
        ensure that the best rate can be agreed on.
      properties:
        sourceAmount:
          allOf:
            - $ref: '#/components/schemas/Money'
            - description: The amount of the transfer in the source currency.
        targetAmount:
          allOf:
            - $ref: '#/components/schemas/Money'
            - description: The amount of the transfer in the target currency.
      required:
        - sourceAmount
        - targetAmount
    TransactionScenario:
      title: TransactionScenario
      type: string
      enum:
        - DEPOSIT
        - WITHDRAWAL
        - TRANSFER
        - PAYMENT
        - REFUND
      description: >-
        Below are the allowed values for the enumeration.

        - DEPOSIT - Used for performing a Cash-In (deposit) transaction. In a
        normal scenario, electronic funds are transferred from a Business
        account to a Consumer account, and physical cash is given from the
        Consumer to the Business User.

        - WITHDRAWAL - Used for performing a Cash-Out (withdrawal) transaction.
        In a normal scenario, electronic funds are transferred from a Consumer’s
        account to a Business account, and physical cash is given from the
        Business User to the Consumer.

        - TRANSFER - Used for performing a P2P (Peer to Peer, or Consumer to
        Consumer) transaction.

        - PAYMENT - Usually used for performing a transaction from a Consumer to
        a Merchant or Organization, but could also be for a B2B (Business to
        Business) payment. The transaction could be online for a purchase in an
        Internet store, in a physical store where both the Consumer and Business
        User are present, a bill payment, a donation, and so on.

        - REFUND - Used for performing a refund of transaction.
      example: DEPOSIT
    TransactionSubScenario:
      title: TransactionSubScenario
      type: string
      pattern: ^[A-Z_]{1,32}$
      description: >-
        Possible sub-scenario, defined locally within the scheme (UndefinedEnum
        Type).
      example: LOCALLY_DEFINED_SUBSCENARIO
    TransactionInitiator:
      title: TransactionInitiator
      type: string
      enum:
        - PAYER
        - PAYEE
      description: >-
        Below are the allowed values for the enumeration.

        - PAYER - Sender of funds is initiating the transaction. The account to
        send from is either owned by the Payer or is connected to the Payer in
        some way.

        - PAYEE - Recipient of the funds is initiating the transaction by
        sending a transaction request. The Payer must approve the transaction,
        either automatically by a pre-generated OTP or by pre-approval of the
        Payee, or by manually approving in his or her own Device.
      example: PAYEE
    TransactionInitiatorType:
      title: TransactionInitiatorType
      type: string
      enum:
        - CONSUMER
        - AGENT
        - BUSINESS
        - DEVICE
      description: |-
        Below are the allowed values for the enumeration.
        - CONSUMER - Consumer is the initiator of the transaction.
        - AGENT - Agent is the initiator of the transaction.
        - BUSINESS - Business is the initiator of the transaction.
        - DEVICE - Device is the initiator of the transaction.
      example: CONSUMER
    RefundReason:
      title: RefundReason
      type: string
      minLength: 1
      maxLength: 128
      description: Reason for the refund.
      example: Free text indicating reason for the refund.
    Refund:
      title: Refund
      type: object
      description: Data model for the complex type Refund.
      properties:
        originalTransactionId:
          $ref: '#/components/schemas/CorrelationId'
        refundReason:
          $ref: '#/components/schemas/RefundReason'
      required:
        - originalTransactionId
    BalanceOfPayments:
      title: BalanceOfPayments
      type: string
      pattern: ^[1-9]\d{2}$
      description: >-
        (BopCode) The API data type
        [BopCode](https://www.imf.org/external/np/sta/bopcode/) is a JSON String
        of 3 characters, consisting of digits only. Negative numbers are not
        allowed. A leading zero is not allowed.
      example: '123'
    TransactionType:
      title: TransactionType
      type: object
      description: Data model for the complex type TransactionType.
      properties:
        scenario:
          $ref: '#/components/schemas/TransactionScenario'
        subScenario:
          $ref: '#/components/schemas/TransactionSubScenario'
        initiator:
          $ref: '#/components/schemas/TransactionInitiator'
        initiatorType:
          $ref: '#/components/schemas/TransactionInitiatorType'
        refundInfo:
          $ref: '#/components/schemas/Refund'
        balanceOfPayments:
          $ref: '#/components/schemas/BalanceOfPayments'
      required:
        - scenario
        - initiator
        - initiatorType
    Note:
      title: Note
      type: string
      minLength: 1
      maxLength: 128
      description: Memo assigned to transaction.
      example: Note sent to Payee.
    Transaction:
      title: Transaction
      type: object
      description: >-
        Data model for the complex type Transaction. The Transaction type is
        used to carry end-to-end data between the Payer FSP and the Payee FSP in
        the ILP Packet. Both the transactionId and the quoteId in the data model
        are decided by the Payer FSP in the POST /quotes request.
      properties:
        transactionId:
          $ref: '#/components/schemas/CorrelationId'
        quoteId:
          $ref: '#/components/schemas/CorrelationId'
        payee:
          $ref: '#/components/schemas/Party'
        payer:
          $ref: '#/components/schemas/Party'
        amount:
          $ref: '#/components/schemas/Money'
        payeeReceiveAmount:
          allOf:
            - $ref: '#/components/schemas/Money'
            - description: The amount that the beneficiary will receive.
        converter:
          allOf:
            - $ref: '#/components/schemas/CurrencyConverter'
            - description: >-
                An optional field which will allow the payer DFSP to specify
                which DFSP it wants to undertake currency conversion. This is
                useful incase of if the sender wants the recipient to receive a
                specified amount of the target currency, but the payer DFSP does
                not want to undertake the currency conversion. In this case, the
                amount of the transfer would be expressed in the target currency
                and the amountType would be set to RECEIVE.
        currencyConversion:
          allOf:
            - $ref: '#/components/schemas/FxRate'
            - description: >-
                Used by the debtor party if it wants to share information about
                the currency conversion it proposes to make; or if it is
                required by scheme rules to share this information. This object
                contains the amount of the transfer in the source and target
                currencies, but does not identify the FXP being used.
        transactionType:
          $ref: '#/components/schemas/TransactionType'
        note:
          $ref: '#/components/schemas/Note'
        extensionList:
          $ref: '#/components/schemas/ExtensionList'
      required:
        - transactionId
        - quoteId
        - payee
        - payer
        - amount
        - transactionType
    UndefinedEnum:
      title: UndefinedEnum
      type: string
      pattern: ^[A-Z_]{1,32}$
      description: >-
        The API data type UndefinedEnum is a JSON String consisting of 1 to 32
        uppercase characters including an underscore character (_).
    ErrorCode:
      title: ErrorCode
      type: string
      pattern: ^[1-9]\d{3}$
      description: >-
        The API data type ErrorCode is a JSON String of four characters,
        consisting of digits only. Negative numbers are not allowed. A leading
        zero is not allowed. Each error code in the API is a four-digit number,
        for example, 1234, where the first number (1 in the example) represents
        the high-level error category, the second number (2 in the example)
        represents the low-level error category, and the last two numbers (34 in
        the example) represent the specific error.
      example: '5100'
    ErrorDescription:
      title: ErrorDescription
      type: string
      minLength: 1
      maxLength: 128
      description: Error description string.
    ErrorInformation:
      title: ErrorInformation
      type: object
      description: Data model for the complex type ErrorInformation.
      properties:
        errorCode:
          $ref: '#/components/schemas/ErrorCode'
        errorDescription:
          $ref: '#/components/schemas/ErrorDescription'
        extensionList:
          $ref: '#/components/schemas/ExtensionList'
      required:
        - errorCode
        - errorDescription
    ErrorInformationResponse:
      title: ErrorInformationResponse
      type: object
      description: >-
        Data model for the complex type object that contains an optional element
        ErrorInformation used along with 4xx and 5xx responses.
      properties:
        errorInformation:
          $ref: '#/components/schemas/ErrorInformation'
    ParticipantsTypeIDPutResponse:
      title: ParticipantsTypeIDPutResponse
      type: object
      description: >-
        The object sent in the PUT /participants/{Type}/{ID}/{SubId} and
        /participants/{Type}/{ID} callbacks.
      properties:
        fspId:
          $ref: '#/components/schemas/FspId'
    ParticipantsTypeIDSubIDPostRequest:
      title: ParticipantsTypeIDSubIDPostRequest
      type: object
      description: >-
        The object sent in the POST /participants/{Type}/{ID}/{SubId} and
        /participants/{Type}/{ID} requests. An additional optional ExtensionList
        element has been added as part of v1.1 changes.
      properties:
        fspId:
          $ref: '#/components/schemas/FspId'
        currency:
          $ref: '#/components/schemas/Currency'
        extensionList:
          $ref: '#/components/schemas/ExtensionList'
      required:
        - fspId
    ErrorInformationObject:
      title: ErrorInformationObject
      type: object
      description: Data model for the complex type object that contains ErrorInformation.
      properties:
        errorInformation:
          $ref: '#/components/schemas/ErrorInformation'
      required:
        - errorInformation
    ParticipantsPostRequest:
      title: ParticipantsPostRequest
      type: object
      description: The object sent in the POST /participants request.
      properties:
        requestId:
          $ref: '#/components/schemas/CorrelationId'
        partyList:
          type: array
          items:
            $ref: '#/components/schemas/PartyIdInfo'
          minItems: 1
          maxItems: 10000
          description: >-
            List of PartyIdInfo elements that the client would like to update or
            create FSP information about.
        currency:
          $ref: '#/components/schemas/Currency'
      required:
        - requestId
        - partyList
    PartyResult:
      title: PartyResult
      type: object
      description: Data model for the complex type PartyResult.
      properties:
        partyId:
          $ref: '#/components/schemas/PartyIdInfo'
        errorInformation:
          $ref: '#/components/schemas/ErrorInformation'
      required:
        - partyId
    ParticipantsIDPutResponse:
      title: ParticipantsIDPutResponse
      type: object
      description: The object sent in the PUT /participants/{ID} callback.
      properties:
        partyList:
          type: array
          items:
            $ref: '#/components/schemas/PartyResult'
          minItems: 1
          maxItems: 10000
          description: >-
            List of PartyResult elements that were either created or failed to
            be created.
        currency:
          $ref: '#/components/schemas/Currency'
      required:
        - partyList
    PartiesTypeIDPutResponse:
      title: PartiesTypeIDPutResponse
      type: object
      description: The object sent in the PUT /parties/{Type}/{ID} callback.
      properties:
        party:
          $ref: '#/components/schemas/Party'
      required:
        - party
    Latitude:
      title: Latitude
      type: string
      pattern: >-
        ^(\+|-)?(?:90(?:(?:\.0{1,6})?)|(?:[0-9]|[1-8][0-9])(?:(?:\.[0-9]{1,6})?))$
      description: >-
        The API data type Latitude is a JSON String in a lexical format that is
        restricted by a regular expression for interoperability reasons.
      example: '+45.4215'
    Longitude:
      title: Longitude
      type: string
      pattern: >-
        ^(\+|-)?(?:180(?:(?:\.0{1,6})?)|(?:[0-9]|[1-9][0-9]|1[0-7][0-9])(?:(?:\.[0-9]{1,6})?))$
      description: >-
        The API data type Longitude is a JSON String in a lexical format that is
        restricted by a regular expression for interoperability reasons.
      example: '+75.6972'
    GeoCode:
      title: GeoCode
      type: object
      description: >-
        Data model for the complex type GeoCode. Indicates the geographic
        location from where the transaction was initiated.
      properties:
        latitude:
          $ref: '#/components/schemas/Latitude'
        longitude:
          $ref: '#/components/schemas/Longitude'
      required:
        - latitude
        - longitude
    AuthenticationType:
      title: AuthenticationType
      type: string
      enum:
        - OTP
        - QRCODE
        - U2F
      description: |-
        Below are the allowed values for the enumeration AuthenticationType.
        - OTP - One-time password generated by the Payer FSP.
        - QRCODE - QR code used as One Time Password.
        - U2F - U2F is a new addition isolated to Thirdparty stream.
      example: OTP
    DateTime:
      title: DateTime
      type: string
      pattern: >-
        ^(?:[1-9]\d{3}-(?:(?:0[1-9]|1[0-2])-(?:0[1-9]|1\d|2[0-8])|(?:0[13-9]|1[0-2])-(?:29|30)|(?:0[13578]|1[02])-31)|(?:[1-9]\d(?:0[48]|[2468][048]|[13579][26])|(?:[2468][048]|[13579][26])00)-02-29)T(?:[01]\d|2[0-3]):[0-5]\d:[0-5]\d(?:(\.\d{3}))(?:Z|[+-][01]\d:[0-5]\d)$
      description: >-
        The API data type DateTime is a JSON String in a lexical format that is
        restricted by a regular expression for interoperability reasons. The
        format is according to [ISO
        8601](https://www.iso.org/iso-8601-date-and-time-format.html), expressed
        in a combined date, time and time zone format. A more readable version
        of the format is yyyy-MM-ddTHH:mm:ss.SSS[-HH:MM]. Examples are
        "2016-05-24T08:38:08.699-04:00", "2016-05-24T08:38:08.699Z" (where Z
        indicates Zulu time zone, same as UTC).
      example: '2016-05-24T08:38:08.699-04:00'
    TransactionRequestsPostRequest:
      title: TransactionRequestsPostRequest
      type: object
      description: The object sent in the POST /transactionRequests request.
      properties:
        transactionRequestId:
          $ref: '#/components/schemas/CorrelationId'
        payee:
          $ref: '#/components/schemas/Party'
        payer:
          $ref: '#/components/schemas/PartyIdInfo'
        amount:
          $ref: '#/components/schemas/Money'
        transactionType:
          $ref: '#/components/schemas/TransactionType'
        note:
          $ref: '#/components/schemas/Note'
        geoCode:
          $ref: '#/components/schemas/GeoCode'
        authenticationType:
          $ref: '#/components/schemas/AuthenticationType'
        expiration:
          $ref: '#/components/schemas/DateTime'
        extensionList:
          $ref: '#/components/schemas/ExtensionList'
      required:
        - transactionRequestId
        - payee
        - payer
        - amount
        - transactionType
    TransactionRequestState:
      title: TransactionRequestState
      type: string
      enum:
        - RECEIVED
        - PENDING
        - ACCEPTED
        - REJECTED
      description: |-
        Below are the allowed values for the enumeration.
        - RECEIVED - Payer FSP has received the transaction from the Payee FSP.
        - PENDING - Payer FSP has sent the transaction request to the Payer.
        - ACCEPTED - Payer has approved the transaction.
        - REJECTED - Payer has rejected the transaction.
      example: RECEIVED
    TransactionRequestsIDPutResponse:
      title: TransactionRequestsIDPutResponse
      type: object
      description: The object sent in the PUT /transactionRequests/{ID} callback.
      properties:
        transactionId:
          $ref: '#/components/schemas/CorrelationId'
        transactionRequestState:
          $ref: '#/components/schemas/TransactionRequestState'
        extensionList:
          $ref: '#/components/schemas/ExtensionList'
      required:
        - transactionRequestState
    AmountType:
      title: AmountType
      type: string
      enum:
        - SEND
        - RECEIVE
      description: >-
        Below are the allowed values for the enumeration AmountType.

        - SEND - Amount the Payer would like to send, that is, the amount that
        should be withdrawn from the Payer account including any fees.

        - RECEIVE - Amount the Payer would like the Payee to receive, that is,
        the amount that should be sent to the receiver exclusive of any fees.
      example: RECEIVE
    QuotesPostRequest:
      title: QuotesPostRequest
      type: object
      description: The object sent in the POST /quotes request.
      properties:
        quoteId:
          $ref: '#/components/schemas/CorrelationId'
        transactionId:
          $ref: '#/components/schemas/CorrelationId'
        transactionRequestId:
          $ref: '#/components/schemas/CorrelationId'
        payee:
          $ref: '#/components/schemas/Party'
        payer:
          $ref: '#/components/schemas/Party'
        amountType:
          $ref: '#/components/schemas/AmountType'
        amount:
          $ref: '#/components/schemas/Money'
        fees:
          $ref: '#/components/schemas/Money'
        transactionType:
          $ref: '#/components/schemas/TransactionType'
        converter:
          allOf:
            - $ref: '#/components/schemas/CurrencyConverter'
            - description: >-
                An optional field which will allow the payer DFSP to specify
                which DFSP it wants to undertake currency conversion. This is
                useful incase of if the sender wants the recipient to receive a
                specified amount of the target currency, but the payer DFSP does
                not want to undertake the currency conversion. In this case, the
                amount of the transfer would be expressed in the target currency
                and the amountType would be set to RECEIVE.
        currencyConversion:
          allOf:
            - $ref: '#/components/schemas/FxRate'
            - description: >-
                Used by the debtor party if it wants to share information about
                the currency conversion it proposes to make; or if it is
                required by scheme rules to share this information. This object
                contains the amount of the transfer in the source and target
                currencies, but does not identify the FXP being used.
        geoCode:
          $ref: '#/components/schemas/GeoCode'
        note:
          $ref: '#/components/schemas/Note'
        expiration:
          $ref: '#/components/schemas/DateTime'
        extensionList:
          $ref: '#/components/schemas/ExtensionList'
      required:
        - quoteId
        - transactionId
        - payee
        - payer
        - amountType
        - amount
        - transactionType
    IlpPacket:
      title: IlpPacket
      type: string
      pattern: ^[A-Za-z0-9-_]+[=]{0,2}$
      minLength: 1
      maxLength: 32768
      description: Information for recipient (transport layer information).
      example: >-
        AYIBgQAAAAAAAASwNGxldmVsb25lLmRmc3AxLm1lci45T2RTOF81MDdqUUZERmZlakgyOVc4bXFmNEpLMHlGTFGCAUBQU0svMS4wCk5vbmNlOiB1SXlweUYzY3pYSXBFdzVVc05TYWh3CkVuY3J5cHRpb246IG5vbmUKUGF5bWVudC1JZDogMTMyMzZhM2ItOGZhOC00MTYzLTg0NDctNGMzZWQzZGE5OGE3CgpDb250ZW50LUxlbmd0aDogMTM1CkNvbnRlbnQtVHlwZTogYXBwbGljYXRpb24vanNvbgpTZW5kZXItSWRlbnRpZmllcjogOTI4MDYzOTEKCiJ7XCJmZWVcIjowLFwidHJhbnNmZXJDb2RlXCI6XCJpbnZvaWNlXCIsXCJkZWJpdE5hbWVcIjpcImFsaWNlIGNvb3BlclwiLFwiY3JlZGl0TmFtZVwiOlwibWVyIGNoYW50XCIsXCJkZWJpdElkZW50aWZpZXJcIjpcIjkyODA2MzkxXCJ9IgA
    IlpCondition:
      title: IlpCondition
      type: string
      pattern: ^[A-Za-z0-9-_]{43}$
      maxLength: 48
      description: Condition that must be attached to the transfer by the Payer.
    QuotesIDPutResponse:
      title: QuotesIDPutResponse
      type: object
      description: The object sent in the PUT /quotes/{ID} callback.
      properties:
        transferAmount:
          $ref: '#/components/schemas/Money'
        payeeReceiveAmount:
          $ref: '#/components/schemas/Money'
        payeeFspFee:
          $ref: '#/components/schemas/Money'
        payeeFspCommission:
          $ref: '#/components/schemas/Money'
        expiration:
          $ref: '#/components/schemas/DateTime'
        geoCode:
          $ref: '#/components/schemas/GeoCode'
        ilpPacket:
          $ref: '#/components/schemas/IlpPacket'
        condition:
          $ref: '#/components/schemas/IlpCondition'
        extensionList:
          $ref: '#/components/schemas/ExtensionList'
      required:
        - transferAmount
        - expiration
        - ilpPacket
        - condition
    OtpValue:
      title: OtpValue
      type: string
      pattern: ^\d{3,10}$
      description: >-
        The API data type OtpValue is a JSON String of 3 to 10 characters,
        consisting of digits only. Negative numbers are not allowed. One or more
        leading zeros are allowed.
    QRCODE:
      title: QRCODE
      type: string
      minLength: 1
      maxLength: 64
      description: QR code used as a One Time Password.
    U2FPIN:
      title: U2FPIN
      type: string
      pattern: ^\S{1,64}$
      minLength: 1
      maxLength: 64
      description: >
        U2F challenge-response, where payer FSP verifies if the response
        provided by end-user device matches the previously registered key.
    U2FPinValue:
      title: U2FPinValue
      type: object
      description: >
        U2F challenge-response, where payer FSP verifies if the response
        provided by end-user device matches the previously registered key.
      properties:
        pinValue:
          allOf:
            - $ref: '#/components/schemas/U2FPIN'
          description: U2F challenge-response.
        counter:
          allOf:
            - $ref: '#/components/schemas/Integer'
          description: >-
            Sequential counter used for cloning detection. Present only for U2F
            authentication.
      required:
        - pinValue
        - counter
    AuthenticationValue:
      title: AuthenticationValue
      anyOf:
        - $ref: '#/components/schemas/OtpValue'
        - $ref: '#/components/schemas/QRCODE'
        - $ref: '#/components/schemas/U2FPinValue'
      pattern: ^\d{3,10}$|^\S{1,64}$
      description: >-
        Contains the authentication value. The format depends on the
        authentication type used in the AuthenticationInfo complex type.
    AuthenticationInfo:
      title: AuthenticationInfo
      type: object
      description: Data model for the complex type AuthenticationInfo.
      properties:
        authentication:
          $ref: '#/components/schemas/AuthenticationType'
        authenticationValue:
          $ref: '#/components/schemas/AuthenticationValue'
      required:
        - authentication
        - authenticationValue
    AuthorizationResponse:
      title: AuthorizationResponse
      type: string
      enum:
        - ENTERED
        - REJECTED
        - RESEND
      description: |-
        Below are the allowed values for the enumeration.
        - ENTERED - Consumer entered the authentication value.
        - REJECTED - Consumer rejected the transaction.
        - RESEND - Consumer requested to resend the authentication value.
      example: ENTERED
    AuthorizationsIDPutResponse:
      title: AuthorizationsIDPutResponse
      type: object
      description: The object sent in the PUT /authorizations/{ID} callback.
      properties:
        authenticationInfo:
          $ref: '#/components/schemas/AuthenticationInfo'
        responseType:
          $ref: '#/components/schemas/AuthorizationResponse'
      required:
        - responseType
    TransfersPostRequest:
      title: TransfersPostRequest
      type: object
      description: The object sent in the POST /transfers request.
      properties:
        transferId:
          $ref: '#/components/schemas/CorrelationId'
        payeeFsp:
          $ref: '#/components/schemas/FspId'
        payerFsp:
          $ref: '#/components/schemas/FspId'
        amount:
          $ref: '#/components/schemas/Money'
        ilpPacket:
          $ref: '#/components/schemas/IlpPacket'
        condition:
          $ref: '#/components/schemas/IlpCondition'
        expiration:
          $ref: '#/components/schemas/DateTime'
        extensionList:
          $ref: '#/components/schemas/ExtensionList'
      required:
        - transferId
        - payeeFsp
        - payerFsp
        - amount
        - ilpPacket
        - condition
        - expiration
    IlpFulfilment:
      title: IlpFulfilment
      type: string
      pattern: ^[A-Za-z0-9-_]{43}$
      maxLength: 48
      description: Fulfilment that must be attached to the transfer by the Payee.
      example: WLctttbu2HvTsa1XWvUoGRcQozHsqeu9Ahl2JW9Bsu8
    TransferState:
      title: TransferState
      type: string
      enum:
        - RECEIVED
        - RESERVED
        - COMMITTED
        - ABORTED
      description: >-
        Below are the allowed values for the enumeration.

        - RECEIVED - Next ledger has received the transfer.

        - RESERVED - Next ledger has reserved the transfer.

        - COMMITTED - Next ledger has successfully performed the transfer.

        - ABORTED - Next ledger has aborted the transfer due to a rejection or
        failure to perform the transfer.
      example: RESERVED
    TransfersIDPutResponse:
      title: TransfersIDPutResponse
      type: object
      description: The object sent in the PUT /transfers/{ID} callback.
      properties:
        fulfilment:
          $ref: '#/components/schemas/IlpFulfilment'
        completedTimestamp:
          $ref: '#/components/schemas/DateTime'
        transferState:
          $ref: '#/components/schemas/TransferState'
        extensionList:
          $ref: '#/components/schemas/ExtensionList'
      required:
        - transferState
    TransfersIDPatchResponse:
      title: TransfersIDPatchResponse
      type: object
      description: PATCH /transfers/{ID} object
      properties:
        completedTimestamp:
          $ref: '#/components/schemas/DateTime'
        transferState:
          $ref: '#/components/schemas/TransferState'
        extensionList:
          $ref: '#/components/schemas/ExtensionList'
      required:
        - completedTimestamp
        - transferState
    TransactionState:
      title: TransactionState
      type: string
      enum:
        - RECEIVED
        - PENDING
        - COMPLETED
        - REJECTED
      description: |-
        Below are the allowed values for the enumeration.
        - RECEIVED - Payee FSP has received the transaction from the Payer FSP.
        - PENDING - Payee FSP has validated the transaction.
        - COMPLETED - Payee FSP has successfully performed the transaction.
        - REJECTED - Payee FSP has failed to perform the transaction.
      example: RECEIVED
    Code:
      title: Code
      type: string
      pattern: ^[0-9a-zA-Z]{4,32}$
      description: Any code/token returned by the Payee FSP (TokenCode Type).
      example: Test-Code
    TransactionsIDPutResponse:
      title: TransactionsIDPutResponse
      type: object
      description: The object sent in the PUT /transactions/{ID} callback.
      properties:
        completedTimestamp:
          $ref: '#/components/schemas/DateTime'
        transactionState:
          $ref: '#/components/schemas/TransactionState'
        code:
          $ref: '#/components/schemas/Code'
        extensionList:
          $ref: '#/components/schemas/ExtensionList'
      required:
        - transactionState
    IndividualQuote:
      title: IndividualQuote
      type: object
      description: Data model for the complex type IndividualQuote.
      properties:
        quoteId:
          $ref: '#/components/schemas/CorrelationId'
        transactionId:
          $ref: '#/components/schemas/CorrelationId'
        payee:
          $ref: '#/components/schemas/Party'
        amountType:
          $ref: '#/components/schemas/AmountType'
        amount:
          $ref: '#/components/schemas/Money'
        fees:
          $ref: '#/components/schemas/Money'
        transactionType:
          $ref: '#/components/schemas/TransactionType'
        note:
          $ref: '#/components/schemas/Note'
        extensionList:
          $ref: '#/components/schemas/ExtensionList'
      required:
        - quoteId
        - transactionId
        - payee
        - amountType
        - amount
        - transactionType
    BulkQuotesPostRequest:
      title: BulkQuotesPostRequest
      type: object
      description: The object sent in the POST /bulkQuotes request.
      properties:
        bulkQuoteId:
          $ref: '#/components/schemas/CorrelationId'
        payer:
          $ref: '#/components/schemas/Party'
        geoCode:
          $ref: '#/components/schemas/GeoCode'
        expiration:
          $ref: '#/components/schemas/DateTime'
        individualQuotes:
          type: array
          minItems: 1
          maxItems: 1000
          items:
            $ref: '#/components/schemas/IndividualQuote'
          description: List of quotes elements.
        extensionList:
          $ref: '#/components/schemas/ExtensionList'
      required:
        - bulkQuoteId
        - payer
        - individualQuotes
    IndividualQuoteResult:
      title: IndividualQuoteResult
      type: object
      description: Data model for the complex type IndividualQuoteResult.
      properties:
        quoteId:
          $ref: '#/components/schemas/CorrelationId'
        payee:
          $ref: '#/components/schemas/Party'
        transferAmount:
          $ref: '#/components/schemas/Money'
        payeeReceiveAmount:
          $ref: '#/components/schemas/Money'
        payeeFspFee:
          $ref: '#/components/schemas/Money'
        payeeFspCommission:
          $ref: '#/components/schemas/Money'
        ilpPacket:
          $ref: '#/components/schemas/IlpPacket'
        condition:
          $ref: '#/components/schemas/IlpCondition'
        errorInformation:
          $ref: '#/components/schemas/ErrorInformation'
        extensionList:
          $ref: '#/components/schemas/ExtensionList'
      required:
        - quoteId
    BulkQuotesIDPutResponse:
      title: BulkQuotesIDPutResponse
      type: object
      description: The object sent in the PUT /bulkQuotes/{ID} callback.
      properties:
        individualQuoteResults:
          type: array
          maxItems: 1000
          items:
            $ref: '#/components/schemas/IndividualQuoteResult'
          description: >-
            Fees for each individual transaction, if any of them are charged per
            transaction.
        expiration:
          $ref: '#/components/schemas/DateTime'
        extensionList:
          $ref: '#/components/schemas/ExtensionList'
      required:
        - expiration
    IndividualTransfer:
      title: IndividualTransfer
      type: object
      description: Data model for the complex type IndividualTransfer.
      properties:
        transferId:
          $ref: '#/components/schemas/CorrelationId'
        transferAmount:
          $ref: '#/components/schemas/Money'
        ilpPacket:
          $ref: '#/components/schemas/IlpPacket'
        condition:
          $ref: '#/components/schemas/IlpCondition'
        extensionList:
          $ref: '#/components/schemas/ExtensionList'
      required:
        - transferId
        - transferAmount
        - ilpPacket
        - condition
    BulkTransfersPostRequest:
      title: BulkTransfersPostRequest
      type: object
      description: The object sent in the POST /bulkTransfers request.
      properties:
        bulkTransferId:
          $ref: '#/components/schemas/CorrelationId'
        bulkQuoteId:
          $ref: '#/components/schemas/CorrelationId'
        payerFsp:
          $ref: '#/components/schemas/FspId'
        payeeFsp:
          $ref: '#/components/schemas/FspId'
        individualTransfers:
          type: array
          minItems: 1
          maxItems: 1000
          items:
            $ref: '#/components/schemas/IndividualTransfer'
          description: List of IndividualTransfer elements.
        expiration:
          $ref: '#/components/schemas/DateTime'
        extensionList:
          $ref: '#/components/schemas/ExtensionList'
      required:
        - bulkTransferId
        - bulkQuoteId
        - payerFsp
        - payeeFsp
        - individualTransfers
        - expiration
    IndividualTransferResult:
      title: IndividualTransferResult
      type: object
      description: Data model for the complex type IndividualTransferResult.
      properties:
        transferId:
          $ref: '#/components/schemas/CorrelationId'
        fulfilment:
          $ref: '#/components/schemas/IlpFulfilment'
        errorInformation:
          $ref: '#/components/schemas/ErrorInformation'
        extensionList:
          $ref: '#/components/schemas/ExtensionList'
      required:
        - transferId
    BulkTransferState:
      title: BulkTransactionState
      type: string
      enum:
        - RECEIVED
        - PENDING
        - ACCEPTED
        - PROCESSING
        - COMPLETED
        - REJECTED
      description: >-
        Below are the allowed values for the enumeration.

        - RECEIVED - Payee FSP has received the bulk transfer from the Payer
        FSP.

        - PENDING - Payee FSP has validated the bulk transfer.

        - ACCEPTED - Payee FSP has accepted to process the bulk transfer.

        - PROCESSING - Payee FSP has started to transfer fund to the Payees.

        - COMPLETED - Payee FSP has completed transfer of funds to the Payees.

        - REJECTED - Payee FSP has rejected to process the bulk transfer.
      example: RECEIVED
    BulkTransfersIDPutResponse:
      title: BulkTransfersIDPutResponse
      type: object
      description: The object sent in the PUT /bulkTransfers/{ID} callback.
      properties:
        completedTimestamp:
          $ref: '#/components/schemas/DateTime'
        individualTransferResults:
          type: array
          maxItems: 1000
          items:
            $ref: '#/components/schemas/IndividualTransferResult'
          description: List of IndividualTransferResult elements.
        bulkTransferState:
          $ref: '#/components/schemas/BulkTransferState'
        extensionList:
          $ref: '#/components/schemas/ExtensionList'
      required:
        - bulkTransferState
    FxMoney:
      title: FxMoney
      type: object
      description: >-
        Data model for the complex type FxMoney; This is based on the type Money
        but allows the amount to be optional to support FX quotations.
      properties:
        currency:
          $ref: '#/components/schemas/Currency'
        amount:
          $ref: '#/components/schemas/Amount'
      required:
        - currency
    FxCharge:
      title: FxCharge
      type: object
      description: >-
        An FXP will be able to specify a charge which it proposes to levy on the
        currency conversion operation using a FxCharge object.
      properties:
        chargeType:
          type: string
          minLength: 1
          maxLength: 32
          description: A description of the charge which is being levied.
        sourceAmount:
          allOf:
            - $ref: '#/components/schemas/Money'
            - description: >-
                The amount of the charge which is being levied, expressed in the
                source currency.
        targetAmount:
          allOf:
            - $ref: '#/components/schemas/Money'
            - description: >-
                The amount of the charge which is being levied, expressed in the
                target currency.
      required:
        - chargeType
    FxConversion:
      title: FxConversion
      type: object
      description: >-
        A DFSP will be able to request a currency conversion, and an FX provider
        will be able to describe its involvement in a proposed transfer, using a
        FxConversion object.
      properties:
        conversionId:
          allOf:
            - $ref: '#/components/schemas/CorrelationId'
            - description: An end-to-end identifier for the conversion request.
        determiningTransferId:
          allOf:
            - $ref: '#/components/schemas/CorrelationId'
            - description: >-
                The transaction ID of the transfer on whose success this
                currency conversion depends.
        initiatingFsp:
          allOf:
            - $ref: '#/components/schemas/FspId'
            - description: >-
                The id of the participant who is requesting a currency
                conversion.
        counterPartyFsp:
          allOf:
            - $ref: '#/components/schemas/FspId'
            - description: The ID of the FXP performing the conversion.
        amountType:
          allOf:
            - $ref: '#/components/schemas/AmountType'
            - description: >-
                This is the AmountType for the base transaction - If SEND - then
                any charges levied by the FXP as part of the transaction will be
                deducted by the FXP from the amount shown for the target party
                in the conversion. If RECEIVE - then any charges levied by the
                FXP as part of the transaction will be added by the FXP to the
                amount shown for the source party in the conversion.
        sourceAmount:
          allOf:
            - $ref: '#/components/schemas/FxMoney'
            - description: The amount to be converted, expressed in the source currency.
        targetAmount:
          allOf:
            - $ref: '#/components/schemas/FxMoney'
            - description: The converted amount, expressed in the target currency.
        expiration:
          allOf:
            - $ref: '#/components/schemas/DateTime'
            - description: >-
                The end of the period for which the currency conversion is
                required to remain valid.
        charges:
          type: array
          description: >-
            One or more charges which the FXP intends to levy as part of the
            currency conversion, or which the payee DFSP intends to add to the
            amount transferred.
          items:
            $ref: '#/components/schemas/FxCharge'
          minItems: 0
          maxItems: 16
        extensionList:
          allOf:
            - $ref: '#/components/schemas/ExtensionList'
            - description: The extension list for the currency conversion request.
      required:
        - conversionId
        - initiatingFsp
        - counterPartyFsp
        - amountType
        - sourceAmount
        - targetAmount
        - expiration
    FxQuotesPostRequest:
      title: FxQuotesPostRequest
      type: object
      description: The object sent in the POST /fxQuotes request.
      properties:
        conversionRequestId:
          allOf:
            - $ref: '#/components/schemas/CorrelationId'
            - description: An end-to-end identifier for the conversion quotation request.
        conversionTerms:
          allOf:
            - $ref: '#/components/schemas/FxConversion'
            - description: >-
                The terms of the currency conversion for which a quotation is
                sought.
      required:
        - conversionRequestId
        - conversionTerms
    FxQuotesIDPutResponse:
      title: FxQuotesIDPutResponse
      type: object
      description: The object sent in the PUT /fxQuotes/{ID} callback.
      properties:
        condition:
          allOf:
            - $ref: '#/components/schemas/IlpCondition'
            - description: The ILP condition for the conversion.
        conversionTerms:
          allOf:
            - $ref: '#/components/schemas/FxConversion'
            - description: >-
                The terms under which the FXP will undertake the currency
                conversion proposed by the requester.
      required:
        - conversionTerms
    FxTransfersPostRequest:
      title: FxTransfersPostRequest
      type: object
      description: The object sent in the POST /fxTransfers request.
      properties:
        commitRequestId:
          allOf:
            - $ref: '#/components/schemas/CorrelationId'
            - description: An end-to-end identifier for the confirmation request.
        determiningTransferId:
          allOf:
            - $ref: '#/components/schemas/CorrelationId'
            - description: >-
                The transaction ID of the transfer to which this currency
                conversion relates, if the conversion is part of a transfer. If
                the conversion is a bulk currency purchase, this field should be
                omitted.
        initiatingFsp:
          allOf:
            - $ref: '#/components/schemas/FspId'
            - description: Identifier for the FSP who is requesting a currency conversion.
        counterPartyFsp:
          allOf:
            - $ref: '#/components/schemas/FspId'
            - description: >-
                Identifier for the FXP who is performing the currency
                conversion.
        sourceAmount:
          allOf:
            - $ref: '#/components/schemas/Money'
            - description: The amount being offered for conversion by the requesting FSP.
        targetAmount:
          allOf:
            - $ref: '#/components/schemas/Money'
            - description: >-
                The amount which the FXP is to credit to the requesting FSP in
                the target currency.
        condition:
          allOf:
            - $ref: '#/components/schemas/IlpCondition'
            - description: >-
                ILP condition received by the requesting FSP when the quote was
                approved.
        expiration:
          $ref: '#/components/schemas/DateTime'
      required:
        - commitRequestId
        - initiatingFsp
        - counterPartyFsp
        - sourceAmount
        - targetAmount
        - condition
    FxTransfersIDPutResponse:
      title: FxTransfersIDPutResponse
      type: object
      description: The object sent in the PUT /fxTransfers/{ID} callback.
      properties:
        fulfilment:
          allOf:
            - $ref: '#/components/schemas/IlpFulfilment'
            - description: >-
                The fulfilment of the condition specified for the currency
                conversion. Mandatory if the conversion has been executed
                successfully.
        completedTimestamp:
          allOf:
            - $ref: '#/components/schemas/DateTime'
            - description: Time and date when the conversion was executed.
        conversionState:
          allOf:
            - $ref: '#/components/schemas/TransferState'
            - description: The current status of the conversion request.
        extensionList:
          $ref: '#/components/schemas/ExtensionList'
      required:
        - conversionState
    FxTransfersIDPatchResponse:
      title: FxTransfersIDPatchResponse
      type: object
      description: PATCH /fxTransfers/{ID} object
      properties:
        completedTimestamp:
          allOf:
            - $ref: '#/components/schemas/DateTime'
            - description: Time and date when the conversion was executed.
        conversionState:
          allOf:
            - $ref: '#/components/schemas/TransferState'
            - description: The current status of the conversion request.
        extensionList:
          $ref: '#/components/schemas/ExtensionList'
      required:
        - conversionState
    ServicesFXPPutResponse:
      title: ServicesFXPPutResponse
      type: object
      description: The object sent in the PUT /services/FXP callback.
      properties:
        providers:
          type: array
          description: >-
            The FSP Id(s) of the participant(s) who offer currency conversion
            services.
          items:
            $ref: '#/components/schemas/FspId'
          minItems: 0
          maxItems: 16
      required:
        - providers
    ServicesFXPSourceCurrencyTargetCurrencyPutResponse:
      title: ServicesFXPSourceCurrencyTargetCurrencyPutResponse
      type: object
      description: >-
        The object sent in the PUT
        /services/FXP/{SourceCurrency}/{TargetCurrency} callback.
      properties:
        providers:
          type: array
          description: >-
            The FSP Id(s) of the participant(s) who offer currency conversion
            services.
          items:
            $ref: '#/components/schemas/FspId'
          minItems: 0
          maxItems: 16
      required:
        - providers
  parameters:
    Type:
      name: Type
      in: path
      required: true
      schema:
        type: string
      description: The type of the party identifier. For example, `MSISDN`, `PERSONAL_ID`.
    ID:
      name: ID
      in: path
      required: true
      schema:
        type: string
      description: The identifier value.
    Content-Type:
      name: Content-Type
      in: header
      schema:
        type: string
      required: true
      description: >-
        The `Content-Type` header indicates the specific version of the API used
        to send the payload body.
    Date:
      name: Date
      in: header
      schema:
        type: string
      required: true
      description: The `Date` header field indicates the date when the request was sent.
    X-Forwarded-For:
      name: X-Forwarded-For
      in: header
      schema:
        type: string
      required: false
      description: >-
        The `X-Forwarded-For` header field is an unofficially accepted standard
        used for informational purposes of the originating client IP address, as
        a request might pass multiple proxies, firewalls, and so on. Multiple
        `X-Forwarded-For` values should be expected and supported by
        implementers of the API.


        **Note:** An alternative to `X-Forwarded-For` is defined in [RFC
        7239](https://tools.ietf.org/html/rfc7239). However, to this point RFC
        7239 is less-used and supported than `X-Forwarded-For`.
    FSPIOP-Source:
      name: FSPIOP-Source
      in: header
      schema:
        type: string
      required: true
      description: >-
        The `FSPIOP-Source` header field is a non-HTTP standard field used by
        the API for identifying the sender of the HTTP request. The field should
        be set by the original sender of the request. Required for routing and
        signature verification (see header field `FSPIOP-Signature`).
    FSPIOP-Destination:
      name: FSPIOP-Destination
      in: header
      schema:
        type: string
      required: false
      description: >-
        The `FSPIOP-Destination` header field is a non-HTTP standard field used
        by the API for HTTP header based routing of requests and responses to
        the destination. The field must be set by the original sender of the
        request if the destination is known (valid for all services except GET
        /parties) so that any entities between the client and the server do not
        need to parse the payload for routing purposes. If the destination is
        not known (valid for service GET /parties), the field should be left
        empty.
    FSPIOP-Encryption:
      name: FSPIOP-Encryption
      in: header
      schema:
        type: string
      required: false
      description: >-
        The `FSPIOP-Encryption` header field is a non-HTTP standard field used
        by the API for applying end-to-end encryption of the request.
    FSPIOP-Signature:
      name: FSPIOP-Signature
      in: header
      schema:
        type: string
      required: false
      description: >-
        The `FSPIOP-Signature` header field is a non-HTTP standard field used by
        the API for applying an end-to-end request signature.
    FSPIOP-URI:
      name: FSPIOP-URI
      in: header
      schema:
        type: string
      required: false
      description: >-
        The `FSPIOP-URI` header field is a non-HTTP standard field used by the
        API for signature verification, should contain the service URI. Required
        if signature verification is used, for more information, see [the API
        Signature
        document](https://github.com/mojaloop/docs/tree/main/Specification%20Document%20Set).
    FSPIOP-HTTP-Method:
      name: FSPIOP-HTTP-Method
      in: header
      schema:
        type: string
      required: false
      description: >-
        The `FSPIOP-HTTP-Method` header field is a non-HTTP standard field used
        by the API for signature verification, should contain the service HTTP
        method. Required if signature verification is used, for more
        information, see [the API Signature
        document](https://github.com/mojaloop/docs/tree/main/Specification%20Document%20Set).
    Accept:
      name: Accept
      in: header
      required: true
      schema:
        type: string
      description: >-
        The `Accept` header field indicates the version of the API the client
        would like the server to use.
    Content-Length:
      name: Content-Length
      in: header
      required: false
      schema:
        type: integer
      description: >-
        The `Content-Length` header field indicates the anticipated size of the
        payload body. Only sent if there is a body.


        **Note:** The API supports a maximum size of 5242880 bytes (5
        Megabytes).
    SubId:
      name: SubId
      in: path
      required: true
      schema:
        type: string
      description: >-
        A sub-identifier of the party identifier, or a sub-type of the party
        identifier's type. For example, `PASSPORT`, `DRIVING_LICENSE`.
    SourceCurrency:
      name: SourceCurrency
      in: path
      required: true
      schema:
        type: string
      description: ISO 4217 currency code for the source currency.
    TargetCurrency:
      name: TargetCurrency
      in: path
      required: true
      schema:
        type: string
      description: ISO 4217 currency code for the target currency.
  responses:
    '200':
      description: OK
    '202':
      description: Accepted
    '400':
      description: Bad Request
      content:
        application/json:
          schema:
            $ref: '#/components/schemas/ErrorInformationResponse'
      headers:
        Content-Length:
          $ref: '#/components/headers/Content-Length'
        Content-Type:
          $ref: '#/components/headers/Content-Type'
    '401':
      description: Unauthorized
      content:
        application/json:
          schema:
            $ref: '#/components/schemas/ErrorInformationResponse'
      headers:
        Content-Length:
          $ref: '#/components/headers/Content-Length'
        Content-Type:
          $ref: '#/components/headers/Content-Type'
    '403':
      description: Forbidden
      content:
        application/json:
          schema:
            $ref: '#/components/schemas/ErrorInformationResponse'
      headers:
        Content-Length:
          $ref: '#/components/headers/Content-Length'
        Content-Type:
          $ref: '#/components/headers/Content-Type'
    '404':
      description: Not Found
      content:
        application/json:
          schema:
            $ref: '#/components/schemas/ErrorInformationResponse'
      headers:
        Content-Length:
          $ref: '#/components/headers/Content-Length'
        Content-Type:
          $ref: '#/components/headers/Content-Type'
    '405':
      description: Method Not Allowed
      content:
        application/json:
          schema:
            $ref: '#/components/schemas/ErrorInformationResponse'
      headers:
        Content-Length:
          $ref: '#/components/headers/Content-Length'
        Content-Type:
          $ref: '#/components/headers/Content-Type'
    '406':
      description: Not Acceptable
      content:
        application/json:
          schema:
            $ref: '#/components/schemas/ErrorInformationResponse'
      headers:
        Content-Length:
          $ref: '#/components/headers/Content-Length'
        Content-Type:
          $ref: '#/components/headers/Content-Type'
    '501':
      description: Not Implemented
      content:
        application/json:
          schema:
            $ref: '#/components/schemas/ErrorInformationResponse'
      headers:
        Content-Length:
          $ref: '#/components/headers/Content-Length'
        Content-Type:
          $ref: '#/components/headers/Content-Type'
    '503':
      description: Service Unavailable
      content:
        application/json:
          schema:
            $ref: '#/components/schemas/ErrorInformationResponse'
      headers:
        Content-Length:
          $ref: '#/components/headers/Content-Length'
        Content-Type:
          $ref: '#/components/headers/Content-Type'
  headers:
    Content-Length:
      required: false
      schema:
        type: integer
      description: >-
        The `Content-Length` header field indicates the anticipated size of the
        payload body. Only sent if there is a body.


        **Note:** The API supports a maximum size of 5242880 bytes (5
        Megabytes).
    Content-Type:
      schema:
        type: string
      required: true
      description: >-
        The `Content-Type` header indicates the specific version of the API used
        to send the payload body.<|MERGE_RESOLUTION|>--- conflicted
+++ resolved
@@ -2626,38 +2626,6 @@
       - $ref: '#/components/parameters/FSPIOP-HTTP-Method'
     get:
       description: >-
-<<<<<<< HEAD
-        The `FSPIOP-URI` header field is a non-HTTP standard field used by the
-        API for signature verification, should contain the service URI. Required
-        if signature verification is used, for more information, see [the API
-        Signature
-        document](https://github.com/mojaloop/docs/tree/main/Specification%20Document%20Set).
-    FSPIOP-HTTP-Method:
-      name: FSPIOP-HTTP-Method
-      in: header
-      schema:
-        type: string
-      required: false
-      description: >-
-        The `FSPIOP-HTTP-Method` header field is a non-HTTP standard field used
-        by the API for signature verification, should contain the service HTTP
-        method. Required if signature verification is used, for more
-        information, see [the API Signature
-        document](https://github.com/mojaloop/docs/tree/main/Specification%20Document%20Set).
-    Type:
-      name: Type
-      in: path
-      required: true
-      schema:
-        type: string
-      description: The type of the party identifier. For example, `MSISDN`, `PERSONAL_ID`.
-    SubId:
-      name: SubId
-      in: path
-      required: true
-      schema:
-        type: string
-=======
         The HTTP request `GET /services/FXP/{SourceCurrency}/{TargetCurrency}`
         is used to request information about the participants in a scheme who
         offer currency conversion services in a particular currency corridor.
@@ -2742,7 +2710,6 @@
     BinaryString32:
       type: string
       pattern: ^[A-Za-z0-9-_]{43}$
->>>>>>> dacbcd37
       description: >-
         The API data type BinaryString32 is a fixed size version of the API data
         type BinaryString, where the raw underlying data is always of 32 bytes.
