--- conflicted
+++ resolved
@@ -52,11 +52,7 @@
         super({ captureExceptions: true });
         this._conf = conf;
         this._cache = cache;
-<<<<<<< HEAD
-        this._metricsClient = metricsClient;
-=======
         this._logger = logger;
->>>>>>> 2a2b1c0d
         _initialize ||= _validator.initialise(apiSpecs, conf);
 
         if (conf.validateInboundJws) {
