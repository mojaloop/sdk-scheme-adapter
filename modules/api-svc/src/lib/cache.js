/**************************************************************************
 *  (C) Copyright ModusBox Inc. 2019 - All rights reserved.               *
 *                                                                        *
 *  This file is made available under the terms of the license agreement  *
 *  specified in the corresponding source code repository.                *
 *                                                                        *
 *  ORIGINAL AUTHOR:                                                      *
 *       James Bush - james.bush@modusbox.com                             *
 **************************************************************************/

'use strict';

const redis = require('redis');

const CONN_ST = {
    CONNECTED: 'CONNECTED',
    CONNECTING: 'CONNECTING',
    DISCONNECTED: 'DISCONNECTED',
    DISCONNECTING: 'DISCONNECTING',
};

/**
  * A shared cache abstraction over a REDIS distributed key/value store
  */
class Cache {
    constructor(config) {
        this._config = config;

        if(!config.cacheUrl || !config.logger) {
            throw new Error('Cache config requires cacheUrl and logger properties');
        }

        this._logger = config.logger;
        this._url = config.cacheUrl;

        // connection/disconnection logic
        this._connectionState = CONN_ST.DISCONNECTED;

        // a redis connection to handle get, set and publish operations
        this._client = null;

        // a redis connection to handle subscribe operations and published message routing
        // Note that REDIS docs suggest a client that is in SUBSCRIBE mode
        // should not have any other commands executed against it.
        // see: https://redis.io/topics/pubsub
        this._subscriptionClient = null;

        // a 'hashmap like' callback map
        this._callbacks = {};

        // tag each callback with an Id so we can gracefully unsubscribe and not leak resources
        this._callbackId = 0;

<<<<<<< HEAD
        this.subscribeTimeoutSeconds = config.subscribeTimeoutSeconds ?? 3;
=======
        this._unsubscribeTimeoutMs = config.unsubscribeTimeoutMs;
        this._unsubscribeTimeoutMap = {};
>>>>>>> bcffbb94
    }

    /**
      * Connects to a redis server and waits for ready events
      * Note: We create two connections. One for get, set and publish commands
      * and another for subscribe commands. We do this as we are not supposed
      * to issue any non-pub/sub related commands on a connection used for sub
      * See: https://redis.io/topics/pubsub
      */
    async connect() {
        switch(this._connectionState) {
            case CONN_ST.CONNECTED:
                return;
            case CONN_ST.CONNECTING:
                await this._inProgressConnection;
                return;
            case CONN_ST.DISCONNECTED:
                break;
            case CONN_ST.DISCONNECTING:
                // TODO: should this be an error?
                // If we're disconnecting, we'll let that finish first
                await this._inProgressDisconnection;
                break;
        }
        this._connectionState = CONN_ST.CONNECTING;
        this._inProgressConnection = Promise.all([this._getClient(), this._getClient()]);
        [this._client, this._subscriptionClient] = await this._inProgressConnection;

        if (this._config.enableTestFeatures) {
            this.setTestMode(true);
        }

        this._inProgressConnection = null;
        this._connectionState = CONN_ST.CONNECTED;
    }

    /**
      * Configure Redis to emit keyevent events. This corresponds to the application test mode, and
      * enables us to listen for changes on callback_* and request_* keys.
      * Docs: https://redis.io/topics/notifications
      */
    async setTestMode(enable) {
        // See for modes: https://redis.io/topics/notifications#configuration
        // This mode, 'Es$' is:
        //   E     Keyevent events, published with __keyevent@<db>__ prefix.
        //   s     Set commands
        //   $     String commands
        const mode = enable ? 'Es$' : '';
        this._logger.isDebugEnabled && this._logger
            .push({ 'notify-keyspace-events': mode })
            .debug('Configuring Redis to emit keyevent events');
        await this._client.configSet('notify-keyspace-events', mode);
    }

    async disconnect() {
        switch(this._connectionState) {
            case CONN_ST.CONNECTED:
                break;
            case CONN_ST.CONNECTING:
                // TODO: should this be an error?
                // If we're connecting, we'll let that finish first
                await this._inProgressConnection;
                break;
            case CONN_ST.DISCONNECTED:
                return;
            case CONN_ST.DISCONNECTING:
                await this._inProgressDisconnection;
                return;
        }
        this._connectionState = CONN_ST.DISCONNECTING;
        this._inProgressDisconnection = Promise.all([
            this._client.quit(),
            this._subscriptionClient.quit()
        ]);
        this._client = null;
        this._subscriptionClient = null;
        await this._inProgressDisconnection;
        this._inProgressDisconnection = null;
        this._connectionState = CONN_ST.DISCONNECTED;
    }


    /**
      * Subscribes to a channel
      *
      * @param channel {string} - The channel name to subscribe to
      * @param callback {function} - Callback function to be executed when messages arrive on the specified channel
      * @returns {Promise} - Promise that resolves with an integer callback Id to submit in unsubscribe request
      */
    async subscribe(channel, callback) {
        // get an id for this callback
        const id = this._callbackId++;

        if(!this._callbacks[channel]) {
        // if this is the first subscriber for this channel we init the hashmap
            this._callbacks[channel] = { [id]: callback };
            await this._subscriptionClient.subscribe(channel, (msg) => {
                // we have some callbacks to make
                if (this._callbacks[channel]) {
                    for (const [id, cb] of Object.entries(this._callbacks[channel])) {
                        this._logger.isDebugEnabled && this._logger.debug(`Cache message received on channel ${channel}. Making callback with id ${id}`);

                        // call the callback with the channel name, message and callbackId...
                        // ...(which is useful for unsubscribe)
                        try {
                            cb(channel, msg, id);
                        } catch (err) {
                            this._logger.isErrorEnabled && this._logger
                                .push({ callbackId: id, err })
                                .error('Unhandled error in cache subscription handler');
                        }
                    }
                } else {
                    this._logger.isDebugEnabled && this._logger.debug(`Cache message received on unknown channel ${channel}. Ignoring...`);
                }
            });
        } else {
            this._callbacks[channel][id] = callback;
        }

        // store the callback against the channel/id
        this._logger.isDebugEnabled && this._logger.debug(`Subscribed to cache pub/sub channel ${channel}`);

        return id;
    }

    /**
     * Subscribes to a channel for some period and always returns resolved promise
     *
     * @param {string} channel - The channel name to subscribe to
     * @param {boolean} [needParse=true] - specify if the message should be parsed before returning
     *
     * @returns {Promise} - Promise that resolves with a message or an error
     */
    async subscribeToOneMessageWithTimer(channel, needParse = true) {
        let subId;

        return new Promise((resolve) => {
            const timer = setTimeout(() => {
                this.unsubscribeSafely(channel, subId);
                const errMessage = 'Timeout error in subscribeToOneMessageWithTimer';
                this._logger.push({ channel, subId }).warn(errMessage);
                resolve(new Error(errMessage));
            }, this.subscribeTimeoutSeconds * 1000);

            this.subscribe(channel, (_, message) => {
                try {
                    this._logger.push({ channel, message, needParse }).log('subscribeToOneMessageWithTimer is done');
                    resolve(needParse ? JSON.parse(message) : message);
                } catch (err) {
                    this._logger.push({ channel, err }).warn(`error in subscribeToOneMessageWithTimer: ${err.message}`);
                    resolve(err);
                } finally {
                    clearTimeout(timer);
                    this.unsubscribeSafely(channel, subId);
                }
            })
                .then(id => { subId = id; })
                .catch(err => {
                    this._logger.push({ channel, err }).warn(`subscribe error in subscribeToOneMessageWithTimer: ${err.message}`);
                    resolve(err);
                });
        });
    }


    /**
      * Unsubscribes a callback from a channel
      *
      * @param channel {string} - name of the channel to unsubscribe from
      * @param callbackId {integer} - id of the callback to remove
      */

    async unsubscribe(channel, callbackId, useUnsubscribeTimeout=false) {
        if(this._callbacks[channel] && this._callbacks[channel][callbackId]) {
            delete this._callbacks[channel][callbackId];
            this._logger.isDebugEnabled && this._logger.debug(`Cache unsubscribed callbackId ${callbackId} from channel ${channel}`);
<<<<<<< HEAD

            if(Object.keys(this._callbacks[channel]).length < 1) {
                //no more callbacks for this channel
=======
            // The unsubscribeTimeout is used to mitigate a believed issue happening in the
            // parties lookup leg of transfers. When the same party is looked up multiple times in quick
            // succession, the cache is subscribed to the same channel multiple times. We believe that
            // requests that have just subscribed to the channel which have not received the message yet
            // are getting unsubscribed when requests that have completed call `unsubscribe`.
            // This leads the request state machine to timeout the request, fail and
            // stall the service. This issue is only affects parties lookup since it is the only
            // pub/sub that can use the same channel name, primarily in our `ml-core-test-harness` environment.
            if (Object.keys(this._callbacks[channel]).length < 1 && !useUnsubscribeTimeout){
                // no more callbacks for this channel
>>>>>>> bcffbb94
                delete this._callbacks[channel];
                if (this._subscriptionClient) {
                    await this._subscriptionClient.unsubscribe(channel);
                }
            }else if(Object.keys(this._callbacks[channel]).length < 1) {
                if (!this._unsubscribeTimeoutMap[channel]){
                    this._unsubscribeTimeoutMap[channel] = setTimeout(async () => {
                        // no more callbacks for this channel
                        delete this._callbacks[channel];
                        delete this._unsubscribeTimeoutMap[channel];
                        if (this._subscriptionClient) {
                            await this._subscriptionClient.unsubscribe(channel);
                        }
                    }, this._unsubscribeTimeoutMs);
                }
            } else {
                if (this._unsubscribeTimeoutMap[channel]) {
                    this._unsubscribeTimeoutMap[channel].refresh();
                }
            }
        } else {
            // we should not be asked to unsubscribe from a subscription we do not have. Raise this as a promise
<<<<<<< HEAD
            // rejection so it can be spotted. It may indiate a logic bug somewhere else
=======
            // rejection so it can be spotted. It may indicate a logic bug somewhere else
>>>>>>> bcffbb94
            this._logger.isErrorEnabled && this._logger.error(`Cache not subscribed to channel ${channel} for callbackId ${callbackId}`);
            throw new Error(`Channel ${channel} does not have a callback with id ${callbackId} subscribed`);
        }
    }

    async unsubscribeSafely(channelKey, subId) {
        if (channelKey && typeof subId === 'number') {
            return this.unsubscribe(channelKey, subId)
                .catch(err => {
                    this._logger.push({ err }).warn(`Unsubscribing cache error [${channelKey} ${subId}]: ${err.stack}`);
                });
        }
    }

    getSubscribers(channel) {
        return this._callbacks[channel];
    }

    /**
      * Returns a new redis client
      *
      * @returns {object} - a connected REDIS client
      * */
    async _getClient() {
        const client = redis.createClient({ url: this._url });

        client.on('error', (err) => {
            this._logger.isErrorEnabled && this._logger.push({ err }).error('Error from REDIS client getting subscriber');
        });

        client.on('reconnecting', (err) => {
            this._logger.isDebugEnabled &&  this._logger.push({ err }).debug('REDIS client Reconnecting');
        });

        client.on('subscribe', (channel, count) => {
            this._logger.isDebugEnabled && this._logger.push({ channel, count }).debug('REDIS client subscribe');
            // On a subscribe event, ensure that testFeatures are enabled.
            // This is required here in the advent of a disconnect/reconnect event. Redis client will re-subscribe all subscriptions, but previously enabledTestFeatures will be lost.
            // Handling this on the on subscribe event will ensure its always configured.
            if (this._config.enableTestFeatures) {
                this.setTestMode(true);
            }
        });

        client.on('connect', () => {
            this._logger.isDebugEnabled && this._logger.debug(`REDIS client connected at: ${this._url}`);
        });

        client.on('ready', () => {
            this._logger.isDebugEnabled && this._logger.debug(`Connected to REDIS at: ${this._url}`);
        });
        await client.connect();

        return client;
    }

    /**
      * Publishes the specified message to the specified channel
      *
      * @param channelName {string} - channel name to publish to
      * @param value - any type that will be converted to a JSON string (unless it is already a string) and published as the message
      * @returns {Promise} - Promise that will resolve with redis replies or reject with an error
      */
    async publish(channelName, value) {
        if(typeof(value) !== 'string') {
            // ALWAYS publish string values
            value = JSON.stringify(value);
        }
        await this._client.publish(channelName, value);
    }


    /**
      * Sets a value in the cache
      *
      * @param key {string} - cache key
      * @param value {stirng} - cache value
      */
    async set(key, value) {
        //if we are given an object, turn it into a string
        if(typeof(value) !== 'string') {
            value = JSON.stringify(value);
        }
        await this._client.set(key, value);
    }

    /**
      * Add the specified value to the set stored at key
      *
      * @param key {string} - cache key
      * @param value {string} - cache value
      */
    async add(key, value) {
        //if we are given an object, turn it into a string
        if(typeof(value) !== 'string') {
            value = JSON.stringify(value);
        }
        await this._client.sAdd(key, value);
    }

    /**
      * Returns all the members of the set value stored at key
      *
      * @param key {string} - cache key
      */
    async members(key) {
        return this._client.sMembers(key);
    }

    /**
      * Gets a value from the cache
      *
      * @param key {string} - cache key
      */
    async get(key) {
        let value = await this._client.get(key);
        if(typeof(value) === 'string') {
            try {
                value = JSON.parse(value);
            }
            catch(err) {
                this._logger.isErrorEnabled && this._logger.push({ err }).error('Error parsing JSON cache value');
            }
        }
        return value;
    }
}

// Define constants on the prototype, but prevent a user of the cache from overwriting them for all
// instances
Object.defineProperty(Cache.prototype, 'CALLBACK_PREFIX', { value: 'callback_', writable: false });
Object.defineProperty(Cache.prototype, 'REQUEST_PREFIX', { value: 'request_', writable: false });
Object.defineProperty(Cache.prototype, 'EVENT_SET', { value: '__keyevent@0__:set', writable: false });

module.exports = Cache;<|MERGE_RESOLUTION|>--- conflicted
+++ resolved
@@ -33,11 +33,11 @@
         this._logger = config.logger;
         this._url = config.cacheUrl;
 
+        // a redis connection to handle get, set and publish operations
+        this._client = null;
+
         // connection/disconnection logic
         this._connectionState = CONN_ST.DISCONNECTED;
-
-        // a redis connection to handle get, set and publish operations
-        this._client = null;
 
         // a redis connection to handle subscribe operations and published message routing
         // Note that REDIS docs suggest a client that is in SUBSCRIBE mode
@@ -51,12 +51,9 @@
         // tag each callback with an Id so we can gracefully unsubscribe and not leak resources
         this._callbackId = 0;
 
-<<<<<<< HEAD
         this.subscribeTimeoutSeconds = config.subscribeTimeoutSeconds ?? 3;
-=======
         this._unsubscribeTimeoutMs = config.unsubscribeTimeoutMs;
         this._unsubscribeTimeoutMap = {};
->>>>>>> bcffbb94
     }
 
     /**
@@ -234,11 +231,6 @@
         if(this._callbacks[channel] && this._callbacks[channel][callbackId]) {
             delete this._callbacks[channel][callbackId];
             this._logger.isDebugEnabled && this._logger.debug(`Cache unsubscribed callbackId ${callbackId} from channel ${channel}`);
-<<<<<<< HEAD
-
-            if(Object.keys(this._callbacks[channel]).length < 1) {
-                //no more callbacks for this channel
-=======
             // The unsubscribeTimeout is used to mitigate a believed issue happening in the
             // parties lookup leg of transfers. When the same party is looked up multiple times in quick
             // succession, the cache is subscribed to the same channel multiple times. We believe that
@@ -249,7 +241,6 @@
             // pub/sub that can use the same channel name, primarily in our `ml-core-test-harness` environment.
             if (Object.keys(this._callbacks[channel]).length < 1 && !useUnsubscribeTimeout){
                 // no more callbacks for this channel
->>>>>>> bcffbb94
                 delete this._callbacks[channel];
                 if (this._subscriptionClient) {
                     await this._subscriptionClient.unsubscribe(channel);
@@ -272,11 +263,7 @@
             }
         } else {
             // we should not be asked to unsubscribe from a subscription we do not have. Raise this as a promise
-<<<<<<< HEAD
-            // rejection so it can be spotted. It may indiate a logic bug somewhere else
-=======
             // rejection so it can be spotted. It may indicate a logic bug somewhere else
->>>>>>> bcffbb94
             this._logger.isErrorEnabled && this._logger.error(`Cache not subscribed to channel ${channel} for callbackId ${callbackId}`);
             throw new Error(`Channel ${channel} does not have a callback with id ${callbackId} subscribed`);
         }
@@ -332,6 +319,7 @@
 
         return client;
     }
+
 
     /**
       * Publishes the specified message to the specified channel
