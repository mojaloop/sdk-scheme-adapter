--- conflicted
+++ resolved
@@ -10,24 +10,12 @@
 
 'use strict';
 
-<<<<<<< HEAD
-const util = require('util');
-
-const { MojaloopRequests, Ilp, Errors } = require('@mojaloop/sdk-standard-components');
-=======
 const safeStringify = require('fast-safe-stringify');
-const {
-    BackendRequests,
-    HTTPResponseError,
-} = require('./lib/requests');
 const {
     MojaloopRequests,
     Ilp,
     Errors,
 } = require('@mojaloop/sdk-standard-components');
-const shared = require('./lib/shared');
-const { SDKStateEnum } = require('./common');
->>>>>>> 8676532f
 const FSPIOPTransferStateEnum = require('@mojaloop/central-services-shared').Enum.Transfers.TransferState;
 const FSPIOPBulkTransferStateEnum = require('@mojaloop/central-services-shared').Enum.Transfers.BulkTransferState;
 
@@ -1024,13 +1012,8 @@
         if (this.data) {
             //we have persisted state so update that with this error
             this.data.lastError = {
-<<<<<<< HEAD
-                originalError: err.stack || util.inspect(err),
-                mojaloopError,
-=======
                 originalError: err.stack || safeStringify(err),
                 mojaloopError: mojaloopError,
->>>>>>> 8676532f
             };
             this.data.currentState = SDKStateEnum.ERROR_OCCURRED;
             this.data.transferId
