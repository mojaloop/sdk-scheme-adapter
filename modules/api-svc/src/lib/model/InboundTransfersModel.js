/*****
 License
 --------------
 Copyright © 2020-2025 Mojaloop Foundation
 The Mojaloop files are made available by the Mojaloop Foundation under the Apache License, Version 2.0 (the "License") and you may not use these files except in compliance with the License. You may obtain a copy of the License at

 http://www.apache.org/licenses/LICENSE-2.0

 Unless required by applicable law or agreed to in writing, the Mojaloop files are distributed on an "AS IS" BASIS, WITHOUT WARRANTIES OR CONDITIONS OF ANY KIND, either express or implied. See the License for the specific language governing permissions and limitations under the License.

 Contributors
 --------------
 This is the official list of the Mojaloop project contributors for this file.
 Names of the original copyright holders (individuals or organizations)
 should be listed with a '*' in the first column. People who have
 contributed from an organization can be listed under the organization
 that actually holds the copyright for their contributions (see the
 Mojaloop Foundation for an example). Those individuals should have
 their names indented and be marked with a '-'. Email address can be added
 optionally within square brackets <email>.

 * Mojaloop Foundation
 - James Bush <jbush@mojaloop.io>

 --------------
 ******/
'use strict';

const safeStringify = require('fast-safe-stringify');
const { MojaloopRequests, Ilp, Errors } = require('@mojaloop/sdk-standard-components');
const FSPIOPTransferStateEnum = require('@mojaloop/central-services-shared').Enum.Transfers.TransferState;
const FSPIOPBulkTransferStateEnum = require('@mojaloop/central-services-shared').Enum.Transfers.BulkTransferState;
const retry = require('retry');

const dto = require('../dto');
const shared = require('./lib/shared');
const { BackendRequests, HTTPResponseError } = require('./lib/requests');
const { SDKStateEnum, CacheKeyPrefixes } = require('./common');

const TRACESTATE_KEY_CALLBACK_START_TS = 'tx_callback_start_ts';

/**
 *  Models the operations required for performing inbound transfers
 */
class InboundTransfersModel {
    constructor(config) {
        this._cache = config.cache;
        this._logger = config.logger.push({ component: this.constructor.name });
        this._dfspId = config.dfspId;
        this._expirySeconds = config.expirySeconds;
        this._rejectTransfersOnExpiredQuotes = config.rejectTransfersOnExpiredQuotes;
        this._allowTransferWithoutQuote = config.allowTransferWithoutQuote;
        this._reserveNotification = config.reserveNotification;
        this._allowDifferentTransferTransactionId = config.allowDifferentTransferTransactionId;
        this._supportedCurrencies = config.supportedCurrencies;
        this._patchNotificationGraceTimeMs = config.patchNotificationGraceTimeMs;
        this._getTransferRequestRetry = config.getTransferRequestRetry;
        this._backendRequestRetry = config.backendRequestRetry;

<<<<<<< HEAD
        this.metrics = {
            // like-for-like with outbound (quotes)
            quoteRequests: config.metricsClient.getCounter(
                'mojaloop_connector_inbound_quote_request_count',
                'Count of inbound quote requests received'),
            quoteResponses: config.metricsClient.getCounter(
                'mojaloop_connector_inbound_quote_response_count',
                'Count of responses sent for inbound quotes (success or error)'),
            quoteRequestLatency: config.metricsClient.getHistogram(
                'mojaloop_connector_inbound_quote_request_latency',
                'Time from receiving POST /quotes to sending PUT /quotes/{ID}'),

            // like-for-like with outbound (transfers)
            transferPrepares: config.metricsClient.getCounter(
                'mojaloop_connector_inbound_transfer_prepare_count',
                'Count of inbound transfer prepare requests received'),
            transferFulfils: config.metricsClient.getCounter(
                'mojaloop_connector_inbound_transfer_fulfil_response_count',
                'Count of successful PUT /transfers/{ID} fulfils sent'),
            transferLatency: config.metricsClient.getHistogram(
                'mojaloop_connector_inbound_transfer_latency',
                'Time from receiving POST /transfers to sending PUT /transfers/{ID} fulfil')
        };

        this._quoteTimers = new Map();
        this._transferTimers = new Map();

        this._mojaloopRequests = new MojaloopRequests({
=======
        const mojaloopRequestsConfig = {
>>>>>>> 4cc79d00
            logger: this._logger,
            peerEndpoint: config.peerEndpoint,
            alsEndpoint: config.alsEndpoint,
            quotesEndpoint: config.quotesEndpoint,
            transfersEndpoint: config.transfersEndpoint,
            bulkTransfersEndpoint: config.bulkTransfersEndpoint,
            transactionRequestsEndpoint: config.transactionRequestsEndpoint,
            bulkQuotesEndpoint: config.bulkQuotesEndpoint,
            fxQuotesEndpoint: config.fxQuotesEndpoint,
            fxTransfersEndpoint: config.fxTransfersEndpoint,
            dfspId: config.dfspId,
            tls: {
                enabled: config.outbound.tls.mutualTLS.enabled,
                creds: config.outbound.tls.creds,
            },
            jwsSign: config.jwsSign,
            jwsSigningKey: config.jwsSigningKey,
            wso2: config.wso2,
            resourceVersions: config.resourceVersions,
            apiType: config.apiType,
        };

        // Add shared agents to prevent HTTPS agent recreation per request
        if (config.mojaloopSharedAgents) {
            mojaloopRequestsConfig.httpAgent = config.mojaloopSharedAgents.httpAgent;
            mojaloopRequestsConfig.httpsAgent = config.mojaloopSharedAgents.httpsAgent;
            this._logger.isDebugEnabled && this._logger.debug('Using shared HTTP/HTTPS agents for InboundTransfersModel MojaloopRequests');
        }

        this._mojaloopRequests = new MojaloopRequests(mojaloopRequestsConfig);

        this._backendRequests = new BackendRequests({
            logger: this._logger,
            backendEndpoint: config.backendEndpoint,
            dfspId: config.dfspId,
            sharedAgents: config.backendSharedAgents
        });

        this._checkIlp = config.checkIlp;

        const ilpVersion = config.ilpVersion === '4' ? Ilp.ILP_VERSIONS.v4 : Ilp.ILP_VERSIONS.v1;
        this._ilp = Ilp.ilpFactory(ilpVersion, {
            secret: config.ilpSecret,
            logger: config.logger,
        });
        this._cacheTtl = config.redisCacheTtl;
    }

    updateStateWithError(err) {
        this.data.lastError = err;
        this.data.currentState = SDKStateEnum.ERROR_OCCURRED;
        return this.data.transferId // if no transferId - we are in fxQuote flow
            ? this._save()
            : this.saveFxState();
    }

    /**
    * Queries the backend API for the specified party and makes a callback to the originator with the result
    */
    async getAuthorizations(transactionRequestId, sourceFspId) {
        try {
            // make a call to the backend to resolve the party lookup
            const response = await this._backendRequests.getOTP(transactionRequestId, sourceFspId);

            if(!response) {
                return 'No response from backend';
            }

            // project our internal otp representation into a mojaloop authorization response body
            const mlAuthorization = {
                authenticationInfo : {
                    authentication: 'OTP',
                    authenticationValue: `${response.otpValue}`
                },
                responseType: 'ENTERED'
            };
            // this.metrics.authorizationGetResponses.inc();
            // make a callback to the source fsp with the party info
            return this._mojaloopRequests.putAuthorizations(transactionRequestId, mlAuthorization, sourceFspId);
        }
        catch(err) {
            this._logger.isErrorEnabled && this._logger.push({ err, transactionRequestId }).error('Error in getOTP');
            const mojaloopError = await this._handleError(err);
            this._logger.isInfoEnabled && this._logger.push({ mojaloopError }).info(`Sending error response to ${sourceFspId}`);
            // this.metrics.authorizationGetResponseErrors.inc();
            return this._mojaloopRequests.putAuthorizationsError(transactionRequestId, mojaloopError, sourceFspId);
        }
    }


    /**
     * Queries the backend API for the specified party and makes a callback to the originator with our dfspId if found
     */
    async getParticipants(idType, idValue, idSubValue, sourceFspId, headers) {
        try {
            // make a call to the backend to resolve the party lookup
            const response = await this._backendRequests.getParties(idType, idValue, idSubValue);

            if(!response) {
                return 'No response from backend';
            }

            // make a callback to the source fsp with our dfspId indicating we own the party
            return this._mojaloopRequests.putParticipants(
                idType,
                idValue,
                idSubValue,
                { fspId: this._dfspId },
                sourceFspId,
                headers
            );
        }
        catch (err) {
            this._logger.isErrorEnabled && this._logger.push({ err, idValue }).error('Error in getParticipants');
            const mojaloopError = await this._handleError(err);
            this._logger.isInfoEnabled && this._logger.push({ mojaloopError }).info(`Sending error response to ${sourceFspId}`);
            return this._mojaloopRequests.putParticipantsError(
                idType, idValue, idSubValue, mojaloopError, sourceFspId, headers
            );
        }
    }


    /**
     * Queries the backend API for the specified party and makes a callback to the originator with the result
     */
    async getParties(idType, idValue, idSubValue, sourceFspId, headers = {}) {
        try {
            // make a call to the backend to resolve the party lookup
            const response = await this._backendRequests.getParties(idType, idValue, idSubValue);

            if(!response) {
                return 'No response from backend';
            }

            // project our internal party representation into a mojaloop parties request body
            const mlParty = {
                party: shared.internalPartyToMojaloopParty(response, this._dfspId, this._supportedCurrencies)
            };

            if (headers.tracestate && headers.traceparent) {
                headers.tracestate += `,${TRACESTATE_KEY_CALLBACK_START_TS}=${Date.now()}`;
            }
            return this._mojaloopRequests.putParties(idType, idValue, idSubValue, mlParty, sourceFspId, headers);
        }
        catch (err) {
            this._logger.isErrorEnabled && this._logger.push({ err, idValue }).error('Error in getParties');
            const mojaloopError = await this._handleError(err);
            this._logger.isInfoEnabled && this._logger.push({ mojaloopError }).info(`Sending error response to ${sourceFspId}`);
            return this._mojaloopRequests.putPartiesError(idType, idValue, idSubValue, mojaloopError, sourceFspId, headers);
        }
    }

    /**
     * Asks the backend for a response to an incoming quote request and makes a callback to the originator with
     * the result
     */
    async quoteRequest(request, sourceFspId, headers = {}) {
        const quoteRequest = request.body;

        // keep track of our state.
        // note that instances of this model typically only live as long as it takes to
        // handle an incoming request and send a response asynchronously, but we hold onto
        // some state across async ops

        this.data = dto.quoteRequestStateDto(request);
        // persist the transfer record in the cache. if we crash after this at least we will
        // have a record of the request in the cache.
        await this._save();

        const log = this._logger.push({
            transferId: this.data.transferId,
            quoteId: quoteRequest.quoteId
        });

        try {
            const internalForm = shared.mojaloopQuoteRequestToInternal(quoteRequest);

            // Check the transactionRequestId exists in cache
            if(quoteRequest.transactionRequestId) {
                const previousTxnReq = await this._cache.get(`txnReqModel_${quoteRequest.transactionRequestId}`);
                if (previousTxnReq) {
                    internalForm.homeR2PTransactionId = previousTxnReq.homeR2PTransactionId;
                } else {
                    log.isErrorEnabled && log.error(`No previous transactionRequest found in cache with transactionRequestId: ${quoteRequest.transactionRequestId}. Unable to fetch homeR2PTransactionId.`);
                }
            }

            this.metrics.quoteRequests.inc();
            const endTimer = this.metrics.quoteRequestLatency.startTimer();
            this._quoteTimers.set(quoteRequest.quoteId, endTimer);

            // make a call to the backend to ask for a quote response
            const response = await this._backendRequests.postQuoteRequests(internalForm);

            if(!response) {
                // make an error callback to the source fsp
                return 'No response from backend';            
            }

            if(!response.expiration) {
                const expiration = new Date().getTime() + (this._expirySeconds * 1000);
                response.expiration = new Date(expiration).toISOString();
            }

            // project our internal quote response into mojaloop quote response form
            const mojaloopResponse = shared.internalQuoteResponseToMojaloop(response);

            // create our ILP packet and condition and tag them on to our internal quote response
            const { fulfilment, ilpPacket, condition } = this._ilp.getQuoteResponseIlp(quoteRequest, mojaloopResponse);

            mojaloopResponse.ilpPacket = ilpPacket;
            mojaloopResponse.condition = condition;

            // now store the fulfilment and the quote data against the quoteId in our cache
            this.data.quote = {
                request: quoteRequest,
                internalRequest: internalForm,
                response: response,
                mojaloopResponse: mojaloopResponse,
                fulfilment: fulfilment
            };
            await this._save();

            if (headers.tracestate && headers.traceparent) {
                headers.tracestate += `,${TRACESTATE_KEY_CALLBACK_START_TS}=${Date.now()}`;
            }

            this.metrics.quoteResponses.inc();
            const end = this._quoteTimers.get(quoteRequest.quoteId);
            if (end) { end(); this._quoteTimers.delete(quoteRequest.quoteId); }

            const res = await this._mojaloopRequests.putQuotes(quoteRequest.quoteId, mojaloopResponse, sourceFspId, headers, { isoPostQuote: request.isoPostQuote });

            this.data.quoteResponse = {
                headers: res.originalRequest?.headers,
                body: mojaloopResponse,
            };
            this.metrics.quoteRequests.inc();
            this.data.currentState = SDKStateEnum.WAITING_FOR_QUOTE_ACCEPTANCE;
            await this._save();

            log.isInfoEnabled && log.info('quoteRequest is done');
            return res;
        }  catch (err) {
            log.push({ err }).error('Error in quoteRequest');
            const mojaloopError = await this._handleError(err);
            log.isInfoEnabled && log.push({ mojaloopError }).info(`Sending error response to ${sourceFspId}`);
            this.metrics.quoteGetResponseErrors.inc();

            this.metrics.quoteResponses.inc();
            const end = this._quoteTimers.get(quoteRequest.quoteId);
            if (end) { end(); this._quoteTimers.delete(quoteRequest.quoteId); }

            return this._mojaloopRequests.putQuotesError(quoteRequest.quoteId, mojaloopError, sourceFspId, headers);
        }
    }

    /**
     * Notifies backend about the transactionRequest callback
     */
    async putTransactionRequest(request, transactionRequestId, sourceFspId, headers) {
        const putTransactionRequest = request.body;

        try {
            const internalForm = shared.mojaloopPutTransactionRequestToInternal(putTransactionRequest);

            // Check the transactionRequestId exists in cache and fetch homeR2PTransactionId
            if(transactionRequestId) {
                const previousTxnReq = await this._cache.get(`txnReqModel_${transactionRequestId}`);
                if(previousTxnReq) {
                    internalForm.homeR2PTransactionId = previousTxnReq.homeR2PTransactionId;
                    const udpatedTxnReq = {
                        ...previousTxnReq,
                        putTransactionRequestNotification: request
                    };
                    // Update transactionRequest model in cache with notification
                    await this._cache.set(`txnReqModel_${transactionRequestId}`, udpatedTxnReq);
                } else {
                    this._logger.isErrorEnabled && this._logger.error(`No previous transactionRequest found in cache with transactionRequestId: ${transactionRequestId}. Unable to fetch homeR2PTransactionId.`);
                }
            }

            // make a call to the backend about this notification anyway
            await this._backendRequests.putRequestToPayNotification(internalForm, transactionRequestId);
        }
        catch (err) {
            this._logger.push({ err, transactionRequestId }).error('Error in putTransactionRequest');
            const mojaloopError = await this._handleError(err);
            this._logger.isInfoEnabled && this._logger.push({ mojaloopError }).info(`Sending error response to ${sourceFspId}`);
            return await this._mojaloopRequests.putQuotesError(transactionRequestId, mojaloopError, sourceFspId, headers);
        }
    }

    /**
     * This is executed as when GET /quotes/{ID} request is made to get the response of a previous POST /quotes request.
     * Gets the quoteResponse from the cache and makes a callback to the originator with result
     */
    async getQuoteRequest(quoteId, sourceFspId, headers) {
        try {
            this.metrics.quoteGetRequests.inc(); 
            // Get the quoteResponse data for the quoteId from the cache to be sent as a response to GET /quotes/{ID}
            const quoteResponse = await this._cache.get(`quoteResponse_${quoteId}`);

            // If no quoteResponse is found in the cache, make an error callback to the source fsp
            if (!quoteResponse) {
                const err = new Error('Quote Id not found');
                const mojaloopError = await this._handleError(err, Errors.MojaloopApiErrorCodes.QUOTE_ID_NOT_FOUND);
                this._logger.push({ mojaloopError, quoteId }).warn(`Sending error response to ${sourceFspId}`);
                return await this._mojaloopRequests.putQuotesError(quoteId, mojaloopError, sourceFspId, headers);
            }
            // Make a PUT /quotes/{ID} callback to the source fsp with the quote response
            this.metrics.quoteGetResponseSends.inc();
            return this._mojaloopRequests.putQuotes(quoteId, quoteResponse, sourceFspId, headers);
        }
        catch(err) {
            this._logger.push({ err, quoteId }).error('Error in getQuoteRequest');
            const mojaloopError = await this._handleError(err);
            this._logger.isInfoEnabled && this._logger.push({ mojaloopError }).info(`Sending error response to ${sourceFspId}`);
            return this._mojaloopRequests.putQuotesError(quoteId, mojaloopError, sourceFspId, headers);
        }
    }

    /**
     * Asks the backend for a response to an incoming transactoin request and makes a callback to the originator with
     * the result
     */
    async transactionRequest(transactionRequest, sourceFspId, headers) {
        try {
            const internalForm = shared.mojaloopTransactionRequestToInternal(transactionRequest);

            // make a call to the backend to ask for a quote response
            const response = await this._backendRequests.postTransactionRequests(internalForm);

            if(!response) {
                // make an error callback to the source fsp
                return 'No response from backend';
            }

            // project our internal quote response into mojaloop quote response form
            const mojaloopResponse = shared.internalTransactionRequestResponseToMojaloop(response);

            // make a callback to the source fsp with the quote response
            return this._mojaloopRequests.putTransactionRequests(
                transactionRequest.transactionRequestId, mojaloopResponse, sourceFspId, headers
            );
        }
        catch (err) {
            this._logger.push({ err }).error(`Error in transactionRequest ${transactionRequest?.transactionRequestId}`);
            const mojaloopError = await this._handleError(err);
            this._logger.isInfoEnabled && this._logger.push({ mojaloopError }).info(`Sending error response to ${sourceFspId}`);
            return this._mojaloopRequests.putTransactionRequestsError(
                transactionRequest.transactionRequestId, mojaloopError, sourceFspId, headers
            );
        }
    }


    /**
     * Validates an incoming transfer prepare request and makes a callback to the originator with
     * the result
     */
    async prepareTransfer(request, sourceFspId, headers) {
        this.metrics.transferPrepares.inc();
        const prepareRequest = request.body;
        try {
            // retrieve our quote data
            if (this._allowDifferentTransferTransactionId) {
                const transactionId = this._ilp.getTransactionObject(prepareRequest.ilpPacket).transactionId;
                this.data = await this._load(transactionId);
            } else {
                this.data = await this._load(prepareRequest.transferId);
            }

            const quote = this.data?.quote;

            if(!this.data || !quote) {
                // If using the sdk-scheme-adapter in place of the deprecated `mojaloop-connector`
                // make sure this is false. Scenarios that use `mojaloop-connector`
                // absolutely requires a previous quote before allowing a transfer to proceed.
                // This is a different to the a typical mojaloop sdk-scheme-adapter setup which allows this as an option.

                // Check whether to allow transfers without a previous quote.
                if (!this._allowTransferWithoutQuote) {
                    const errMessage = `Corresponding quote not found for transfer ${prepareRequest.transferId}`;
                    this._logger.isWarnEnabled && this._logger.warn(errMessage);
                    throw new Error(errMessage);
                }

                if (!this.data) {
                    this.data = {};
                }
            }

            // persist our state so we have a record if we crash during processing the prepare
            this.data.prepare = request;
            this.data.currentState = SDKStateEnum.PREPARE_RECEIVED;
            await this._save();

            // Calculate or retrieve fulfilment and condition
            let fulfilment = null;
            let condition = null;
            if (quote) {
                fulfilment = quote.fulfilment;
                condition = quote.mojaloopResponse.condition;
            } else {
                fulfilment = this._ilp.calculateFulfil(prepareRequest.ilpPacket);
                condition = this._ilp.calculateConditionFromFulfil(fulfilment);
            }

            // check incoming ILP matches our persisted values
            if (this._checkIlp && (prepareRequest.condition !== condition)) {
                const errMessage = `ILP condition in transfer prepare for ${prepareRequest.transferId} does not match quote`;
                this._logger.isWarnEnabled && this._logger.warn(errMessage);
                throw new Error(errMessage);
            }

            if (this._rejectTransfersOnExpiredQuotes) {
                const now = new Date().toISOString();
                const expiration = quote.mojaloopResponse.expiration;
                if (now > expiration) {
                    const error = Errors.MojaloopApiErrorObjectFromCode(Errors.MojaloopApiErrorCodes.QUOTE_EXPIRED);
                    this._logger.isErrorEnabled && this._logger.error(`Error in prepareTransfer: quote expired for transfer ${prepareRequest.transferId}, system time=${now} > quote time=${expiration}`);
                    await this.updateStateWithError(error);
                    return this._mojaloopRequests.putTransfersError(prepareRequest.transferId, error, sourceFspId, headers);
                }
            }

            // project the incoming transfer prepare into an internal transfer request
            const internalForm = shared.mojaloopPrepareToInternalTransfer(prepareRequest, quote, this._ilp, this._checkIlp);

            this.metrics.transferPrepares.inc();                     // count it
            const endTimer = this.metrics.transferLatency.startTimer(); // start latency timer
            this._transferTimers.set(prepareRequest.transferId, endTimer);           // store timer

            // make a call to the backend to inform it of the incoming transfer
            const response = await this._backendRequests.postTransfers(internalForm);

            if(!response) {
                // make an error callback to the source fsp
                return 'No response from backend';
            }

            this._logger.isVerboseEnabled && this._logger.verbose(`Transfer accepted by backend returning homeTransactionId: ${response.homeTransactionId} for mojaloop transferId: ${prepareRequest.transferId}`);
            this.data.homeTransactionId = response.homeTransactionId;

            // create a  mojaloop transfer fulfil response
            const mojaloopResponse = {
                completedTimestamp: response.completedTimestamp || new Date(),
                transferState: response.transferState || (this._reserveNotification ? FSPIOPTransferStateEnum.RESERVED : FSPIOPTransferStateEnum.COMMITTED),
                fulfilment: response.fulfilment || fulfilment,
                ...response.extensionList && {
                    extensionList: {
                        extension: response.extensionList,
                    },
                },
            };

            // make a callback to the source fsp with the transfer fulfilment
            const res = await this._mojaloopRequests.putTransfers(
                prepareRequest.transferId, mojaloopResponse, sourceFspId, headers
            );

            // increment fulfil metric now that we’ve sent the fulfil to the payer
            this.metrics.transferFulfils.inc();
            this.data.fulfil = {
                headers: res.originalRequest.headers,
                body: mojaloopResponse,
            };
            this.data.currentState = response.transferState || (this._reserveNotification ? SDKStateEnum.RESERVED : SDKStateEnum.COMPLETED);

            await this._save();

            // --- PATCH NOTIFICATION TIMER LOGIC ---
            // Set a timer to trigger GET /transfers/{ID} if sendNotificationToPayee is not called in time
            if (this._patchNotificationGraceTimeMs > 0) {
                const transferId = prepareRequest.transferId;
                const cacheKey = `patchNotificationSent_${transferId}`;
                // Mark as not notified yet
                await this._cache.set(cacheKey, false, Math.ceil(this._patchNotificationGraceTimeMs / 1000) + 5);

                setTimeout(async () => {
                    try {
                        this._logger.isInfoEnabled && this._logger.push({ transferId }).info('Patch notification grace time expired, attempting GET /transfers/{ID}');
                        const notified = await this._cache.get(cacheKey);

                        if (!notified) {
                            // Subscribe to transfer callback channel
                            const transferKey = `tf_${transferId}`;
                            const unsubscribeTimeout = this._getTransferRequestRetry?.retryDelayMs || 1000;
                            let gotCallback = false;

                            // Subscribe for one message with a timeout
                            const messagePromise = this._cache.subscribeToOneMessageWithTimer(transferKey, Math.ceil(unsubscribeTimeout / 1000));
                            // Kick off GET /transfers/{ID}
                            await this._mojaloopRequests.getTransfers(transferId, sourceFspId, headers);

                            // Retry logic
                            let attempts = 0;
                            const maxAttempts = (this._getTransferRequestRetry?.maxRetries || 3);
                            const retryDelay = this._getTransferRequestRetry?.retryDelayMs || 1000;
                            while (attempts < maxAttempts && !gotCallback) {
                                try {
                                    const message = await messagePromise;
                                    if (message && message.data) {
                                        gotCallback = true;
                                        // Mark as notified to prevent duplicate notification
                                        await this._cache.set(cacheKey, true, 60);
                                        // Send notification to payee
                                        this._logger.isInfoEnabled && this._logger.push({ transferId }).info('Received transfer callback for GET /transfers/{ID} request, sending notification to payee');
                                        await this.sendNotificationToPayee(message.data.body, transferId);
                                        break;
                                    }
                                } catch (err) {
                                    this._logger.isErrorEnabled && this._logger.push({ err, transferId }).error('Error while waiting for transfer callback in patch notification grace timer logic');
                                }
                                attempts++;
                                if (!gotCallback && attempts < maxAttempts) {
                                    await this._mojaloopRequests.getTransfers(transferId, sourceFspId, headers);
                                    await new Promise(r => setTimeout(r, retryDelay));
                                }
                            }
                        }
                    } catch (err) {
                        this._logger.isErrorEnabled && this._logger.push({ err, transferId }).error('Error in patch notification grace timer logic');
                    }
                }, this._patchNotificationGraceTimeMs);
            }
            return res;
        } catch(err) {
            this._logger.isErrorEnabled && this._logger.push({ err }).error(`Error in prepareTransfer: ${prepareRequest?.transferId}`);
            const mojaloopError = await this._handleError(err);
            this._logger.isInfoEnabled && this._logger.push({ mojaloopError }).info(`Sending error response to ${sourceFspId}`);
            return this._mojaloopRequests.putTransfersError(
                prepareRequest.transferId, mojaloopError, sourceFspId, headers
            );
        }
    }

    /**
    * Queries details of a transfer
    */
    async getTransfer(transferId, sourceFspId, headers) {
        try {
            // make a call to the backend to get transfer details
            const response = await this._backendRequests.getTransfers(transferId);

            if (!response) {
                return 'No response from backend';
            }
            this._logger.isDebugEnabled && this._logger.push({ transferId, response }).debug('getTransfer response');

            const ilpPaymentData = {
                transferId: transferId,
                homeTransactionId: response.homeTransactionId,
                from: shared.internalPartyToMojaloopParty(response.from, response.from.fspId),
                to: shared.internalPartyToMojaloopParty(response.to, response.to.fspId),
                amountType: response.amountType,
                expiration: response.expiration,
                currency: response.currency,
                amount: response.amount,
                transactionType: response.transactionType,
                subScenario: response.subScenario,
                note: response.note,
            };

            let fulfilment;
            if (this._dfspId === response.to.fspId) {
                fulfilment = this._ilp.getResponseIlp(ilpPaymentData).fulfilment;
            }

            // create a  mojaloop transfer fulfil response
            const mojaloopResponse = {
                completedTimestamp: response.timestamp,
                transferState: response.transferState,
                fulfilment,
                ...response.extensions && {
                    extensionList: {
                        extension: response.extensions,
                    },
                },
            };

            const end = this._transferTimers.get(transferId);
            if (end) {
                end();
                this._transferTimers.delete(transferId);
            }

            // make a callback to the source fsp with the transfer fulfilment
            return this._mojaloopRequests.putTransfers(transferId, mojaloopResponse, sourceFspId, headers);
        }
        catch (err) {
            this._logger.isErrorEnabled && this._logger.push({ err, transferId }).error('Error in getTransfers');
            const mojaloopError = await this._handleError(err);
            this._logger.isInfoEnabled && this._logger.push({ mojaloopError }).info(`Sending error response to ${sourceFspId}`);

            const end = this._transferTimers.get(transferId);
            if (end) {
                end(); // still stop latency timer, even for errors
                this._transferTimers.delete(transferId);
            }
            return this._mojaloopRequests.putTransfersError(transferId, mojaloopError, sourceFspId, headers);
        }
    }

    async postFxQuotes(request, sourceFspId, headers) {
        const { body } = request;
        try {
            this.data = dto.fxQuoteRequestStateDto(request);
            await this.saveFxState();

            const internalRequest = shared.mojaloopFxQuoteRequestToInternal(body);

            const beResponse = await this._backendRequests.postFxQuotes(internalRequest);
            if (!beResponse) {
                // make an error callback to the source fsp
                return 'No response from FX backend';
            }

            const mojaloopResponse = shared.internalFxQuoteResponseToMojaloop(beResponse);
            // create our ILP packet and condition and tag them on to our internal fxQuote response
            const { fulfilment, condition } = this._ilp.getFxQuoteResponseIlp(body, mojaloopResponse);

            mojaloopResponse.condition = condition;

            this.data.fxQuote = {
                request,
                internalRequest,
                response: beResponse,
                mojaloopResponse,
                fulfilment
                // think, if we need to store ilpPacket as well
            };
            await this.saveFxState();

            const res = await this._mojaloopRequests.putFxQuotes(body.conversionRequestId, mojaloopResponse, sourceFspId, headers);

            this.data.fxQuoteResponse = {
                headers: res.originalRequest.headers,
                body: mojaloopResponse,
            };

            this.data.currentState = SDKStateEnum.FX_QUOTE_WAITING_FOR_ACCEPTANCE;
            await this.saveFxState();

            return res;
        } catch (err) {
            this._logger.push({ err }).error(`Error in postFxQuotes  [conversionRequestId: ${body.conversionRequestId}]`);
            const mojaloopError = await this._handleError(err);
            this._logger.push({ mojaloopError }).info(`Sending error response to ${sourceFspId}`);
            return this._mojaloopRequests.putFxQuotesError(
                body.conversionRequestId, mojaloopError, sourceFspId, headers
            );
        }
    }

    async postFxTransfers(request, sourceFspId, headers) {
        const { body } = request;
        try {
            // todo: assume commitRequestId from fxTransfer should be same as conversionTerms.conversionId from fxQuotes
            this.data = await this.loadFxState(body.commitRequestId);

            if (!this.data?.fxQuote) {
                throw new Error(`Corresponding fxQuote not found for commitRequestId ${body.commitRequestId}`);
            }
            const { fxQuote } = this.data;

            this.data.fxPrepare = request;
            this.data.currentState = SDKStateEnum.FX_PREPARE_RECEIVED;
            await this.saveFxState();

            const { fulfilment } = fxQuote;
            const { condition } = fxQuote.mojaloopResponse;

            // check incoming ILP matches our persisted values
            if (this._checkIlp && (body.condition !== condition)) {
                throw new Error(`ILP condition in fxTransfer prepare for ${body.commitRequestId} does not match fxQuote`);
            }

            if (this._rejectTransfersOnExpiredQuotes) {
                const now = new Date().toISOString();
                const { expiration } = fxQuote.mojaloopResponse;
                if (now > expiration) {
                    const error = Errors.MojaloopApiErrorObjectFromCode(Errors.MojaloopApiErrorCodes.QUOTE_EXPIRED);
                    this._logger.error(`Error in prepareFxTransfer: fxQuote expired for fxTransfer ${body.commitRequestId}, system time=${now} > fxQuote time=${expiration}`);
                    await this.updateStateWithError(error);
                    // todo: maybe, throw error here, and process it in catch block?
                    return this._mojaloopRequests.putFxTransfersError(body.commitRequestId, error, sourceFspId, headers);
                }
            }

            const internalForm = shared.mojaloopFxTransferPrepareToInternal(body, fxQuote);

            const beResponse = await this._backendRequests.postFxTransfers(internalForm);
            if (!beResponse) {
                // make an error callback to the source fsp
                return 'No response from FX backend';
            }

            this._logger.info(`fxTransfer accepted by backend returning homeTransactionId: ${beResponse.homeTransactionId} for mojaloop commitRequestId: ${body.commitRequestId}`);
            this.data.homeTransactionId = beResponse.homeTransactionId;

            // create a  mojaloop fxTransfer fulfil response
            const mojaloopResponse = shared.internalFxTransferResponseToMojaloop(beResponse, fulfilment);
            const res = await this._mojaloopRequests.putFxTransfers(body.commitRequestId, mojaloopResponse, sourceFspId, headers);

            this.data.fulfil = {
                headers: res.originalRequest.headers,
                body: mojaloopResponse,
            };
            this.data.currentState = beResponse.conversionState;
            await this.saveFxState();

            return res;
        } catch (err) {
            this._logger.push({ err }).error(`Error in postFxTransfer  [commitRequestId: ${body.commitRequestId}]`);
            const mojaloopError = await this._handleError(err);
            this._logger.push({ mojaloopError }).info(`Sending error response to ${sourceFspId}`);
            return this._mojaloopRequests.putFxTransfersError(
                body.commitRequestId, mojaloopError, sourceFspId, headers
            );
        }
    }

    /**
     * Asks the backend for a response to an incoming bulk quotes request and makes a callback to the originator with
     * the results.
     */
    async bulkQuoteRequest(bulkQuoteRequest, sourceFspId, headers) {
        const { bulkQuoteId } = bulkQuoteRequest;
        const fulfilments = {};
        try {
            const internalForm = shared.mojaloopBulkQuotesRequestToInternal(bulkQuoteRequest);

            // make a call to the backend to ask for bulk quotes response
            const response = await this._backendRequests.postBulkQuotes(internalForm);

            if (!response) {
                // make an error callback to the source fsp
                return 'No response from backend';
            }

            if (!response.expiration) {
                const expiration = new Date().getTime() + (this._expirySeconds * 1000);
                response.expiration = new Date(expiration).toISOString();
            }

            // project our internal bulk quotes response into mojaloop bulk quotes response form
            const mojaloopResponse = shared.internalBulkQuotesResponseToMojaloop(response);

            // create our ILP packet and condition and tag them on to our internal quote response
            bulkQuoteRequest.individualQuotes.map((quote) => {
                // TODO: Optimize with a HashMap
                const mojaloopIndividualQuote = mojaloopResponse.individualQuoteResults.find(
                    (quoteResult) => quoteResult.quoteId === quote.quoteId
                );
                if (!mojaloopIndividualQuote.errorInformation) {
                    const quoteRequest = {
                        transactionId: quote.transactionId,
                        quoteId: quote.quoteId,
                        payee: quote.payee,
                        payer: bulkQuoteRequest.payer,
                        transactionType: quote.transactionType,
                        subScenario: quote.subScenario,
                        expiration: response.expiration,
                    };

                    const quoteResponse = {
                        transferAmount: mojaloopIndividualQuote.transferAmount,
                        note: mojaloopIndividualQuote.note || '',
                    };
                    const { fulfilment, ilpPacket, condition } = this._ilp.getQuoteResponseIlp(quoteRequest, quoteResponse);

                    // mutate individual quotes in `mojaloopResponse`
                    mojaloopIndividualQuote.ilpPacket = ilpPacket;
                    mojaloopIndividualQuote.condition = condition;

                    fulfilments[quote.quoteId] = fulfilment;
                }
            });

            // now store the fulfilments and the bulk quotes data against the bulkQuoteId in our cache
            await this._cache.set(`bulkQuotes_${bulkQuoteId}`, {
                request: bulkQuoteRequest,
                internalRequest: internalForm,
                mojaloopResponse: mojaloopResponse,
                response,
                fulfilments
            });

            // make a callback to the source fsp with the quote response
            return this._mojaloopRequests.putBulkQuotes(bulkQuoteId, mojaloopResponse, sourceFspId, headers);
        }
        catch (err) {
            this._logger.isErrorEnabled && this._logger.push({ err }).error('Error in bulkQuotesRequest');
            const mojaloopError = await this._handleError(err);
            this._logger.isInfoEnabled && this._logger.push({ mojaloopError }).info(`Sending error response to ${sourceFspId}`);
            return this._mojaloopRequests.putBulkQuotesError(bulkQuoteId, mojaloopError, sourceFspId, headers);
        }
    }

    /**
    * Queries details of a bulk quote
    */
    async getBulkQuote(bulkQuoteId, sourceFspId, headers) {
        try {
            // make a call to the backend to get bulk quote details
            const response = await this._backendRequests.getBulkQuotes(bulkQuoteId);

            if (!response) {
                return 'No response from backend';
            }

            // project our internal quote response into mojaloop bulk quote response form
            const mojaloopResponse = shared.internalBulkQuotesResponseToMojaloop(response);

            // make a callback to the source fsp with the bulk quote response
            return this._mojaloopRequests.putBulkQuotes(bulkQuoteId, mojaloopResponse, sourceFspId, headers);
        }
        catch (err) {
            this._logger.isErrorEnabled && this._logger.push({ err, bulkQuoteId }).error('Error in getBulkQuote');
            const mojaloopError = await this._handleError(err);
            this._logger.isInfoEnabled && this._logger.push({ mojaloopError }).info(`Sending error response to ${sourceFspId}`);
            return this._mojaloopRequests.putBulkQuotesError(bulkQuoteId, mojaloopError, sourceFspId, headers);
        }
    }

    /**
     * Validates  an incoming bulk transfer prepare request and makes a callback to the originator with
     * the result
     */
    async prepareBulkTransfer(bulkPrepareRequest, sourceFspId, headers) {
        try {
            // retrieve bulk quote data
            const bulkQuote = await this._cache.get(`bulkQuotes_${bulkPrepareRequest.bulkQuoteId}`);

            if (!bulkQuote) {
                // Check whether to allow transfers without a previous quote.
                if (!this._allowTransferWithoutQuote) {
                    const errMessage = `Corresponding bulk quotes not found for bulk transfers ${bulkPrepareRequest.bulkTransferId}`;
                    this._logger.isWarnEnabled && this._logger.warn(errMessage);
                    throw new Error(errMessage);
                }
            }

            // create an index of individual quote results indexed by transactionId for faster lookups
            const quoteResultsByTrxId = {};

            if (bulkQuote && bulkQuote.mojaloopResponse && bulkQuote.mojaloopResponse.individualQuoteResults) {
                for (const quoteResult of bulkQuote.mojaloopResponse.individualQuoteResults) {
                    quoteResultsByTrxId[quoteResult.transactionId] = quoteResult;
                }
            }

            // transfer fulfilments
            const fulfilments = {};

            // collect errors for each transfer
            let individualTransferErrors = [];

            // validate individual transfer
            for (const transfer of bulkPrepareRequest.individualTransfers) {
                // decode ilpPacked for this transfer to get transaction object
                const transactionObject = this._ilp.getTransactionObject(transfer.ilpPacket);

                // we use the transactionId from the decoded ilpPacked in the transfer to match a corresponding quote
                const quote = quoteResultsByTrxId[transactionObject.transactionId] || null;

                // calculate or retrieve fulfilments and conditions
                let fulfilment = null;
                let condition = null;

                if (quote) {
                    fulfilment = bulkQuote.fulfilments[quote.quoteId];
                    condition = quote.condition;
                }
                else {
                    fulfilment = this._ilp.calculateFulfil(transfer.ilpPacket);
                    condition = this._ilp.calculateConditionFromFulfil(fulfilment);
                }

                fulfilments[transfer.transferId] = fulfilment;

                // check incoming ILP matches our persisted values
                if (this._checkIlp && (transfer.condition !== condition)) {
                    const transferError = this._handleError(new Error(`ILP condition in bulk transfers prepare for ${transfer.transferId} does not match quote`));
                    individualTransferErrors.push({ transferId: transfer.transferId, transferError });
                }
            }

            if (bulkQuote && this._rejectTransfersOnExpiredQuotes) {
                const now = new Date();
                const expiration = new Date(bulkQuote.mojaloopResponse.expiration);
                if (now > expiration) {
                    // TODO: Verify and align with actual schema for bulk transfers error endpoint
                    const error = Errors.MojaloopApiErrorObjectFromCode(Errors.MojaloopApiErrorCodes.QUOTE_EXPIRED);
                    this._logger.isErrorEnabled && this._logger.error(`Error in prepareBulkTransfers: bulk quotes expired for bulk transfers ${bulkPrepareRequest.bulkTransferId}, system time=${now.toISOString()} > quote time=${expiration.toISOString()}`);
                    return this._mojaloopRequests.putBulkTransfersError(bulkPrepareRequest.bulkTransferId, error, sourceFspId, headers);
                }
            }

            if (individualTransferErrors.length) {
                // TODO: Verify and align with actual schema for bulk transfers error endpoint
                const mojaloopErrorResponse = {
                    bulkTransferState: FSPIOPBulkTransferStateEnum.REJECTED,

                    individualTransferResults: individualTransferErrors.map(({ transferId, transferError }) => ({
                        transferId,
                        errorInformation: transferError,
                    }))
                };
                this._logger.isErrorEnabled && this._logger.push({ ...individualTransferErrors }).error('Error in prepareBulkTransfers');
                this._logger.isDebugEnabled && this._logger.push({ ...individualTransferErrors }).debug(`Sending error response to ${sourceFspId}`);

                return this._mojaloopRequests.putBulkTransfersError(bulkPrepareRequest.transferId,  mojaloopErrorResponse, sourceFspId, headers);
            }

            // project the incoming bulk transfer prepare into an internal bulk transfer request
            const internalForm = shared.mojaloopBulkPrepareToInternalBulkTransfer(bulkPrepareRequest, bulkQuote, this._ilp);

            // make a call to the backend to inform it of the incoming bulk transfer
            const response = await this._backendRequests.postBulkTransfers(internalForm);

            if (!response) {
                // make an error callback to the source fsp
                return 'No response from backend';
            }

            this._logger.isDebugEnabled && this._logger.debug(`Bulk transfer accepted by backend returning homeTransactionId: ${response.homeTransactionId} for mojaloop bulk transferId: ${bulkPrepareRequest.bulkTransferId}`);

            // create a  mojaloop transfer fulfil response
            const mojaloopResponse = shared.internalBulkTransfersResponseToMojaloop(response, fulfilments);

            // make a callback to the source fsp with the transfer fulfilment
            return this._mojaloopRequests.putBulkTransfers(bulkPrepareRequest.bulkTransferId, mojaloopResponse, sourceFspId, headers);
        }
        catch (err) {
            this._logger.isErrorEnabled && this._logger.push({ err }).error('Error in prepareBulkTransfers');
            const mojaloopError = await this._handleError(err);
            this._logger.isInfoEnabled && this._logger.push({ mojaloopError }).info(`Sending error response to ${sourceFspId}`);
            return this._mojaloopRequests.putBulkTransfersError(bulkPrepareRequest.bulkTransferId, mojaloopError, sourceFspId, headers);
        }
    }

    /**
    * Queries details of a bulk transfer
    */
    async getBulkTransfer(bulkTransferId, sourceFspId, headers) {
        try {
            // make a call to the backend to get bulk transfer details
            const response = await this._backendRequests.getBulkTransfers(bulkTransferId);

            if (!response) {
                return 'No response from backend';
            }

            let individualTransferResults = [];

            for (const transfer of response.internalRequest.individualTransfers) {
                const ilpPaymentData = {
                    transferId: transfer.transferId,
                    to: shared.internalPartyToMojaloopParty(transfer.to, transfer.to.fspId),
                    amountType: transfer.amountType,
                    currency: transfer.currency,
                    amount: transfer.amount,
                    expiration: transfer.expiration,
                    transactionType: transfer.transactionType,
                    subScenario: transfer.subScenario,
                    note: transfer.note,
                };
                let fulfilment;
                if (this._dfspId === transfer.to.fspId) {
                    fulfilment = this._ilp.getResponseIlp(ilpPaymentData).fulfilment;
                }
                const transferResult = { transferId: transfer.transferId, fulfilment };
                transfer.errorInformation && (transferResult.errorInformation = transfer.errorInformation);
                transfer.extensionList && (transferResult.extensionList = transfer.extensionList);
                individualTransferResults.push(transferResult);
            }

            // create a  mojaloop bulk transfer fulfil response
            const mojaloopResponse = {
                completedTimestamp: response.timestamp,
                bulkTransferState: response.bulkTransferState,
                individualTransferResults,
                ...response.extensions && {
                    extensionList: {
                        extension: response.extensions,
                    },
                },
            };

            // make a callback to the source fsp with the bulk transfer fulfilments
            return this._mojaloopRequests.putBulkTransfers(bulkTransferId, mojaloopResponse, sourceFspId, headers);
        }
        catch (err) {
            this._logger.isErrorEnabled && this._logger.push({ err, bulkTransferId }).error('Error in getBulkTransfer');
            const mojaloopError = await this._handleError(err);
            this._logger.isInfoEnabled && this._logger.push({ mojaloopError }).info(`Sending error response to ${sourceFspId}`);
            return this._mojaloopRequests.putBulkTransfersError(bulkTransferId, mojaloopError, sourceFspId, headers);
        }
    }

    async sendFxPutNotificationToBackend(body, conversionId) {
        const log = this._logger.child({ conversionId });
        try {
            log.verbose('sendFxPutNotificationToBackend incoming payload: ', { body });
            this.data = await this.loadFxState(conversionId);

            if(!this.data) {
                this.data = {};
            }
            this.data.finalNotification = body;
            if(body.conversionState === FSPIOPTransferStateEnum.COMMITTED) {
                this.data.currentState = SDKStateEnum.COMPLETED;
            }
            else if(body.conversionState === FSPIOPTransferStateEnum.ABORTED){
                this.data.currentState =  SDKStateEnum.ABORTED;
            }
            else{
                this.data.currentState = SDKStateEnum.ERROR_OCCURRED;
                this.data.lastError = 'Final notification state not COMMITTED or ABORTED';
            }

            await this.saveFxState();

            const responseBody = {
                conversionState: body.conversionState, // one of ABORTED, COMMITTED, RESERVED
                completedTimestamp: body.completedTimestamp,
            };
            log.verbose('sendFxPutNotificationToBackend body sent to cc: ', { responseBody });

            const { enabled, maxRetries, retryDelayMs, maxRetryDelayMs, backoffFactor } = this._backendRequestRetry || {};
            const shouldRetry = enabled !== false; // default to true if not set
            let res;

            if (shouldRetry) {
                const operation = retry.operation({
                    retries: maxRetries || 5,
                    factor: backoffFactor || 2,
                    minTimeout: retryDelayMs || 1000,
                    maxTimeout: maxRetryDelayMs || 10000,
                });

                await new Promise((resolve) => {
                    operation.attempt(async (currentAttempt) => {
                        try {
                            log.verbose(`putFxTransfersNotification attempt ${currentAttempt} for conversionId ${conversionId}`);
                            res = await this._backendRequests.putFxTransfersNotification(responseBody, conversionId);
                            // Consider success as long as it doesn't throw
                            // `sendRequest` only seems to return `data` of the request which could
                            // be empty for a 200 response
                            log.verbose(`putFxTransfersNotification attempt ${currentAttempt} succeeded for conversionId ${conversionId}`);
                            resolve();
                        } catch (err) {
                            log.warn(`putFxTransfersNotification attempt ${currentAttempt} threw error, retrying...`, err);
                            if (!operation.retry(err)) {
                                log.verbose(`putFxTransfersNotification giving up after ${currentAttempt} attempts`);
                                resolve();
                            }
                        }
                    });
                });
            } else {
                try {
                    log.verbose(`putFxTransfersNotification no-retry mode for conversionId ${conversionId}`);
                    res = await this._backendRequests.putFxTransfersNotification(responseBody, conversionId);
                } catch (err) {
                    log.error('putFxTransfersNotification failed', err);
                }
            }
            return res;
        } catch (err) {
            log.error('error in sendFxPutNotificationToBackend: ', err);
        }
    }
    /**
    * Forwards Switch notification for fulfiled transfer to the DFSP backend, when acting as a payee
    */
    async sendNotificationToPayee(body, transferId) {
        const log = this._logger.child({ transferId });
        try {
            // load any cached state for this transfer e.g. quote request/response etc...
            this.data = await this._load(transferId);

            // if we didnt have anything cached, start from scratch
            if(!this.data) {
                this.data = {};
            }

            // tag the final notification body on to the state
            // According to the backend api it expects extensionList to be an array (see CSI-1680)
            this.data.finalNotification = {
                ...body,
                ...(body.extensionList && { extensionList: body.extensionList.extension })
            };

            if(body.transferState === FSPIOPTransferStateEnum.COMMITTED) {
                // if the transfer was successful in the switch, set the overall transfer state to COMPLETED
                this.data.currentState = SDKStateEnum.COMPLETED;
            }
            else if(body.transferState === FSPIOPTransferStateEnum.ABORTED) {
                // if the transfer was ABORTED in the switch, set the overall transfer state to ABORTED
                this.data.currentState = SDKStateEnum.ABORTED;
            }
            else {
                // if the final notification has anything other than COMMITTED as the final state, set an error
                // in the transfer state.
                this.data.currentState = SDKStateEnum.ERROR_OCCURRED;
                this.data.lastError = 'Final notification state not COMMITTED';
            }

            await this._save();

            const { enabled, maxRetries, retryDelayMs, maxRetryDelayMs, backoffFactor } = this._backendRequestRetry || {};
            let res;
            const shouldRetry = enabled !== false; // default to true if not set

            if (shouldRetry) {
                const operation = retry.operation({
                    retries: maxRetries || 5,
                    factor: backoffFactor || 2,
                    minTimeout: retryDelayMs || 1000,
                    maxTimeout: maxRetryDelayMs || 10000,
                });

                await new Promise((resolve) => {
                    operation.attempt(async (currentAttempt) => {
                        try {
                            log.verbose(`putTransfersNotification attempt ${currentAttempt} for transferId ${transferId}`);
                            res = await this._backendRequests.putTransfersNotification(this.data, transferId);
                            // Consider success as long as it doesn't throw
                            // `sendRequest` only seems to return `data` of the request which could
                            // be empty for a 200 response
                            const cacheKey = `patchNotificationSent_${transferId}`;
                            await this._cache.set(cacheKey, true, 60);
                            log.verbose(`putTransfersNotification attempt ${currentAttempt} succeeded for transferId ${transferId}`);
                            resolve();
                        } catch (err) {
                            this._logger.warn(`putTransfersNotification attempt ${currentAttempt} threw error, retrying...`, err);
                            if (!operation.retry(err)) {
                                log.verbose(`putTransfersNotification giving up after ${currentAttempt} attempts`);
                                resolve();
                            }
                        }
                    });
                });
            } else {
                try {
                    log.verbose(`putTransfersNotification no-retry mode for transferId ${transferId}`);
                    res = await this._backendRequests.putTransfersNotification(this.data, transferId);
                    const cacheKey = `patchNotificationSent_${transferId}`;
                    await this._cache.set(cacheKey, true, 60);
                } catch (err) {
                    this._logger.error('putTransfersNotification failed', err);
                }
            }
            return res;
        } catch (err) {
            this._logger.isErrorEnabled && this._logger.push({ err, transferId }).error(`Error notifying backend of final transfer state equal to: ${body.transferState}`);
        }
    }

    async _handleError(err) {
        // by default use a generic server error
        let mojaloopError = (new Errors.MojaloopFSPIOPError(err, null, null, Errors.MojaloopApiErrorCodes.INTERNAL_SERVER_ERROR)).toApiErrorObject();
        if(err instanceof HTTPResponseError) {
            // this is an http response error e.g. from calling DFSP backend
            const e = err.getData();
            if(e.res && e.res.data) {
                // look for a standard mojaloop error that matches the statusCode
                let mojaloopErrorCode = Errors.MojaloopApiErrorCodeFromCode(`${e.res.data.statusCode}`);
                let errorDescription = e.res.data.message;
                if(mojaloopErrorCode) {
                    // use the standard mojaloop error object
                    mojaloopError = (new Errors.MojaloopFSPIOPError(err, null, null, mojaloopErrorCode)).toApiErrorObject();
                    if(errorDescription) {
                        // if the error has a description, use that instead of the default mojaloop description
                        // note that the mojaloop API spec allows any string up to 128 utf8 characters to be sent
                        // in the errorDescription field.
                        mojaloopError.errorInformation.errorDescription = errorDescription;
                    }
                }
                else {
                    // this is a custom error, so construct a mojaloop spec body
                    mojaloopError = {
                        errorInformation: {
                            errorCode: e.res.data.statusCode,
                            errorDescription: e.res.data.message,
                        }
                    };
                }
            }
        }
        if (this.data) {
            //we have persisted state so update that with this error
            this.data.lastError = {
                originalError: err.stack || safeStringify(err),
                mojaloopError: mojaloopError,
            };
            this.data.currentState = SDKStateEnum.ERROR_OCCURRED;
            this.data.transferId
                ? await this._save()
                : await this.saveFxState();
        }

        return mojaloopError;
    }

    /**
     * Persists the model state to cache for reinstantiation at a later point
     */
    async _save() {
        try {
            const res = await this._cache.set(`transferModel_in_${this.data.transferId}`, this.data, this._cacheTtl);
            this._logger.push({ res }).debug('Persisted transfer model in cache');
        }
        catch(err) {
            this._logger.isErrorEnabled && this._logger.push({ err }).error('Error saving transfer model');
            throw err;
        }
    }

    /**
     * Loads a transfer model from cache for resumption of the transfer process
     *
     * @param transferId {string} - UUID transferId of the model to load from cache
     */
    async _load(transferId) {
        try {
            const data = await this._cache.get(`transferModel_in_${transferId}`);
            return data;
        }
        catch(err) {
            this._logger.isErrorEnabled && this._logger.push({ err, transferId }).error('Error loading transfer model');
            throw err;
        }
    }

    async saveFxState() { // fxQuote + fxTransfer
        const key = this.makeFxQuoteCacheKey(this.data?.conversionId);
        const res = await this._cache.set(key, this.data, this._cacheTtl);
        this._logger.push({ key, res }).debug('fxState is saved in cache');
    }

    async loadFxState(conversionId) {
        const key = this.makeFxQuoteCacheKey(conversionId);
        const data = await this._cache.get(key);
        this._logger.push({ key, data }).debug('fxState is loaded from cache');
        return data;
    }

    makeFxQuoteCacheKey(conversionId) {
        if (!conversionId) {
            throw new Error('No conversionId for making cache key');
        }
        return `${CacheKeyPrefixes.FX_QUOTE_INBOUND}_${conversionId}`;
    }
}


module.exports = InboundTransfersModel;
<|MERGE_RESOLUTION|>--- conflicted
+++ resolved
@@ -57,7 +57,6 @@
         this._getTransferRequestRetry = config.getTransferRequestRetry;
         this._backendRequestRetry = config.backendRequestRetry;
 
-<<<<<<< HEAD
         this.metrics = {
             // like-for-like with outbound (quotes)
             quoteRequests: config.metricsClient.getCounter(
@@ -85,10 +84,7 @@
         this._quoteTimers = new Map();
         this._transferTimers = new Map();
 
-        this._mojaloopRequests = new MojaloopRequests({
-=======
         const mojaloopRequestsConfig = {
->>>>>>> 4cc79d00
             logger: this._logger,
             peerEndpoint: config.peerEndpoint,
             alsEndpoint: config.alsEndpoint,
