--- conflicted
+++ resolved
@@ -71,13 +71,9 @@
 
         this._checkIlp = config.checkIlp;
 
-<<<<<<< HEAD
         // default to ILP 1 unless v4 is set
         const ilpVersion = config.ilpVersion === '4' ? Ilp.ILP_VERSIONS.v4 : Ilp.ILP_VERSIONS.v1;
         this._ilp = Ilp.ilpFactory(ilpVersion, {
-=======
-        this._ilp = Ilp.ilpFactory(Ilp.ILP_VERSIONS.v1, {
->>>>>>> dacbcd37
             secret: config.ilpSecret,
             logger: this._logger,
         });
@@ -844,7 +840,7 @@
                 // TODO: Verify and align with actual schema for bulk transfers error endpoint
                 const mojaloopErrorResponse = {
                     bulkTransferState: FSPIOPBulkTransferStateEnum.REJECTED,
-                     
+
                     individualTransferResults: individualTransferErrors.map(({ transferId, transferError }) => ({
                         transferId,
                         errorInformation: transferError,
