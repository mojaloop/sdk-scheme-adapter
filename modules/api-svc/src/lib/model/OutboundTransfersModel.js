--- conflicted
+++ resolved
@@ -16,20 +16,14 @@
 const { Enum } = require('@mojaloop/central-services-shared');
 const { Ilp, MojaloopRequests } = require('@mojaloop/sdk-standard-components');
 
-<<<<<<< HEAD
 const dto = require('../dto');
-=======
->>>>>>> 9c1a61cc
 const shared = require('./lib/shared');
 const PartiesModel = require('./PartiesModel');
 const {
     AmountTypes,
     BackendError,
-<<<<<<< HEAD
     CacheKeyPrefixes,
     CurrencyConverters,
-=======
->>>>>>> 9c1a61cc
     Directions,
     ErrorMessages,
     SDKStateEnum,
@@ -356,21 +350,15 @@
                     }
 
                     if (Array.isArray(payee.supportedCurrencies)) {
-<<<<<<< HEAD
                         if (!payee.supportedCurrencies.length) {
                             throw new Error(ErrorMessages.noSupportedCurrencies);
                         }
-=======
->>>>>>> 9c1a61cc
                         const needFx = !payee.supportedCurrencies.includes(this.data.currency);
                         if (needFx && this.data.amountType !== AmountTypes.SEND) {
                             throw new Error(ErrorMessages.unsupportedFxAmountType);
                         }
                         this.data.needFx = needFx;
-<<<<<<< HEAD
                         this.data.supportedCurrencies = payee.supportedCurrencies;
-=======
->>>>>>> 9c1a61cc
                     }
 
                     return resolve(payee);
@@ -528,17 +516,13 @@
     async _requestServicesFxp() {
         this.data.fxProviders = this.getServicesFxpResponse;
         // todo: add impl. with real http-request
-<<<<<<< HEAD
         if (!this.data.fxProviders?.length) {
             throw new Error(ErrorMessages.noFxProviderDetected);
         }
-=======
->>>>>>> 9c1a61cc
         return this.data.fxProviders;
     }
 
     async _requestFxQuote() {
-<<<<<<< HEAD
         let timer;
         let channel;
         let subId;
@@ -607,13 +591,6 @@
                 reject(err);
             }
         });
-=======
-        // todo: add impl.
-        // 1. build fxQuote payload
-        // 2. subscribe to cache stream by conversionRequestId (to await fxQuotes callback)
-        //   2.a - handle error response as well
-        // 3. send POST fxQuote request to hub
->>>>>>> 9c1a61cc
     }
 
     /**
@@ -1295,7 +1272,6 @@
         }
     }
 
-<<<<<<< HEAD
     async unsubscribeCache(channelKey, subId) {
         if (channelKey && subId) {
             return this._cache.unsubscribe(channelKey, subId)
@@ -1308,6 +1284,4 @@
 
 }
 
-=======
->>>>>>> 9c1a61cc
 module.exports = OutboundTransfersModel;