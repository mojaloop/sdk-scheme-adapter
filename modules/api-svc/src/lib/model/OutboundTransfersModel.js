/**************************************************************************
 *  (C) Copyright ModusBox Inc. 2019 - All rights reserved.               *
 *                                                                        *
 *  This file is made available under the terms of the license agreement  *
 *  specified in the corresponding source code repository.                *
 *                                                                        *
 *  ORIGINAL AUTHOR:                                                      *
 *       James Bush - james.bush@modusbox.com                             *
 **************************************************************************/

'use strict';

const util = require('util');
const { uuid } = require('uuidv4');
const StateMachine = require('javascript-state-machine');
const { Enum } = require('@mojaloop/central-services-shared');
const { Ilp, MojaloopRequests } = require('@mojaloop/sdk-standard-components');

const dto = require('../dto');
const shared = require('./lib/shared');
const PartiesModel = require('./PartiesModel');
const {
    AmountTypes,
    BackendError,
    CacheKeyPrefixes,
    CurrencyConverters,
    Directions,
    ErrorMessages,
    SDKStateEnum,
    States,
    Transitions
} = require('./common');

const { TransferState } = Enum.Transfers;

/**
 *  Models the state machine and operations required for performing an outbound transfer
 */
class OutboundTransfersModel {
    constructor(config) {
        this._cache = config.cache;
        this._logger = config.logger;
        this._requestProcessingTimeoutSeconds = config.requestProcessingTimeoutSeconds;
        this._dfspId = config.dfspId;
        this._expirySeconds = config.expirySeconds;
        this._rejectExpiredQuoteResponses = config.rejectExpiredQuoteResponses;
        this._rejectExpiredTransferFulfils = config.rejectExpiredTransferFulfils;
        this._autoAcceptQuotes = config.autoAcceptQuotes;
        this._autoAcceptParty = config.autoAcceptParty;
        this._useQuoteSourceFSPAsTransferPayeeFSP = config.useQuoteSourceFSPAsTransferPayeeFSP;
        this._checkIlp = config.checkIlp;
        this._multiplePartiesResponse = config.multiplePartiesResponse;
        this._multiplePartiesResponseSeconds = config.multiplePartiesResponseSeconds;
        this._sendFinalNotificationIfRequested = config.sendFinalNotificationIfRequested;

        if (this._autoAcceptParty && this._multiplePartiesResponse) {
            throw new Error('Conflicting config options provided: autoAcceptParty and multiplePartiesResponse');
        }

        this._requests = new MojaloopRequests({
            logger: this._logger,
            peerEndpoint: config.peerEndpoint,
            alsEndpoint: config.alsEndpoint,
            quotesEndpoint: config.quotesEndpoint,
            transfersEndpoint: config.transfersEndpoint,
            transactionRequestsEndpoint: config.transactionRequestsEndpoint,
            fxQuotesEndpoint: config.fxQuotesEndpoint,
            fxTransfersEndpoint: config.fxTransfersEndpoint,
            dfspId: config.dfspId,
            tls: {
                enabled: config.outbound.tls.mutualTLS.enabled,
                creds: config.outbound.tls.creds,
            },
            jwsSign: config.jwsSign,
            jwsSignPutParties: config.jwsSignPutParties,
            jwsSigningKey: config.jwsSigningKey,
            wso2: config.wso2,
            resourceVersions: config.resourceVersions,
        });

        this._ilp = new Ilp({
            secret: config.ilpSecret,
            logger: this._logger,
        });

        this.metrics = {
            partyLookupRequests: config.metricsClient.getCounter(
                'mojaloop_connector_outbound_party_lookup_request_count',
                'Count of outbound party lookup requests sent'),
            partyLookupResponses: config.metricsClient.getCounter(
                'mojaloop_connector_outbound_party_lookup_response_count',
                'Count of responses received to outbound party lookups'),
            quoteRequests: config.metricsClient.getCounter(
                'mojaloop_connector_outbound_quote_request_count',
                'Count of outbound quote requests sent'),
            quoteResponses: config.metricsClient.getCounter(
                'mojaloop_connector_outbound_quote_response_count',
                'Count of responses received to outbound quote requests'),
            transferPrepares: config.metricsClient.getCounter(
                'mojaloop_connector_outbound_transfer_prepare_count',
                'Count of outbound transfer prepare requests sent'),
            transferFulfils: config.metricsClient.getCounter(
                'mojaloop_connector_outbound_transfer_fulfil_response_count',
                'Count of responses received to outbound transfer prepares'),
            partyLookupLatency: config.metricsClient.getHistogram(
                'mojaloop_connector_outbound_party_lookup_latency',
                'Time taken for a response to a party lookup request to be received'),
            quoteRequestLatency: config.metricsClient.getHistogram(
                'mojaloop_connector_outbound_quote_request_latency',
                'Time taken for a response to a quote request to be received'),
            transferLatency: config.metricsClient.getHistogram(
                'mojaloop_connector_outbound_transfer_latency',
                'Time taken for a response to a transfer prepare to be received')
        };

        this.getServicesFxpResponse = config.getServicesFxpResponse; // todo: replace with real request
    }


    /**
     * Initializes the internal state machine object
     */
    _initStateMachine(initState) {
        this.stateMachine = new StateMachine({
            init: initState,
            transitions: [
                { name: Transitions.RESOLVE_PAYEE, from: States.START, to: States.PAYEE_RESOLVED },
                { name: Transitions.REQUEST_SERVICES_FXP, from: States.PAYEE_RESOLVED, to: States.SERVICES_FXP_RECEIVED },
                { name: Transitions.REQUEST_FX_QUOTE, from: States.SERVICES_FXP_RECEIVED, to: States.FX_QUOTE_RECEIVED },
                { name: Transitions.REQUEST_QUOTE,
                    from: [
                        States.FX_QUOTE_RECEIVED,
                        States.PAYEE_RESOLVED, // if FX isn't required
                        States.START
                    ],
                    to: States.QUOTE_RECEIVED },
                { name: Transitions.EXECUTE_FX_TRANSFER, from: States.QUOTE_RECEIVED, to: States.FX_TRANSFER_SUCCEEDED },
                { name: Transitions.EXECUTE_TRANSFER,
                    from: [
                        States.FX_TRANSFER_SUCCEEDED,
                        States.QUOTE_RECEIVED, // if FX isn't required
                    ],
                    to: States.SUCCEEDED },
                { name: Transitions.GET_TRANSFER, to: States.SUCCEEDED },
                { name: Transitions.ERROR, from: '*', to: States.ERRORED },
                { name: Transitions.ABORT, from: '*', to: States.ABORTED },
            ],
            methods: {
                onTransition: this._handleTransition.bind(this),
                onAfterTransition: this._afterTransition.bind(this),
                onPendingTransition: (transition, from, to) => {
                    // allow transitions to 'error' state while other transitions are in progress
                    if (transition !== Transitions.ERROR) {
                        throw new Error(`Transition requested while another transition is in progress: ${transition} from: ${from} to: ${to}`);
                    }
                }
            }
        });

        return this.stateMachine[initState];
    }


    /**
     * Updates the internal state representation to reflect that of the state machine itself
     */
    _afterTransition() {
        this._logger.log(`State machine transitioned: ${this.data.currentState} -> ${this.stateMachine.state}`);
        this.data.currentState = this.stateMachine.state;
    }


    /**
     * Initializes the transfer model
     *
     * @param data {object} - The inbound API POST /transfers request body
     */
    async initialize(data) {
        this.data = data;

        // add a transferId if one is not present e.g. on first submission
        if(!this.data.hasOwnProperty('transferId')) {
            this.data.transferId = uuid();
        }

        // initialize the transfer state machine to its starting state
        if(!this.data.hasOwnProperty('currentState')) {
            this.data.currentState = States.START;
        }

        if(!this.data.hasOwnProperty('initiatedTimestamp')) {
            this.data.initiatedTimestamp = new Date().toISOString();
        }

        if(!this.data.hasOwnProperty('direction')) {
            this.data.direction = Directions.OUTBOUND;
        }
        if(this.data.skipPartyLookup && !this.data.to.fspId) {
            throw new Error('fspId of to party must be specific id when skipPartyLookup is truthy');
        }

        this._initStateMachine(this.data.currentState);
    }


    /**
     * Handles state machine transitions
     */
    async _handleTransition(lifecycle, ...args) {
        this._logger.log(`Transfer ${this.data.transferId} is transitioning from ${lifecycle.from} to ${lifecycle.to} in response to ${lifecycle.transition}`);

        switch(lifecycle.transition) {
            case 'init':
                // init, just allow the fsm to start
                return;

            case Transitions.RESOLVE_PAYEE:
                if (this._multiplePartiesResponse) {
                    return this._resolveBatchPayees();
                    // todo: think, if we need any changes related to FX here
                }
                return this._resolvePayee();

            case Transitions.REQUEST_SERVICES_FXP:
                return this._requestServicesFxp();

            case Transitions.REQUEST_FX_QUOTE:
                return this._requestFxQuote();

            case Transitions.REQUEST_QUOTE:
                return this._requestQuote();

            case Transitions.EXECUTE_FX_TRANSFER:
                return this._executeFxTransfer();

            case Transitions.EXECUTE_TRANSFER:
                // prepare a transfer and wait for fulfillment
                return this._executeTransfer();

            case Transitions.ABORT:
                this._logger.log('State machine is aborting transfer');
                this.data.abortedReason = args[0];
                break;

            case Transitions.ERROR:
                this._logger.log(`State machine is erroring with error: ${util.inspect(args)}`);
                this.data.lastError = args[0] || new Error('unspecified error');
                break;

            case Transitions.GET_TRANSFER:
                return this._getTransfer();

            default:
                throw new Error(`Unhandled state transition for transfer ${this.data.transferId}: ${util.inspect(args)}`);
        }
    }


    /**
     * Resolves the payee.
     * Starts the payee resolution process by sending a GET /parties request to the switch;
     * then waits for a notification from the cache that the payee has been resolved.
     */
    async _resolvePayee() {
        // eslint-disable-next-line no-async-promise-executor
        return new Promise(async (resolve, reject) => {
            // listen for resolution events on the payee idType and idValue
            const payeeKey = PartiesModel.channelName({
                type: this.data.to.idType,
                id: this.data.to.idValue,
                subId: this.data.to.idSubValue
            });

            let latencyTimerDone;

            // hook up a subscriber to handle response messages
            const subId = await this._cache.subscribe(payeeKey, (cn, msg, subId) => {
                try {
                    if(latencyTimerDone) {
                        latencyTimerDone();
                    }
                    this.metrics.partyLookupResponses.inc();

                    this.data.getPartiesResponse = JSON.parse(msg);
                    if (this.data.getPartiesResponse.body?.errorInformation) {
                        // this is an error response to our GET /parties request
                        const err = new BackendError(`Got an error response resolving party: ${util.inspect(this.data.getPartiesResponse.body, { depth: Infinity })}`, 500);
                        err.mojaloopError = this.data.getPartiesResponse.body;
                        // cancel the timeout handler
                        clearTimeout(timeout);
                        return reject(err);
                    }
                    let payee = this.data.getPartiesResponse.body;

                    if(!payee.party) {
                        // we should never get a non-error response without a party, but just in case...
                        // cancel the timeout handler
                        clearTimeout(timeout);
                        return reject(new Error(`Resolved payee has no party object: ${util.inspect(payee)}`));
                    }

                    payee = payee.party;

                    // cancel the timeout handler
                    clearTimeout(timeout);

                    this._logger.push({ payee }).log('Payee resolved');

                    // stop listening for payee resolution messages
                    // no need to await for the unsubscribe to complete.
                    // we dont really care if the unsubscribe fails but we should log it regardless
                    this._cache.unsubscribe(payeeKey, subId).catch(e => {
                        this._logger.log(`Error unsubscribing (in callback) ${payeeKey} ${subId}: ${e.stack || util.inspect(e)}`);
                    });

                    // check we got the right payee and info we need
                    if(payee.partyIdInfo.partyIdType !== this.data.to.idType) {
                        const err = new Error(`Expecting resolved payee party IdType to be ${this.data.to.idType} but got ${payee.partyIdInfo.partyIdType}`);
                        return reject(err);
                    }

                    if(payee.partyIdInfo.partyIdentifier !== this.data.to.idValue) {
                        const err = new Error(`Expecting resolved payee party identifier to be ${this.data.to.idValue} but got ${payee.partyIdInfo.partyIdentifier}`);
                        return reject(err);
                    }

                    if(payee.partyIdInfo.partySubIdOrType !== this.data.to.idSubValue) {
                        const err = new Error(`Expecting resolved payee party subTypeId to be ${this.data.to.idSubValue} but got ${payee.partyIdInfo.partySubIdOrType}`);
                        return reject(err);
                    }

                    if(!payee.partyIdInfo.fspId) {
                        const err = new Error(`Expecting resolved payee party to have an FSPID: ${util.inspect(payee.partyIdInfo)}`);
                        return reject(err);
                    }

                    // now we got the payee, add the details to our data so we can use it
                    // in the quote request
                    this.data.to.fspId = payee.partyIdInfo.fspId;
                    if(payee.partyIdInfo.extensionList) {
                        this.data.to.extensionList  = payee.partyIdInfo.extensionList.extension;
                    }
                    if(payee.personalInfo) {
                        if(payee.personalInfo.complexName) {
                            this.data.to.firstName = payee.personalInfo.complexName.firstName || this.data.to.firstName;
                            this.data.to.middleName = payee.personalInfo.complexName.middleName || this.data.to.middleName;
                            this.data.to.lastName = payee.personalInfo.complexName.lastName || this.data.to.lastName;
                        }
                        this.data.to.dateOfBirth = payee.personalInfo.dateOfBirth;
                    }

                    if (Array.isArray(payee.supportedCurrencies)) {
                        if (!payee.supportedCurrencies.length) {
                            throw new Error(ErrorMessages.noSupportedCurrencies);
                        }
                        const needFx = !payee.supportedCurrencies.includes(this.data.currency);
                        if (needFx && this.data.amountType !== AmountTypes.SEND) {
                            throw new Error(ErrorMessages.unsupportedFxAmountType);
                        }
                        this.data.needFx = needFx;
                        this.data.supportedCurrencies = payee.supportedCurrencies;
                    }

                    return resolve(payee);
                }
                catch(err) {
                    return reject(err);
                }
            });

            // set up a timeout for the resolution
            const timeout = setTimeout(() => {
                const err = new BackendError(`Timeout resolving payee for transfer ${this.data.transferId}`, 504);

                // we dont really care if the unsubscribe fails but we should log it regardless
                this._cache.unsubscribe(payeeKey, subId).catch(e => {
                    this._logger.log(`Error unsubscribing (in timeout handler) ${payeeKey} ${subId}: ${e.stack || util.inspect(e)}`);
                });

                if(latencyTimerDone) {
                    latencyTimerDone();
                }

                return reject(err);
            }, this._requestProcessingTimeoutSeconds * 1000);

            // now we have a timeout handler and a cache subscriber hooked up we can fire off
            // a GET /parties request to the switch
            try {
                latencyTimerDone = this.metrics.partyLookupLatency.startTimer();
                const res = await this._requests.getParties(this.data.to.idType, this.data.to.idValue,
                    this.data.to.idSubValue, this.data.to.fspId);

                this.data.getPartiesRequest = res.originalRequest;

                this.metrics.partyLookupRequests.inc();
                this._logger.push({ peer: res }).log('Party lookup sent to peer');
            }
            catch(err) {
                // cancel the timeout and unsubscribe before rejecting the promise
                clearTimeout(timeout);

                // we dont really care if the unsubscribe fails but we should log it regardless
                this._cache.unsubscribe(payeeKey, subId).catch(e => {
                    this._logger.log(`Error unsubscribing ${payeeKey} ${subId}: ${e.stack || util.inspect(e)}`);
                });

                return reject(err);
            }
        });
    }

    /**
     * Resolves multiple payees.
     * Starts the payee resolution process by sending a GET /parties request to the switch;
     * then waits for a specified number of seconds and resolve payees with responses from the cache.
     */
    _resolveBatchPayees() {
        // eslint-disable-next-line no-async-promise-executor
        return new Promise(async (resolve, reject) => {
            let latencyTimerDone;
            // hook up a timer to handle response messages
            // const timer = setTimeout((cn, msg, subId) => {
            const payeeResolver = (msg) => {
                this.data.getPartiesResponse = JSON.parse(msg);

                if(this.data.getPartiesResponse.body.errorInformation) {
                    // this is an error response to our GET /parties request
                    const err = new BackendError(`Got an error response resolving party: ${util.inspect(this.data.getPartiesResponse.body, { depth: Infinity })}`, 500);
                    err.mojaloopError = this.data.getPartiesResponse.body;
                    throw err;
                }
                let payee = this.data.getPartiesResponse.body;

                if(!payee.party) {
                    // we should never get a non-error response without a party, but just in case...
                    // cancel the timeout handler
                    throw new Error(`Resolved payee has no party object: ${util.inspect(payee)}`);
                }
                payee = payee.party;
                // check we got the right payee and info we need
                if(payee.partyIdInfo.partyIdType !== this.data.to.idType) {
                    throw new Error(`Expecting resolved payee party IdType to be ${this.data.to.idType} but got ${payee.partyIdInfo.partyIdType}`);
                }
                if(payee.partyIdInfo.partyIdentifier !== this.data.to.idValue) {
                    throw new Error(`Expecting resolved payee party identifier to be ${this.data.to.idValue} but got ${payee.partyIdInfo.partyIdentifier}`);
                }
                if(payee.partyIdInfo.partySubIdOrType !== this.data.to.idSubValue) {
                    throw new Error(`Expecting resolved payee party subTypeId to be ${this.data.to.idSubValue} but got ${payee.partyIdInfo.partySubIdOrType}`);
                }
                if(!payee.partyIdInfo.fspId) {
                    throw new Error(`Expecting resolved payee party to have an FSPID: ${util.inspect(payee.partyIdInfo)}`);
                }
                // now we got the payee, add the details to our data so we can use it
                // in the quote request
                const to = {};
                to.fspId = payee.partyIdInfo.fspId;
                if(payee.partyIdInfo.extensionList) {
                    to.extensionList  = payee.partyIdInfo.extensionList.extension;
                }
                if(payee.personalInfo) {
                    if(payee.personalInfo.complexName) {
                        to.firstName = payee.personalInfo.complexName.firstName || this.data.to.firstName;
                        to.middleName = payee.personalInfo.complexName.middleName || this.data.to.middleName;
                        to.lastName = payee.personalInfo.complexName.lastName || this.data.to.lastName;
                    }
                    to.dateOfBirth = payee.personalInfo.dateOfBirth;
                }
                return to;
            };
            // listen for resolution events on the payee idType and idValue
            // const payeeKey = `${this.data.to.idType}_${this.data.to.idValue}`
            //     + (this.data.to.idSubValue ? `_${this.data.to.idSubValue}` : '');
            const payeeKey = PartiesModel.channelName({
                type: this.data.to.idType,
                id: this.data.to.idValue,
                subId: this.data.to.idSubValue
            });
            const timer = setTimeout(async () => {
                if(latencyTimerDone) {
                    latencyTimerDone();
                }
                this.metrics.partyLookupResponses.inc();
                let payeeList;
                try {
                    payeeList = await this._cache.members(payeeKey);
                } catch (e) {
                    return reject(e);
                }
                if (!payeeList.length) {
                    return reject(new BackendError(`Timeout resolving payees for transfer ${this.data.transferId}`, 504));
                }
                this._logger.push({ payeeList }).log('Payees resolved');
                this.data.to = payeeList.map(payeeResolver);
                resolve();
            }, this._multiplePartiesResponseSeconds * 1000);
            // now we have a timeout handler we can fire off
            // a GET /parties request to the switch
            try {
                latencyTimerDone = this.metrics.partyLookupLatency.startTimer();
                const res = await this._requests.getParties(this.data.to.idType, this.data.to.idValue,
                    this.data.to.idSubValue);
                this.data.getPartiesRequest = res.originalRequest;
                this.metrics.partyLookupRequests.inc();
                this._logger.push({ peer: res }).log('Party lookup sent to peer');
            }
            catch(err) {
                // cancel the timer before rejecting the promise
                clearTimeout(timer);
                return reject(err);
            }
        });
    }


    async _requestServicesFxp() {
        this.data.fxProviders = this.getServicesFxpResponse;
        // todo: add impl. with real http-request
        if (!this.data.fxProviders?.length) {
            throw new Error(ErrorMessages.noFxProviderDetected);
        }
        return this.data.fxProviders;
    }

    async _requestFxQuote() {
        let timer;
        let channel;
        let subId;

        // eslint-disable-next-line no-async-promise-executor
        return new Promise(async (resolve, reject) => {
            try {
                this.data.fxQuoteExpiration = this._getExpirationTimestamp();
                const payload = dto.outboundPostFxQuotePayloadDto(this.data);

                channel = `${CacheKeyPrefixes.FX_QUOTE_CALLBACK_CHANNEL}_${payload.conversionRequestId}`;

                timer = setTimeout(() => {
                    this.unsubscribeCache(channel, subId);
                    const errMessage = `Timeout requesting fxQuote for transfer ${this.data.transferId}`;
                    const err = new BackendError(errMessage, 504);
                    this._logger.push({ err }).log(`fxQuote payload: ${JSON.stringify(payload)}`);
                    reject(err);
                }, this._requestProcessingTimeoutSeconds * 1000);

                subId = await this._cache.subscribe(channel, (cn, msg, subId) => {
                    try {
                        clearTimeout(timer);
                        this.unsubscribeCache(channel, subId);

                        const message = JSON.parse(msg);

                        const { body, headers } = message.data;
                        this._logger.push({ body }).log('fxQuote response received');

                        if (!message.success) {
                            const error = new BackendError(`Got an error response requesting fxQuote: ${util.inspect(body, { depth: Infinity })}`, 500);
                            error.mojaloopError = body;
                            throw error;
                        }

                        if (this._rejectExpiredQuoteResponses) {
                            const now = new Date().toISOString();
                            if (now > this.data.fxQuoteExpiration) {
                                const errMessage = `${ErrorMessages.responseMissedExpiryDeadline} (fxQuote)`;
                                this._logger.warn(`${errMessage}: system time=${now} > expiration time=${this.data.fxQuoteExpiration}`);
                                throw new BackendError(errMessage, 504);
                            }
                        }

                        this.data.fxQuoteResponse = {
                            body,
                            headers,
                        };
                        this.data.fxQuoteResponseSource = headers['fspiop-source']; // todo: check what for we need this

                        resolve(payload); // todo: think, what should we return at this point
                    } catch (err) {
                        this._logger.push({ err }).log(`error in fxQuote cache subscription processing: ${err?.message}`);
                        reject(err);
                    }
                });

                const res = await this._requests.postFxQuotes(payload, payload.conversionTerms.counterPartyFsp);
                this.data.fxQuoteRequest = res.originalRequest;
                this._logger.push({ res }).log('fxQuote request is sent to hub');
            } catch (err) {
                this._logger.push({ err }).log(`error in _requestFxQuote: ${err.message}`);
                if (timer) clearTimeout(timer);
                this.unsubscribeCache(channel, subId);
                reject(err);
            }
        });
    }

    /**
     * Requests a quote
     * Starts the quote resolution process by sending a POST /quotes request to the switch;
     * then waits for a notification from the cache that the quote response has been received
     */
    async _requestQuote() {
        // eslint-disable-next-line no-async-promise-executor
        return new Promise(async (resolve, reject) => {
            // create a quote request
            const quote = this._buildQuoteRequest();
            this.data.quoteId = quote.quoteId;
            // todo: check if we need to add converter field

            // listen for events on the quoteId
            const quoteKey = `qt_${quote.quoteId}`;
            let latencyTimerDone;

            // hook up a subscriber to handle response messages
            const subId = await this._cache.subscribe(quoteKey, (cn, msg, subId) => {
                try {
                    if(latencyTimerDone) {
                        latencyTimerDone();
                    }
                    this.metrics.quoteResponses.inc();

                    let error;
                    let message = JSON.parse(msg);

                    if (message.type === 'quoteResponse') {
                        if (this._rejectExpiredQuoteResponses) {
                            const now = new Date().toISOString();
                            if (now > quote.expiration) {
                                const msg = 'Quote response missed expiry deadline';
                                error = new BackendError(msg, 504);
                                this._logger.error(`${msg}: system time=${now} > expiration time=${quote.expiration}`);
                            }
                        }
                    } else if (message.type === 'quoteResponseError') {
                        error = new BackendError(`Got an error response requesting quote: ${util.inspect(message.data.body, { depth: Infinity })}`, 500);
                        error.mojaloopError = message.data.body;
                    }
                    else {
                        this._logger.push({ message }).log(`Ignoring cache notification for quote ${quoteKey}. Unknown message type ${message.type}.`);
                        return;
                    }

                    // cancel the timeout handler
                    clearTimeout(timeout);

                    // stop listening for payee resolution messages
                    // no need to await for the unsubscribe to complete.
                    // we dont really care if the unsubscribe fails but we should log it regardless
                    this._cache.unsubscribe(quoteKey, subId).catch(e => {
                        this._logger.log(`Error unsubscribing (in callback) ${quoteKey} ${subId}: ${e.stack || util.inspect(e)}`);
                    });

                    if (error) {
                        return reject(error);
                    }

                    this.data.quoteResponse = {
                        headers: message.data.headers,
                        body: message.data.body
                    };
                    this._logger.push({ quoteResponse: this.data.quoteResponse.body }).log('Quote response received');

                    this.data.quoteResponseSource = this.data.quoteResponse.headers['fspiop-source'];

                    return resolve(quote);
                }
                catch(err) {
                    return reject(err);
                }
            });

            // set up a timeout for the request
            const timeout = setTimeout(() => {
                const err = new BackendError(`Timeout requesting quote for transfer ${this.data.transferId}`, 504);

                // we dont really care if the unsubscribe fails but we should log it regardless
                this._cache.unsubscribe(quoteKey, subId).catch(e => {
                    this._logger.log(`Error unsubscribing (in timeout handler) ${quoteKey} ${subId}: ${e.stack || util.inspect(e)}`);
                });

                if(latencyTimerDone) {
                    latencyTimerDone();
                }

                return reject(err);
            }, this._requestProcessingTimeoutSeconds * 1000);

            // now we have a timeout handler and a cache subscriber hooked up we can fire off
            // a POST /quotes request to the switch
            try {
                latencyTimerDone = this.metrics.quoteRequestLatency.startTimer();
                const res = await this._requests.postQuotes(quote, this.data.to.fspId);

                this.data.quoteRequest = res.originalRequest;

                this.metrics.quoteRequests.inc();
                this._logger.push({ res }).log('Quote request sent to peer');
            }
            catch(err) {
                // cancel the timout and unsubscribe before rejecting the promise
                clearTimeout(timeout);

                // we dont really care if the unsubscribe fails but we should log it regardless
                this._cache.unsubscribe(quoteKey, subId).catch(e => {
                    this._logger.log(`Error unsubscribing (in error handler) ${quoteKey} ${subId}: ${e.stack || util.inspect(e)}`);
                });

                return reject(err);
            }
        });
    }


    /**
     * Constructs a quote request payload based on current state
     *
     * @returns {object} - the quote request object
     */
    _buildQuoteRequest() {
        let quote = {
            quoteId: uuid(),
            transactionId: this.data.transferId,
            amountType: this.data.amountType,
            amount: {
                currency: this.data.currency,
                amount: this.data.amount
            },
            expiration: this._getExpirationTimestamp()
        };

        quote.payer = shared.internalPartyToMojaloopParty(this.data.from, this._dfspId);
        quote.payee = shared.internalPartyToMojaloopParty(this.data.to, this.data.to.fspId);

        quote.transactionType = {
            scenario: this.data.transactionType,
            subScenario: this.data.subScenario,
            // TODO: support payee initiated txns?
            initiator: 'PAYER',
            // TODO: defaulting to CONSUMER initiator type should
            // be replaced with a required element on the incoming
            // API request
            initiatorType: this.data.from.type || 'CONSUMER'
        };

        // geocode
        // note
        if(this.data.note) {
            quote.note = this.data.note;
        }

        // add extensionList if provided
        if (this.data.quoteRequestExtensions?.length) {
            quote.extensionList = {
                extension: this.data.quoteRequestExtensions
            };
        }

<<<<<<< HEAD
        if (this.data.needFx) {
            quote.converter = CurrencyConverters.PAYER;
        }
=======
        // TODO: re-enable this after updating quoting service
        // if (this.data.needFx) {
        //     quote.converter = CurrencyConverters.PAYER;
        // }
>>>>>>> b5b6c45b

        return quote;
    }


    async _executeFxTransfer() {
        let timer;
        let channel;
        let subId;

        // eslint-disable-next-line no-async-promise-executor
        return new Promise(async (resolve, reject) => {
            try {
                this.data.fxTransferExpiration = this._getExpirationTimestamp();
                const payload = dto.outboundPostFxTransferPayloadDto(this.data);

                channel = `${CacheKeyPrefixes.FX_QUOTE_CALLBACK_CHANNEL}_${payload.commitRequestId}`;

                timer = setTimeout(() => {
                    this.unsubscribeCache(channel, subId);
                    const errMessage = `Timeout requesting fxTransfers for transfer ${this.data.transferId}`;
                    const err = new BackendError(errMessage, 504);
                    this._logger.push({ err }).log(`fxTransfers payload: ${JSON.stringify(payload)}`);
                    reject(err);
                }, this._requestProcessingTimeoutSeconds * 1000);

                subId = await this._cache.subscribe(channel, (cn, msg, subId) => {
                    try {
                        clearTimeout(timer);
                        this.unsubscribeCache(channel, subId);

                        const message = JSON.parse(msg);

                        const { body, headers } = message.data;
                        this._logger.push({ body }).log('fxTransfers fulfil response received');

                        if (!message.success) {
                            const error = new BackendError(`Got an error response requesting fxTransfers: ${util.inspect(body, { depth: Infinity })}`, 500);
                            error.mojaloopError = body;
                            throw error;
                        }

                        if (this._rejectExpiredTransferFulfils) {
                            const now = new Date().toISOString();
                            if (now > this.data.fxTransferExpiration) {
                                const errMessage = `${ErrorMessages.responseMissedExpiryDeadline} (fxTransfers fulfil)`;
                                this._logger.warn(`${errMessage}: system time=${now} > expiration time=${this.data.fxTransferExpiration}`);
                                throw new BackendError(errMessage, 504);
                            }
                        }

                        if (this._checkIlp && !this._ilp.validateFulfil(body.fulfilment, this.data.fxQuoteResponse.body.condition)) {
                            throw new Error(ErrorMessages.invalidFulfilment);
                        }

                        this.data.fxTransferResponse = {
                            body,
                            headers,
                        };

                        resolve(payload); // todo: think, what should we return at this point
                    } catch (err) {
                        this._logger.push({ err }).log(`error in fxTransfers callback subscription processing: ${err?.message}`);
                        reject(err);
                    }
                });

                const res = await this._requests.postFxTransfers(payload, payload.counterPartyFsp);
                this.data.fxTransferRequest = res.originalRequest;
                this._logger.push({ res }).log('fxTransfers request is sent to hub');
            } catch (err) {
                this._logger.push({ err }).log(`error in _executeFxTransfer: ${err.message}`);
                if (timer) clearTimeout(timer);
                this.unsubscribeCache(channel, subId);
                reject(err);
            }
        });
    }

    /**
     * Executes a transfer
     * Starts the transfer process by sending a POST /transfers (prepare) request to the switch;
     * then waits for a notification from the cache that the transfer has been fulfilled
     */
    async _executeTransfer() {
        // eslint-disable-next-line no-async-promise-executor
        return new Promise(async (resolve, reject) => {
            // create a transfer prepare request
            const prepare = this._buildTransferPrepare();

            // listen for events on the transferId
            const transferKey = `tf_${this.data.transferId}`;

            let latencyTimerDone;

            const subId = await this._cache.subscribe(transferKey, async (cn, msg, subId) => {
                try {
                    if(latencyTimerDone) {
                        latencyTimerDone();
                    }

                    let error;
                    let message = JSON.parse(msg);

                    if (message.type === 'transferFulfil') {
                        this.metrics.transferFulfils.inc();

                        if (this._rejectExpiredTransferFulfils) {
                            const now = new Date().toISOString();
                            if (now > prepare.expiration) {
                                const msg = 'Transfer fulfil missed expiry deadline';
                                this._logger.error(`${msg}: system time=${now} > expiration=${prepare.expiration}`);
                                error = new BackendError(msg, 504);
                            }
                        }
                    } else if (message.type === 'transferError') {
                        error = new BackendError(`Got an error response preparing transfer: ${util.inspect(message.data.body, { depth: Infinity })}`, 500);
                        error.mojaloopError = message.data.body;
                    } else {
                        this._logger.push({ message }).log(`Ignoring cache notification for transfer ${transferKey}. Unknown message type ${message.type}.`);
                        return;
                    }

                    // cancel the timeout handler
                    clearTimeout(timeout);

                    // stop listening for transfer fulfil messages
                    this._cache.unsubscribe(transferKey, subId).catch(e => {
                        this._logger.log(`Error unsubscribing (in callback) ${transferKey} ${subId}: ${e.stack || util.inspect(e)}`);
                    });

                    if (error) {
                        return reject(error);
                    }

                    const fulfil = message.data;
                    this._logger.push({ fulfil: fulfil.body }).log('Transfer fulfil received');
                    this.data.fulfil = fulfil;
                    if(this._checkIlp && !this._ilp.validateFulfil(fulfil.body.fulfilment, this.data.quoteResponse.body.condition)) {
                        throw new Error('Invalid fulfilment received from peer DFSP.');
                    }
                    if(this._sendFinalNotificationIfRequested && fulfil.body.transferState === TransferState.RESERVED) {
                        // we need to send a PATCH notification back to say we have committed the transfer.
                        // Note that this is normally a switch only responsibility but the capability is
                        // implemented here to support testing use cases where the mojaloop-connector is
                        // acting in a peer-to-peer scenario and it is desirable for the other peer to
                        // receive this notification.
                        // Note that the transfer is considered committed as far as this (payer) side is concerned
                        // we will use the current server time as committed timestamp.
                        const patchNotification = {
                            completedTimestamp: (new Date()).toISOString(),
                            transferState: TransferState.COMMITTED,
                        };
                        const res = this._requests.patchTransfers(this.data.transferId,
                            patchNotification, this.data.quoteResponseSource);
                        this.data.patch = res.originalRequest;
                        this._logger.log(`PATCH final notification sent to peer for transfer ${this.data.transferId}`);
                    }
                    return resolve(fulfil.body);
                }
                catch(err) {
                    return reject(err);
                }
            });

            // set up a timeout for the request
            const timeout = setTimeout(() => {
                const err = new BackendError(`Timeout waiting for fulfil for transfer ${this.data.transferId}`, 504);

                // we dont really care if the unsubscribe fails but we should log it regardless
                this._cache.unsubscribe(transferKey, subId).catch(e => {
                    this._logger.log(`Error unsubscribing (in timeout handler) ${transferKey} ${subId}: ${e.stack || util.inspect(e)}`);
                });

                if(latencyTimerDone) {
                    latencyTimerDone();
                }

                return reject(err);
            }, this._requestProcessingTimeoutSeconds * 1000);

            // now we have a timeout handler and a cache subscriber hooked up we can fire off
            // a POST /transfers request to the switch
            try {
                latencyTimerDone = this.metrics.transferLatency.startTimer();
                const res = await this._requests.postTransfers(prepare, this.data.quoteResponseSource);

                this.data.prepare = res.originalRequest;

                this.metrics.transferPrepares.inc();
                this._logger.push({ res }).log('Transfer prepare sent to peer');
            }
            catch(err) {
                // cancel the timeout and unsubscribe before rejecting the promise
                clearTimeout(timeout);

                // we dont really care if the unsubscribe fails but we should log it regardless
                this._cache.unsubscribe(transferKey, subId).catch(e => {
                    this._logger.log(`Error unsubscribing (in error handler) ${transferKey} ${subId}: ${e.stack || util.inspect(e)}`);
                });

                return reject(err);
            }
        });
    }

    /**
     * Get transfer details by sending GET /transfers request to the switch
     */
    async _getTransfer() {
        // eslint-disable-next-line no-async-promise-executor
        return new Promise(async (resolve, reject) => {
            const transferKey = `tf_${this.data.transferId}`;

            // hook up a subscriber to handle response messages
            const subId = await this._cache.subscribe(transferKey, (cn, msg, subId) => {
                try {
                    let error;
                    let message = JSON.parse(msg);
                    if (message.type === 'transferError') {
                        error = new BackendError(`Got an error response retrieving transfer: ${util.inspect(message.data.body, { depth: Infinity })}`, 500);
                        error.mojaloopError = message.data.body;
                    } else if (message.type !== 'transferFulfil') {
                        this._logger.push({ message }).log(`Ignoring cache notification for transfer ${transferKey}. Uknokwn message type ${message.type}.`);
                        return;
                    }
                    // cancel the timeout handler
                    clearTimeout(timeout);
                    // stop listening for transfer fulfil messages
                    this._cache.unsubscribe(transferKey, subId).catch(e => {
                        this._logger.log(`Error unsubscribing (in callback) ${transferKey} ${subId}: ${e.stack || util.inspect(e)}`);
                    });
                    if (error) {
                        return reject(error);
                    }
                    const fulfil = message.data;
                    this._logger.push({ fulfil: fulfil.body }).log('Transfer fulfil received');
                    this.data.fulfil = fulfil;
                    return resolve(this.data.fulfil);
                }
                catch(err) {
                    return reject(err);
                }
            });

            // set up a timeout for the resolution
            const timeout = setTimeout(() => {
                const err = new BackendError(`Timeout getting transfer ${this.data.transferId}`, 504);

                // we dont really care if the unsubscribe fails but we should log it regardless
                this._cache.unsubscribe(transferKey, subId).catch(e => {
                    this._logger.log(`Error unsubscribing (in timeout handler) ${transferKey} ${subId}: ${e.stack || util.inspect(e)}`);
                });

                return reject(err);
            }, this._requestProcessingTimeoutSeconds * 1000);

            // now we have a timeout handler and a cache subscriber hooked up we can fire off
            // a GET /transfers request to the switch
            try {
                const res = await this._requests.getTransfers(this.data.transferId);
                this._logger.push({ peer: res }).log('Transfer lookup sent to peer');
            }
            catch(err) {
                // cancel the timout and unsubscribe before rejecting the promise
                clearTimeout(timeout);

                // we dont really care if the unsubscribe fails but we should log it regardless
                this._cache.unsubscribe(transferKey, subId).catch(e => {
                    this._logger.log(`Error unsubscribing ${transferKey} ${subId}: ${e.stack || util.inspect(e)}`);
                });

                return reject(err);
            }
        });
    }


    /**
     * Builds a transfer prepare payload from current state
     *
     * @returns {object} - the transfer prepare payload
     */
    _buildTransferPrepare() {
        let prepare = {
            transferId: this.data.transferId,
            payeeFsp: this.data.to.fspId,
            payerFsp: this._dfspId,
            amount: {
                // We use the transfer currency and amount specified in the quote response
                // rather than the original request. In Forex cases we may have requested
                // a RECEIVE amount in a currency we cannot send. FXP should always give us
                // a quote response with transferAmount in the correct currency.
                currency: this.data.quoteResponse.body.transferAmount.currency,
                amount: this.data.quoteResponse.body.transferAmount.amount
            },
            ilpPacket: this.data.quoteResponse.body.ilpPacket,
            condition: this.data.quoteResponse.body.condition,
            expiration: this._getExpirationTimestamp()
        };

        if(this._useQuoteSourceFSPAsTransferPayeeFSP) {
            prepare.payeeFsp = this.data.quoteResponseSource;
        }

        // add extensions list if provided
        const { transferRequestExtensions } = this.data;
        if(transferRequestExtensions && transferRequestExtensions.length > 0) {
            prepare.extensionList = {
                extension: transferRequestExtensions,
            };
        }

        return prepare;
    }


    /**
     * Returns an ISO-8601 format timestamp n-seconds in the future for expiration of a transfers API object,
     * where n is equal to our config setting "expirySeconds"
     *
     * @returns {string} - ISO-8601 format future expiration timestamp
     */
    _getExpirationTimestamp() {
        let now = new Date();
        return new Date(now.getTime() + (this._expirySeconds * 1000)).toISOString();
    }


    /**
     * Returns an object representing the final state of the transfer suitable for the outbound API
     *
     * @returns {object} - Response representing the result of the transfer process
     */
    getResponse() {
        // we want to project some of our internal state into a more useful
        // representation to return to the SDK API consumer
        let resp = { ...this.data };

        switch (this.data.currentState) {
            case States.PAYEE_RESOLVED:
                resp.currentState = SDKStateEnum.WAITING_FOR_PARTY_ACCEPTANCE;
                break;

            case States.FX_QUOTE_RECEIVED:
                resp.currentState = SDKStateEnum.WAITING_FOR_CONVERSION_ACCEPTANCE;
                break;

            case States.QUOTE_RECEIVED:
                resp.currentState = SDKStateEnum.WAITING_FOR_QUOTE_ACCEPTANCE;
                break;

            case States.SUCCEEDED:
                resp.currentState = SDKStateEnum.COMPLETED;
                break;

            case States.ABORTED:
                resp.currentState = SDKStateEnum.ABORTED;
                break;

            case States.ERRORED:
                resp.currentState = SDKStateEnum.ERROR_OCCURRED;
                break;

            default:
                this._logger.log(`Transfer model response being returned from an unexpected state: ${this.data.currentState}. Returning ERROR_OCCURRED state`);
                resp.currentState = SDKStateEnum.ERROR_OCCURRED;
                break;
        }

        return resp;
    }


    /**
     * Persists the model state to cache for reinstantiation at a later point
     */
    async _save() {
        try {
            this.data.currentState = this.stateMachine.state;
            const res = await this._cache.set(`transferModel_out_${this.data.transferId}`, this.data);
            this._logger.push({ res }).log('Persisted transfer model in cache');
        }
        catch(err) {
            this._logger.push({ err }).log('Error saving transfer model');
            throw err;
        }
    }


    /**
     * Loads a transfer model from cache for resumption of the transfer process
     *
     * @param transferId {string} - UUID transferId of the model to load from cache
     */
    async load(transferId) {
        try {
            const data = await this._cache.get(`transferModel_out_${transferId}`);

            if(!data) {
                throw new Error(`No cached data found for transferId: ${transferId}`);
            }
            await this.initialize(data);
            this._logger.push({ cache: this.data }).log('Transfer model loaded from cached state');
        }
        catch(err) {
            this._logger.push({ err }).log('Error loading transfer model');
            throw err;
        }
    }


    /**
     * Returns a promise that resolves when the state machine has reached a terminal state
     *
     * @param mergeData {object} - an object to merge with the model state (data) before running the state machine
     */
    async run(mergeData) {
        try {
            // if we were passed a mergeData object...
            // merge it with our existing state, overwriting any existing matching root level keys
            if (mergeData) {
                // first remove any merge keys that we do not want to allow to be changed
                // note that we could do this in the swagger also. this is to put a responsibility
                // on this model to defend itself.
                const permittedMergeKeys = ['acceptParty', 'acceptConversion', 'acceptQuote', 'amount', 'to'];
                Object.keys(mergeData).forEach(k => {
                    if(permittedMergeKeys.indexOf(k) === -1) {
                        delete mergeData[k]; // try to avoid mutation of parameters
                    }
                });
                this.data = {
                    ...this.data,
                    ...mergeData,
                };
            }
            // run transitions based on incoming state
            switch (this.data.currentState) {
                case States.START:
                    // first transition is to resolvePayee
                    if (typeof (this.data.to.fspId) !== 'undefined' && this.data.skipPartyLookup) {
                        // we already have the payee DFSP and we have been asked to skip party resolution
                        this._logger.log(`Skipping payee resolution for transfer ${this.data.transferId} as to.fspId was provided and skipPartyLookup is truthy`);
                        this.data.currentState = States.PAYEE_RESOLVED;
                        break;
                    }

                    // next transition is to resolvePayee
                    await this.stateMachine.resolvePayee();
                    this._logger.log(`Payee resolved for transfer ${this.data.transferId}`);

                    if (this.stateMachine.state === States.PAYEE_RESOLVED && !this._autoAcceptParty) {
                        //we break execution here and return the resolved party details to allow asynchronous accept or reject
                        //of the resolved party
                        await this._save();
                        return this.getResponse();
                    }
                    break;

                case States.PAYEE_RESOLVED:
                    if (!this._autoAcceptParty && !this.data.acceptParty && !this.data.skipPartyLookup) {
                        // resuming after a party resolution halt, backend did not accept the party.
                        await this.stateMachine.abort('Payee rejected by backend');
                        await this._save();
                        return this.getResponse();
                    }

                    if (this.data.needFx) {
                        await this.stateMachine.requestServicesFxp();
                        this._logger.log(`Services FXP received for transfer ${this.data.transferId}`);
                    } else {
                        await this.stateMachine.requestQuote();
                        this._logger.log(`Quote received for transfer ${this.data.transferId}`);
                        if (this.stateMachine.state === States.QUOTE_RECEIVED && !this._autoAcceptQuotes) {
                            //we break execution here and return the quote response details to allow asynchronous accept or reject
                            //of the quote
                            await this._save();
                            return this.getResponse();
                        }
                    }
                    break;

                case States.SERVICES_FXP_RECEIVED:
                    await this.stateMachine.requestFxQuote();
                    this._logger.log(`fxQuotes request for transfer ${this.data.transferId} has been completed`);

                    if (this.stateMachine.state === States.FX_QUOTE_RECEIVED) {
                        //we break execution here and return the fxQuote response details to allow asynchronous accept or reject
                        await this._save();
                        return this.getResponse();
                    }
                    break;

                case States.FX_QUOTE_RECEIVED:
                    if (!this.data.acceptConversion) {
                        await this.stateMachine.abort('FX quote rejected by backend');
                        await this._save();
                        return this.getResponse();
                    }
                    await this.stateMachine.requestQuote();
                    this._logger.log(`Quote received for transfer ${this.data.transferId}`);

                    if (this.stateMachine.state === States.QUOTE_RECEIVED && !this._autoAcceptQuotes) {
                        //we break execution here and return the quote response details to allow asynchronous accept or reject
                        //of the quote
                        await this._save();
                        return this.getResponse();
                    }
                    break;

                case States.QUOTE_RECEIVED:
                    if (!this._autoAcceptQuotes && !this.data.acceptQuote) {
                        // resuming after a party resolution halt, backend did not accept the party.
                        await this.stateMachine.abort('Quote rejected by backend');
                        await this._save();
                        return this.getResponse();
                    }

                    if (this.data.needFx) {
                        await this.stateMachine.executeFxTransfer();
                        this._logger.log(`FX transfer ${this.data.transferId} has been completed`);
                    } else {
                        // next transition is executeTransfer
                        await this.stateMachine.executeTransfer();
                        this._logger.log(`Transfer ${this.data.transferId} has been completed`);
                    }
                    break;

                case States.EXECUTE_FX_TRANSFER:
                    await this.stateMachine.executeTransfer();
                    this._logger.log(`Transfer ${this.data.transferId} has been completed`);
                    break;

                case States.SUCCEEDED:
                    // all steps complete so return
                    this._logger.log('Transfer completed successfully');
                    await this._save();
                    return this.getResponse();

                case States.ERRORED:
                    // stopped in errored state
                    await this._save();
                    this._logger.log('State machine in errored state');
                    return;

                case States.ABORTED:
                    // stopped in aborted state
                    await this._save();
                    this._logger.log('State machine in aborted state');
                    return this.getResponse();

                    // todo: no such state!
                case 'getTransfer':
                    await this.stateMachine.getTransfer();
                    this._logger.log(`Get transfer ${this.data.transferId} has been completed`);
                    break;

                default:
                    // The state is not handled here, throwing an error to avoid an infinite recursion of this function
                    await this._save();
                    this._logger.error(`State machine in unhandled(${this.data.currentState}) state`);
                    return;
            }

            // now call ourselves recursively to deal with the next transition
            this._logger.log(`Transfer model state machine transition completed in state: ${this.stateMachine.state}. Recusring to handle next transition.`);
            return this.run();
        }
        catch(err) {
            this._logger.log(`Error running transfer model: ${util.inspect(err)}`);

            // as this function is recursive, we dont want to error the state machine multiple times
            if (this.data.currentState !== States.ERRORED) {
                // err should not have a transferState property here!
                if(err.transferState) {
                    this._logger.log(`State machine is broken: ${util.inspect(err)}`);
                }
                // transition to errored state
                await this.stateMachine.error(err);

                // avoid circular ref between transferState.lastError and err
                err.transferState = JSON.parse(JSON.stringify(this.getResponse()));
                await this._save();
            }
            throw err;
        }
    }

    async unsubscribeCache(channelKey, subId) {
        if (channelKey && subId) {
            return this._cache.unsubscribe(channelKey, subId)
                .catch(err => {
                    this._logger.push({ err }).log(`Unsubscribing cache error [${channelKey} ${subId}]: ${err.stack}`);
                });
        }
    }


}

module.exports = OutboundTransfersModel;<|MERGE_RESOLUTION|>--- conflicted
+++ resolved
@@ -754,16 +754,10 @@
             };
         }
 
-<<<<<<< HEAD
-        if (this.data.needFx) {
-            quote.converter = CurrencyConverters.PAYER;
-        }
-=======
         // TODO: re-enable this after updating quoting service
         // if (this.data.needFx) {
         //     quote.converter = CurrencyConverters.PAYER;
         // }
->>>>>>> b5b6c45b
 
         return quote;
     }
