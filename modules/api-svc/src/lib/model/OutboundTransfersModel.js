--- conflicted
+++ resolved
@@ -237,23 +237,13 @@
                 // prepare a transfer and wait for fulfillment
                 return this._executeTransfer();
 
-<<<<<<< HEAD
             case Transitions.ABORT:
-                this._logger.log('State machine is aborting transfer');
-                this.data.abortedReason = args[0];
-                break;
-
-            case Transitions.ERROR:
-                this._logger.log(`State machine is erroring with error: ${util.inspect(args)}`);
-=======
-            case 'abort':
                 this._logger.isDebugEnabled() && this._logger.debug('State machine is aborting transfer');
                 this.data.abortedReason = args[0];
                 break;
 
-            case 'error':
+            case Transitions.ERROR:
                 this._logger.isErrorEnabled() && this._logger.error(`State machine is erroring with error: ${safeStringify(args)}`);
->>>>>>> 8676532f
                 this.data.lastError = args[0] || new Error('unspecified error');
                 break;
 
@@ -548,13 +538,14 @@
             const message = await subscribing;
 
             if (message instanceof Error) throw message;
+            const { body, headers } = message.data;
+
             if (!message.success) {
-                const error = new BackendError(`Got an error response requesting fxQuote: ${util.inspect(body, { depth: Infinity })}`, 500);
+                const error = new BackendError(`Got an error response requesting fxQuote: ${safeStringify(body)}`, 500);
                 error.mojaloopError = body;
                 throw error;
             }
 
-            const { body, headers } = message.data;
             this._logger.push({ body }).log('fxQuote callback response received');
 
             if (this._rejectExpiredQuoteResponses) {
@@ -773,13 +764,14 @@
             const message = await subscribing;
 
             if (message instanceof Error) throw message;
+
+            const { body, headers } = message.data;
+
             if (!message.success) {
-                const error = new BackendError(`Got an error response requesting fxTransfers: ${util.inspect(body, { depth: Infinity })}`, 500);
+                const error = new BackendError(`Got an error response requesting fxTransfers: ${safeStringify(body)}`, 500);
                 error.mojaloopError = body;
                 throw error;
             }
-
-            const { body, headers } = message.data;
             this._logger.push({ body }).log('fxTransfers fulfil response received');
 
             if (this._rejectExpiredTransferFulfils) {
@@ -1169,30 +1161,19 @@
             switch (this.data.currentState) {
                 case States.START:
                     // first transition is to resolvePayee
-<<<<<<< HEAD
-                    if (typeof (this.data.to.fspId) !== 'undefined' && this.data.skipPartyLookup) {
-                        // we already have the payee DFSP and we have been asked to skip party resolution
-                        this._logger.log(`Skipping payee resolution for transfer ${this.data.transferId} as to.fspId was provided and skipPartyLookup is truthy`);
-                        this.data.currentState = States.PAYEE_RESOLVED;
-=======
+
                     if(typeof(this.data.to.fspId) !== 'undefined' && this.data.skipPartyLookup) {
                         // we already have the payee DFSP and we have bee asked to skip party resolution
                         this._logger.isDebugEnabled() && this._logger.debug(`Skipping payee resolution for transfer ${this.data.transferId} as to.fspId was provided and skipPartyLookup is truthy`);
-                        this.data.currentState = 'payeeResolved';
->>>>>>> 8676532f
+                        this.data.currentState = States.PAYEE_RESOLVED;
                         break;
                     }
 
                     // next transition is to resolvePayee
                     await this.stateMachine.resolvePayee();
-<<<<<<< HEAD
-                    this._logger.log(`Payee resolved for transfer ${this.data.transferId}`);
-
-                    if (this.stateMachine.state === States.PAYEE_RESOLVED && !this._autoAcceptParty) {
-=======
                     this._logger.isDebugEnabled() && this._logger.debug(`Payee resolved for transfer ${this.data.transferId}`);
-                    if(this.stateMachine.state === 'payeeResolved' && !this._autoAcceptParty) {
->>>>>>> 8676532f
+
+                    if(this.stateMachine.state === States.PAYEE_RESOLVED && !this._autoAcceptParty) {
                         //we break execution here and return the resolved party details to allow asynchronous accept or reject
                         //of the resolved party
                         await this._save();
@@ -1241,14 +1222,9 @@
                         return this.getResponse();
                     }
                     await this.stateMachine.requestQuote();
-<<<<<<< HEAD
-                    this._logger.log(`Quote received for transfer ${this.data.transferId}`);
-
-                    if (this.stateMachine.state === States.QUOTE_RECEIVED && !this._autoAcceptQuotes) {
-=======
+
                     this._logger.isDebugEnabled() && this._logger.debug(`Quote received for transfer ${this.data.transferId}`);
-                    if(this.stateMachine.state === 'quoteReceived' && !this._autoAcceptQuotes) {
->>>>>>> 8676532f
+                    if(this.stateMachine.state === States.QUOTE_RECEIVED && !this._autoAcceptQuotes) {
                         //we break execution here and return the quote response details to allow asynchronous accept or reject
                         //of the quote
                         await this._save();
@@ -1264,7 +1240,6 @@
                         return this.getResponse();
                     }
 
-<<<<<<< HEAD
                     if (this.data.needFx) {
                         await this.stateMachine.executeFxTransfer();
                         this._logger.log(`FX transfer ${this.data.transferId} has been completed`);
@@ -1278,16 +1253,6 @@
                 case States.FX_TRANSFER_SUCCEEDED:
                     await this.stateMachine.executeTransfer();
                     this._logger.log(`Transfer ${this.data.transferId} has been completed`);
-=======
-                    // next transition is executeTransfer
-                    await this.stateMachine.executeTransfer();
-                    this._logger.isDebugEnabled() && this._logger.debug(`Transfer ${this.data.transferId} has been completed`);
-                    break;
-
-                case 'getTransfer':
-                    await this.stateMachine.getTransfer();
-                    this._logger.isDebugEnabled() && this._logger.debug(`Get transfer ${this.data.transferId} has been completed`);
->>>>>>> 8676532f
                     break;
 
                 case States.SUCCEEDED:
@@ -1317,11 +1282,7 @@
                 default:
                     // The state is not handled here, throwing an error to avoid an infinite recursion of this function
                     await this._save();
-<<<<<<< HEAD
-                    this._logger.error(`State machine in unhandled (${this.data.currentState}) state`);
-=======
                     this._logger.isErrorEnabled() && this._logger.error(`State machine in unhandled(${this.data.currentState}) state`);
->>>>>>> 8676532f
                     return;
             }
 
