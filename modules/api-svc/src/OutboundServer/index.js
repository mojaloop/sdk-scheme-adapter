/**************************************************************************
 *  (C) Copyright ModusBox Inc. 2019 - All rights reserved.               *
 *                                                                        *
 *  This file is made available under the terms of the license agreement  *
 *  specified in the corresponding source code repository.                *
 *                                                                        *
 *  ORIGINAL AUTHOR:                                                      *
 *       James Bush - james.bush@modusbox.com                             *
 **************************************************************************/

const http = require('http');

const Koa = require('koa');
const koaBody = require('koa-body').default;
const yaml = require('js-yaml');
const fs = require('fs');
const path = require('path');
const EventEmitter = require('events');

const Validate = require('../lib/validate');
const router = require('../lib/router');
const handlers = require('./handlers');
const middlewares = require('./middlewares');
const { KafkaDomainEventProducer, BC_CONFIG } = require('@mojaloop/sdk-scheme-adapter-private-shared-lib');
const { DefaultLogger } = require('@mojaloop/logging-bc-client-lib');

const OUTBOUND_API_VERSION = 'v2_1_0';
const outboundApiFilePath = `../docs/sdk-scheme-adapter-outbound-${OUTBOUND_API_VERSION}-openapi3-snippets.yaml`;
const specPath = path.join(path.dirname(require.resolve('@mojaloop/api-snippets')), outboundApiFilePath);
const apiSpecs = yaml.load(fs.readFileSync(specPath));

const endpointRegex = /\/.*/g;
const logExcludePaths = ['/'];

class OutboundApi extends EventEmitter {
    constructor(conf, logger, cache, validator, metricsClient, wso2, eventProducer, eventLogger) {
        super({ captureExceptions: true });
        this._logger = logger;
        this._api = new Koa();
        this._conf = conf;
        this._cache = cache;
        this._metricsClient = metricsClient;

        this._api.use(middlewares.createErrorHandler(this._logger));
        this._api.use(middlewares.createRequestIdGenerator());
        this._api.use(koaBody({
            formidable: { maxFieldsSize: conf.backendApiServerMaxRequestBytes }
        })); // outbound always expects application/json
        this._api.use(middlewares.applyState({
            cache,
            wso2,
            conf,
            metricsClient,
            logExcludePaths,
            eventProducer,
            eventLogger
        }));
        this._api.use(middlewares.createLogger(this._logger));

        //Note that we strip off any path on peerEndpoint config after the origin.
        //this is to allow proxy routed requests to hit any path on the peer origin
        //irrespective of any base path on the PEER_ENDPOINT setting
        if (conf.proxyConfig) {
            this._api.use(middlewares.createProxy({
                ...conf,
                peerEndpoint: conf.peerEndpoint.replace(endpointRegex, ''),
                proxyConfig: conf.proxyConfig,
                logger: this._logger,
                wso2: wso2,
                tls: conf.outbound.tls,
            }));
        }

        this._api.use(middlewares.createRequestValidator(validator));
        this._api.use(router(handlers));
    }

    start() {}

    stop() {}

    callback() {
        return this._api.callback();
    }
}

class OutboundServer extends EventEmitter {
    constructor(conf, logger, cache, metricsClient, wso2) {
        super({ captureExceptions: true });
        this._validator = new Validate({ logExcludePaths });
        this._conf = conf;
        this._logger = logger;
        this._server = null;
        if (conf.backendEventHandler.enabled) {
            this._eventLogger = new DefaultLogger(BC_CONFIG.bcName, 'backend-api-handler', '0.0.1', conf.logLevel);
            this._eventProducer = new KafkaDomainEventProducer(conf.backendEventHandler.domainEventProducer, this._eventLogger);
            this._eventLogger.info(`Created Message Producer of type ${this._eventProducer.constructor.name}`);
        }
        this._api = new OutboundApi(
            conf,
            this._logger.push({ component: 'api' }),
            cache,
            this._validator,
            metricsClient,
            wso2,
            this._eventProducer,
            this._eventLogger,
        );
        this._api.on('error', (...args) => {
            this.emit('error', ...args);
        });
        this._server = http.createServer(this._api.callback());
    }

    async start() {
        const { port } = this._conf.outbound;
        await this._eventProducer?.init();
        await this._validator.initialise(apiSpecs);
        await this._api.start();
<<<<<<< HEAD
        await new Promise((resolve) => this._server.listen(port, resolve));
        this._logger.log(`Serving outbound API on port ${port}`);
=======
        await new Promise((resolve) => this._server.listen(this._conf.outbound.port, resolve));
        this._logger.isInfoEnabled && this._logger.info(`Serving outbound API on port ${this._conf.outbound.port}`);
>>>>>>> bcffbb94
    }

    async stop() {
        if (this._server.listening) {
            await new Promise(resolve => this._server.close(resolve));
        }
        await this._api.stop();
        await this._eventProducer?.destroy();
        this._logger.isInfoEnabled && this._logger.info('outbound shut down complete');
    }
}

module.exports = OutboundServer;<|MERGE_RESOLUTION|>--- conflicted
+++ resolved
@@ -117,13 +117,8 @@
         await this._eventProducer?.init();
         await this._validator.initialise(apiSpecs);
         await this._api.start();
-<<<<<<< HEAD
         await new Promise((resolve) => this._server.listen(port, resolve));
-        this._logger.log(`Serving outbound API on port ${port}`);
-=======
-        await new Promise((resolve) => this._server.listen(this._conf.outbound.port, resolve));
         this._logger.isInfoEnabled && this._logger.info(`Serving outbound API on port ${this._conf.outbound.port}`);
->>>>>>> bcffbb94
     }
 
     async stop() {
