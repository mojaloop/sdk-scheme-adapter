--- conflicted
+++ resolved
@@ -33,12 +33,8 @@
 const Validate = require('./lib/validate');
 const Cache = require('./lib/cache');
 const { SDKStateEnum } = require('./lib/model/common');
-<<<<<<< HEAD
 const { createAuthClient } = require('./lib/utils');
 
-=======
-const { Logger, WSO2Auth } = require('@mojaloop/sdk-standard-components');
->>>>>>> 6e49b777
 const LOG_ID = {
     INBOUND:   { app: 'mojaloop-connector-inbound-api' },
     OUTBOUND:  { app: 'mojaloop-connector-outbound-api' },
