/**************************************************************************
 *  (C) Copyright ModusBox Inc. 2019 - All rights reserved.               *
 *                                                                        *
 *  This file is made available under the terms of the license agreement  *
 *  specified in the corresponding source code repository.                *
 *                                                                        *
 *  ORIGINAL AUTHOR:                                                      *
 *       James Bush - james.bush@modusbox.com                             *
 **************************************************************************/

'use strict';

const { hostname } = require('os');
const _ = require('lodash');
const config = require('./config');
const EventEmitter = require('events');

const InboundServer = require('./InboundServer');
const OutboundServer = require('./OutboundServer');
const OAuthTestServer = require('./OAuthTestServer');
const { BackendEventHandler } = require('./BackendEventHandler');
const { FSPIOPEventHandler } = require('./FSPIOPEventHandler');
const TestServer = require('./TestServer');
const { MetricsServer, MetricsClient } = require('./lib/metrics');
const ControlAgent = require('./ControlAgent');

// import things we want to expose e.g. for unit tests and users who dont want to use the entire
// scheme adapter as a service
const InboundServerMiddleware = require('./InboundServer/middlewares.js');
const OutboundServerMiddleware = require('./OutboundServer/middlewares.js');
const Router = require('./lib/router');
const Validate = require('./lib/validate');
const Cache = require('./lib/cache');
const { SDKStateEnum } = require('./lib/model/common');
const { Logger, WSO2Auth } = require('@mojaloop/sdk-standard-components');
const LOG_ID = {
    INBOUND:   { app: 'mojaloop-connector-inbound-api' },
    OUTBOUND:  { app: 'mojaloop-connector-outbound-api' },
    BACKEND_EVENT_HANDLER:  { app: 'backend-event-handler' },
    FSPIOP_EVENT_HANDLER:  { app: 'fspiop-event-handler' },
    TEST:      { app: 'mojaloop-connector-test-api' },
    OAUTHTEST: { app: 'mojaloop-connector-oauth-test-server' },
    CONTROL:   { app: 'mojaloop-connector-control-client' },
    METRICS:   { app: 'mojaloop-connector-metrics' },
    CACHE:     { component: 'cache' },
};
const SDK_LOGGER_HIERARCHY = ['verbose', 'trace', 'debug', 'info', 'warn', 'error', 'fatal'];

const createCache = (config, logger) => new Cache({
    cacheUrl: config.cacheUrl,
    logger: logger.push(LOG_ID.CACHE),
    enableTestFeatures: config.enableTestFeatures,
    subscribeTimeoutSeconds:  config.requestProcessingTimeoutSeconds,
});

/**
 * Class that creates and manages http servers that expose the scheme adapter APIs.
 */
class Server extends EventEmitter {
    constructor(conf, logger) {
        super({ captureExceptions: true });
        this.conf = conf;
        this.logger = logger;
        this.cache = createCache(conf, logger);

        this.metricsClient = new MetricsClient();

        this.metricsServer = new MetricsServer({
            port: this.conf.metrics.port,
            logger: this.logger.push(LOG_ID.METRICS)
        });

        this.wso2 = {
            auth: new WSO2Auth({
                ...conf.wso2.auth,
                logger,
                tlsCreds: conf.outbound.tls.mutualTLS.enabled && conf.outbound.tls.creds,
            }),
            retryWso2AuthFailureTimes: conf.wso2.requestAuthFailureRetryTimes,
        };
        this.wso2.auth.on('error', (msg) => {
            this.emit('error', 'WSO2 auth error in InboundApi', msg);
        });

        this.inboundServer = new InboundServer(
            this.conf,
            this.logger.push(LOG_ID.INBOUND),
            this.cache,
            this.wso2,
        );
        this.inboundServer.on('error', (...args) => {
            this.logger.isErrorEnabled() && this.logger.push({ args }).error('Unhandled error in Inbound Server');
            this.emit('error', 'Unhandled error in Inbound Server');
        });

        this.outboundServer = new OutboundServer(
            this.conf,
            this.logger.push(LOG_ID.OUTBOUND),
            this.cache,
            this.metricsClient,
            this.wso2,
        );
        this.outboundServer.on('error', (...args) => {
            this.logger.isErrorEnabled() && this.logger.push({ args }).error('Unhandled error in Outbound Server');
            this.emit('error', 'Unhandled error in Outbound Server');
        });

        if (this.conf.oauthTestServer.enabled) {
            this.oauthTestServer = new OAuthTestServer({
                clientKey: this.conf.oauthTestServer.clientKey,
                clientSecret: this.conf.oauthTestServer.clientSecret,
                port: this.conf.oauthTestServer.listenPort,
                logger: this.logger.push(LOG_ID.OAUTHTEST),
            });
        }

        if (this.conf.enableTestFeatures) {
            this.testServer = new TestServer({
                port: this.conf.test.port,
                logger: this.logger.push(LOG_ID.TEST),
                cache: this.cache,
            });
        }

        if (this.conf.backendEventHandler.enabled) {
            this.backendEventHandler = new BackendEventHandler({
                config: this.conf,
                logger: this.logger.push(LOG_ID.BACKEND_EVENT_HANDLER),
            });
        }

        if (this.conf.fspiopEventHandler.enabled) {
            this.fspiopEventHandler = new FSPIOPEventHandler({
                config: this.conf,
                logger: this.logger.push(LOG_ID.FSPIOP_EVENT_HANDLER),
                cache: this.cache,
                wso2: this.wso2,
            });
        }
    }

    async start() {
        await this.cache.connect();
        await this.wso2.auth.start();

        // We only start the control client if we're running within Mojaloop Payment Manager.
        // The control server is the Payment Manager Management API Service.
        // We only start the client to connect to and listen to the Management API service for
        // management protocol messages e.g configuration changes, certicate updates etc.
        if (this.conf.pm4mlEnabled) {
            const RESTART_INTERVAL_MS = 10000;
            this.controlClient = await ControlAgent.Client.Create({
                address: this.conf.control.mgmtAPIWsUrl,
                port: this.conf.control.mgmtAPIWsPort,
                logger: this.logger.push(LOG_ID.CONTROL),
                appConfig: this.conf,
            });
            this.controlClient.on(ControlAgent.EVENT.RECONFIGURE, this.restart.bind(this));
            this.controlClient.on('close', () => setTimeout(() => this.restart(_.merge({}, this.conf, { control: { stopped: Date.now() } })), RESTART_INTERVAL_MS));
        }

        await Promise.all([
            this.inboundServer.start(),
            this.outboundServer.start(),
            this.metricsServer.start(),
            this.testServer?.start(),
            this.oauthTestServer?.start(),
            this.backendEventHandler?.start(),
            this.fspiopEventHandler?.start(),
        ]);
    }

    // todo: clarify, why do we need this method?
    //       (!) lots of code duplication
    async restart(newConf) {
        const updateLogger = !_.isEqual(newConf.logIndent, this.conf.logIndent);
        if (updateLogger) {
            this.logger = new Logger.Logger({
                context: {
                    // If we're running from a Mojaloop helm chart deployment, we'll have a SIM_NAME
                    simulator: process.env['SIM_NAME'],
                    hostname: hostname(),
                },
                stringify: Logger.buildStringify({ space: this.conf.logIndent }),
            });
        }

        let oldCache;
        const updateCache = !_.isEqual(this.conf.cacheUrl, newConf.cacheUrl)
            || !_.isEqual(this.conf.enableTestFeatures, newConf.enableTestFeatures);
        if (updateCache) {
            oldCache = this.cache;
            await this.cache.disconnect();
            this.cache = createCache(newConf, this.logger);
            await this.cache.connect();
        }

        const updateWSO2 = !_.isEqual(this.conf.wso2, newConf.wso2)
            || !_.isEqual(this.conf.outbound.tls, newConf.outbound.tls);
        if (updateWSO2) {
            this.wso2.auth.stop();
            this.wso2.auth = new WSO2Auth({
                ...newConf.wso2.auth,
                logger: this.logger,
                tlsCreds: newConf.outbound.tls.mutualTLS.enabled && newConf.outbound.tls.creds,
            });
            this.wso2.retryWso2AuthFailureTimes = newConf.wso2.requestAuthFailureRetryTimes;
            this.wso2.auth.on('error', (msg) => {
                this.emit('error', 'WSO2 auth error in InboundApi', msg);
            });
            await this.wso2.auth.start();
        }

        const updateInboundServer = !_.isEqual(this.conf.inbound, newConf.inbound)
            || !_.isEqual(this.conf.outbound, newConf.outbound);
        if (updateInboundServer) {
            await this.inboundServer.stop();
            this.inboundServer = new InboundServer(
                newConf,
                this.logger.push(LOG_ID.INBOUND),
                this.cache,
                this.wso2,
            );
            this.inboundServer.on('error', (...args) => {
<<<<<<< HEAD
                const errMessage = 'Unhandled error in Inbound Server';
                this.logger.push({ args }).log(errMessage);
                this.emit('error', errMessage);
=======
                this.logger.isErrorEnabled() && this.logger.push({ args }).error('Unhandled error in Inbound Server');
                this.emit('error', 'Unhandled error in Inbound Server');
>>>>>>> 8676532f
            });
            await this.inboundServer.start();
        }

        const updateOutboundServer = !_.isEqual(this.conf.outbound, newConf.outbound);
        if (updateOutboundServer) {
            await this.outboundServer.stop();
            this.outboundServer = new OutboundServer(
                newConf,
                this.logger.push(LOG_ID.OUTBOUND),
                this.cache,
                this.metricsClient,
                this.wso2,
            );
            this.outboundServer.on('error', (...args) => {
<<<<<<< HEAD
                const errMessage = 'Unhandled error in Outbound Server';
                this.logger.push({ args }).log(errMessage);
                this.emit('error', errMessage);
=======
                this.logger.isErrorEnabled() && this.logger.push({ args }).error('Unhandled error in Outbound Server');
                this.emit('error', 'Unhandled error in Outbound Server');
>>>>>>> 8676532f
            });
            await this.outboundServer.start();
        }

        const updateFspiopEventHandler = !_.isEqual(this.conf.outbound, newConf.outbound)
            && this.conf.fspiopEventHandler.enabled;
        if (updateFspiopEventHandler) {
            await this.fspiopEventHandler.stop();
            this.fspiopEventHandler = new FSPIOPEventHandler({
                config: newConf,
                logger: this.logger.push(LOG_ID.FSPIOP_EVENT_HANDLER),
                cache: this.cache,
                wso2: this.wso2,
            });
            await this.fspiopEventHandler.start();
        }

        const updateControlClient = !_.isEqual(this.conf.control, newConf.control);
        if (updateControlClient) {
            await this.controlClient?.stop();
            if (this.conf.pm4mlEnabled) {
                const RESTART_INTERVAL_MS = 10000;
                this.controlClient = await ControlAgent.Client.Create({
                    address: newConf.control.mgmtAPIWsUrl,
                    port: newConf.control.mgmtAPIWsPort,
                    logger: this.logger.push(LOG_ID.CONTROL),
                    appConfig: newConf,
                });
                this.controlClient.on(ControlAgent.EVENT.RECONFIGURE, this.restart.bind(this));
                this.controlClient.on('close', () => setTimeout(() => this.restart(_.merge({}, newConf, { control: { stopped: Date.now() } })), RESTART_INTERVAL_MS));
            }
        }

        const updateOAuthTestServer = !_.isEqual(newConf.oauthTestServer, this.conf.oauthTestServer);
        if (updateOAuthTestServer) {
            await this.oauthTestServer?.stop();
            if (this.conf.oauthTestServer.enabled) {
                this.oauthTestServer = new OAuthTestServer({
                    clientKey: newConf.oauthTestServer.clientKey,
                    clientSecret: newConf.oauthTestServer.clientSecret,
                    port: newConf.oauthTestServer.listenPort,
                    logger: this.logger.push(LOG_ID.OAUTHTEST),
                });
                await this.oauthTestServer.start();
            }
        }

        const updateTestServer = !_.isEqual(newConf.test.port, this.conf.test.port);
        if (updateTestServer) {
            await this.testServer?.stop();
            if (this.conf.enableTestFeatures) {
                this.testServer = new TestServer({
                    port: newConf.test.port,
                    logger: this.logger.push(LOG_ID.TEST),
                    cache: this.cache,
                });
                await this.testServer.start();
            }
        }

        this.conf = newConf;

        await Promise.all([
            oldCache?.disconnect(),
        ]);
    }

    stop() {
        this.wso2.auth.stop();
        this.controlClient?.removeAllListeners();
        this.inboundServer.removeAllListeners();
        return Promise.all([
            this.cache.disconnect(),
            this.inboundServer.stop(),
            this.outboundServer.stop(),
            this.oauthTestServer?.stop(),
            this.testServer?.stop(),
            this.controlClient?.stop(),
            this.metricsServer.stop(),
            this.backendEventHandler?.stop(),
            this.fspiopEventHandler?.stop(),
        ]);
    }
}

/*
* Call the Connector Manager in Management API to get the updated config
*/
async function _GetUpdatedConfigFromMgmtAPI(conf, logger, client) {
    logger.isInfoEnabled() && logger.info(`Getting updated config from Management API at ${conf.control.mgmtAPIWsUrl}:${conf.control.mgmtAPIWsPort}...`);
    const clientSendResponse = await client.send(ControlAgent.build.CONFIGURATION.READ());
    logger.isInfoEnabled() && logger.info('client send returned:: ', clientSendResponse);
    const responseRead = await client.receive();
    logger.isInfoEnabled() && logger.info('client receive returned:: ', responseRead);
    return responseRead.data;
}

if(require.main === module) {
    (async () => {
        // this module is main i.e. we were started as a server;
        // not used in unit test or "require" scenarios
        const logger = new Logger.Logger({
            context: {
                // If we're running from a Mojaloop helm chart deployment, we'll have a SIM_NAME
                simulator: process.env['SIM_NAME'],
                hostname: hostname(),
            },
            opts: {levels: SDK_LOGGER_HIERARCHY.slice(SDK_LOGGER_HIERARCHY.indexOf(config.logLevel))},
            stringify: Logger.buildStringify({ space: config.logIndent }),
        });
        if(config.pm4mlEnabled) {
            const controlClient = await ControlAgent.Client.Create({
                address: config.control.mgmtAPIWsUrl,
                port: config.control.mgmtAPIWsPort,
                logger: logger,
                appConfig: config,
            });
            const updatedConfigFromMgmtAPI = await _GetUpdatedConfigFromMgmtAPI(config, logger, controlClient);
            logger.isInfoEnabled() && logger.info(`updatedConfigFromMgmtAPI: ${JSON.stringify(updatedConfigFromMgmtAPI)}`);
            _.merge(config, updatedConfigFromMgmtAPI);
            controlClient.terminate();
        }
        const svr = new Server(config, logger);
        svr.on('error', (err) => {
            logger.isErrorEnabled() && logger.push({ err }).error('Unhandled server error');
            process.exit(1);
        });

        // handle SIGTERM to exit gracefully
        process.on('SIGTERM', async () => {
            logger.isInfoEnabled() && logger.info('SIGTERM received. Shutting down APIs...');
            await svr.stop();
            process.exit(0);
        });

        svr.start().catch(err => {
            logger.isErrorEnabled() && logger.push({ err }).error('Error starting server');
            process.exit(1);
        });
    })();
}


// export things we want to expose e.g. for unit tests and users who dont want to use the entire
// scheme adapter as a service
module.exports = {
    Cache,
    ControlAgent,
    InboundServerMiddleware,
    OutboundServerMiddleware,
    Router,
    Server,
    Validate,
    SDKStateEnum,
};<|MERGE_RESOLUTION|>--- conflicted
+++ resolved
@@ -222,14 +222,9 @@
                 this.wso2,
             );
             this.inboundServer.on('error', (...args) => {
-<<<<<<< HEAD
                 const errMessage = 'Unhandled error in Inbound Server';
                 this.logger.push({ args }).log(errMessage);
                 this.emit('error', errMessage);
-=======
-                this.logger.isErrorEnabled() && this.logger.push({ args }).error('Unhandled error in Inbound Server');
-                this.emit('error', 'Unhandled error in Inbound Server');
->>>>>>> 8676532f
             });
             await this.inboundServer.start();
         }
@@ -245,14 +240,9 @@
                 this.wso2,
             );
             this.outboundServer.on('error', (...args) => {
-<<<<<<< HEAD
                 const errMessage = 'Unhandled error in Outbound Server';
                 this.logger.push({ args }).log(errMessage);
                 this.emit('error', errMessage);
-=======
-                this.logger.isErrorEnabled() && this.logger.push({ args }).error('Unhandled error in Outbound Server');
-                this.emit('error', 'Unhandled error in Outbound Server');
->>>>>>> 8676532f
             });
             await this.outboundServer.start();
         }
