--- conflicted
+++ resolved
@@ -63,16 +63,7 @@
         super({ captureExceptions: true });
         this.conf = conf;
         this.logger = logger;
-<<<<<<< HEAD
         this.cache = createCache(conf, logger);
-=======
-        this.cache = new Cache({
-            cacheUrl: conf.cacheUrl,
-            logger: this.logger.push(LOG_ID.CACHE),
-            enableTestFeatures: conf.enableTestFeatures,
-            unsubscribeTimeoutMs: conf.unsubscribeTimeoutMs,
-        });
->>>>>>> bcffbb94
 
         this.metricsClient = new MetricsClient();
 
@@ -81,19 +72,7 @@
             logger: this.logger.push(LOG_ID.METRICS)
         });
 
-<<<<<<< HEAD
-        this.wso2 = {
-            auth: new WSO2Auth({
-                ...conf.wso2.auth,
-                logger,
-                // tlsCreds: conf.outbound.tls.mutualTLS.enabled && conf.outbound.tls.creds,
-                tlsCreds: { keepAliveMsecs: 1000}, // TODO: remove this tweak once this issue is fixed
-            }),
-            retryWso2AuthFailureTimes: conf.wso2.requestAuthFailureRetryTimes,
-        };
-=======
         this.wso2 = createAuthClient(conf, logger);
->>>>>>> bcffbb94
         this.wso2.auth.on('error', (msg) => {
             this.emit('error', 'WSO2 auth error in InboundApi', msg);
         });
@@ -208,16 +187,7 @@
         if (updateCache) {
             oldCache = this.cache;
             await this.cache.disconnect();
-<<<<<<< HEAD
             this.cache = createCache(newConf, this.logger);
-=======
-            this.cache = new Cache({
-                cacheUrl: newConf.cacheUrl,
-                logger: this.logger.push(LOG_ID.CACHE),
-                enableTestFeatures: newConf.enableTestFeatures,
-                unsubscribeTimeoutMs: newConf.unsubscribeTimeoutMs,
-            });
->>>>>>> bcffbb94
             await this.cache.connect();
         }
 
@@ -243,14 +213,9 @@
                 this.wso2,
             );
             this.inboundServer.on('error', (...args) => {
-<<<<<<< HEAD
                 const errMessage = 'Unhandled error in Inbound Server';
                 this.logger.push({ args }).log(errMessage);
                 this.emit('error', errMessage);
-=======
-                this.logger.isErrorEnabled && this.logger.push({ args }).error('Unhandled error in Inbound Server');
-                this.emit('error', 'Unhandled error in Inbound Server');
->>>>>>> bcffbb94
             });
             await this.inboundServer.start();
         }
@@ -266,14 +231,9 @@
                 this.wso2,
             );
             this.outboundServer.on('error', (...args) => {
-<<<<<<< HEAD
                 const errMessage = 'Unhandled error in Outbound Server';
                 this.logger.push({ args }).log(errMessage);
                 this.emit('error', errMessage);
-=======
-                this.logger.isErrorEnabled && this.logger.push({ args }).error('Unhandled error in Outbound Server');
-                this.emit('error', 'Unhandled error in Outbound Server');
->>>>>>> bcffbb94
             });
             await this.outboundServer.start();
         }
