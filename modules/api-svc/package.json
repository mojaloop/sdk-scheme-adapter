{
  "name": "@mojaloop/sdk-scheme-adapter-api-svc",
  "version": "20.8.0-snapshot.38",
  "description": "An adapter for connecting to Mojaloop API enabled switches.",
  "main": "src/index.js",
  "types": "src/index.d.ts",
  "engines": {
    "node": "=16.x"
  },
  "_moduleAliases": {
    "~": "src"
  },
  "config": {
    "test": "test",
    "image": {
      "name": "mojaloop/sdk-scheme-adapter"
    }
  },
  "scripts": {
    "start": "node src/index.js",
    "start:debug": "node --inspect=0.0.0.0:9229 src/index.js",
    "build": "yarn run build:openapi",
    "build:openapi": "yarn run build:openapi:inbound",
    "build:openapi:inbound": "openapi bundle --output src/InboundServer/api.yaml --ext yaml ../../node_modules/@mojaloop/api-snippets/fspiop/v2_0/openapi3/openapi.yaml",
    "clean:dist": "rm -Rf dist",
    "lint": "eslint ./src/",
    "lint:fix": "eslint ./src/ --fix",
    "test": "yarn run test:unit",
    "test:unit": "jest --runInBand --ci --reporters=default --reporters=jest-junit --env=node test/unit/ --setupFilesAfterEnv=./test/unit/setup.js",
    "test:xunit": "JEST_JUNIT_OUTPUT_DIR=../test/reports/ JEST_JUNIT_OUTPUT_NAME=xunit-api-svc.xml yarn run test:unit -- --reporters=jest-junit",
    "test:integration": "jest --ci --reporters=default --reporters=jest-junit --env=node test/integration/",
    "test:integration-pm4ml": "jest --ci --reporters=default --reporters=jest-junit --env=node test/integration-pm4ml/",
    "test:pm4ml-run-mock-servers": "node test/integration-pm4ml/mockServers/index.js",
    "validate:api": "yarn run validate:api:in",
    "validate:api:in": "swagger-cli validate ./src/InboundServer/api.yaml",
    "updates:check": "yarn run dep:check",
    "updates:update": "yarn run dep:update && yarn install",
    "dep:check": "npx ncu -e 2",
    "dep:update": "npx ncu -u",
    "release": "standard-version --skip.changelog --releaseCommitMessageFormat 'chore(release): {{currentTag}} [skip ci]'",
    "snapshot": "standard-version --no-verify --skip.changelog --prerelease snapshot --releaseCommitMessageFormat 'chore(snapshot): {{currentTag}}'"
  },
  "author": "Matt Kingston, James Bush, ModusBox Inc.",
  "contributors": [
    "Kamuela Franco <kamuela.franco@modusbox.com>",
    "Steven Oderayi <steven.oderayi@modusbox.com>",
    "Valentin Genev <valentin.genev@modusbox.com>",
    "Shashikant Hirugade <shashikant.hirugade@modusbox.com>",
    "Paweł Marzec <pawel.marzec@modusbox.com>",
    "Kevin Leyow <kevin.leyow@modusbox.com",
    "Miguel de Barros <miguel.debarros@modusbox.com>",
    "Yevhen Kyriukha <yevhen.kyriukha@modusbox.com>"
  ],
  "license": "Apache-2.0",
  "licenses": [
    {
      "type": "Apache-2.0",
      "url": "http://www.apache.org/licenses/LICENSE-2.0"
    }
  ],
  "repository": {
    "type": "git",
    "url": "git@github.com:mojaloop/sdk-scheme-adapter.git"
  },
  "dependencies": {
    "@koa/cors": "^5.0.0",
    "@mojaloop/api-snippets": "17.7.4",
    "@mojaloop/central-services-error-handling": "^13.0.2",
    "@mojaloop/central-services-logger": "^11.5.1",
    "@mojaloop/central-services-metrics": "^12.1.0",
    "@mojaloop/central-services-shared": "18.11.1",
    "@mojaloop/event-sdk": "^14.1.1",
    "@mojaloop/ml-schema-transformer-lib": "2.4.1",
    "@mojaloop/sdk-scheme-adapter-private-shared-lib": "workspace:^",
<<<<<<< HEAD
    "@mojaloop/sdk-standard-components": "^19.5.1",
=======
    "@mojaloop/sdk-standard-components": "19.5.1",
>>>>>>> e0f6a416
    "ajv": "8.17.1",
    "axios": "^1.7.7",
    "co-body": "^6.2.0",
    "dotenv": "^16.4.5",
    "env-var": "^7.5.0",
    "express": "^4.21.1",
    "fast-json-patch": "^3.1.1",
    "fast-safe-stringify": "^2.1.1",
    "javascript-state-machine": "^3.1.0",
    "js-yaml": "^4.1.0",
    "json-schema-ref-parser": "^9.0.9",
    "koa": "^2.15.3",
    "koa-body": "^6.0.1",
    "lodash": "^4.17.21",
    "module-alias": "^2.2.3",
    "oauth2-server": "^4.0.0-dev.2",
    "openapi-jsonschema-parameters": "^12.1.3",
    "prom-client": "^15.1.3",
    "promise-timeout": "^1.3.0",
    "random-word-slugs": "^0.1.7",
    "redis": "^4.7.0",
    "uuidv4": "^6.2.13",
    "ws": "^8.18.0"
  },
  "devDependencies": {
    "@babel/core": "^7.26.0",
    "@babel/preset-env": "^7.26.0",
    "@redocly/openapi-cli": "^1.0.0-beta.94",
    "@types/jest": "^29.5.14",
    "axios-mock-adapter": "^2.1.0",
    "babel-jest": "^29.7.0",
    "eslint": "^9.15.0",
    "eslint-config-airbnb-base": "^15.0.0",
    "eslint-plugin-import": "^2.31.0",
    "eslint-plugin-jest": "^28.9.0",
    "jest": "^29.7.0",
    "jest-junit": "^16.0.0",
    "npm-check-updates": "^16.7.10",
    "openapi-response-validator": "^12.1.3",
    "openapi-typescript": "^7.4.3",
    "redis-mock": "^0.56.3",
    "replace": "^1.2.2",
    "standard-version": "^9.5.0",
    "supertest": "^7.0.0",
    "swagger-cli": "^4.0.4"
  },
  "standard-version": {
    "scripts": {
      "postchangelog": "replace '\\[mojaloop/#(\\d+)\\]\\(https://github.com/mojaloop/(.*)/issues/(\\d+)\\)' '[mojaloop/#$1](https://github.com/mojaloop/project/issues/$1)' CHANGELOG.md"
    }
  }
}<|MERGE_RESOLUTION|>--- conflicted
+++ resolved
@@ -69,14 +69,13 @@
     "@mojaloop/central-services-logger": "^11.5.1",
     "@mojaloop/central-services-metrics": "^12.1.0",
     "@mojaloop/central-services-shared": "18.11.1",
+    "@mojaloop/central-services-metrics": "^12.1.0",
+    "@mojaloop/central-services-shared": "18.11.1",
     "@mojaloop/event-sdk": "^14.1.1",
     "@mojaloop/ml-schema-transformer-lib": "2.4.1",
+    "@mojaloop/ml-schema-transformer-lib": "2.4.1",
     "@mojaloop/sdk-scheme-adapter-private-shared-lib": "workspace:^",
-<<<<<<< HEAD
     "@mojaloop/sdk-standard-components": "^19.5.1",
-=======
-    "@mojaloop/sdk-standard-components": "19.5.1",
->>>>>>> e0f6a416
     "ajv": "8.17.1",
     "axios": "^1.7.7",
     "co-body": "^6.2.0",
