{
  "name": "@mojaloop/sdk-scheme-adapter-api-svc",
  "version": "20.8.0-snapshot.0",
  "description": "An adapter for connecting to Mojaloop API enabled switches.",
  "main": "src/index.js",
  "types": "src/index.d.ts",
  "engines": {
    "node": "=16.x"
  },
  "_moduleAliases": {
    "~": "src"
  },
  "config": {
    "test": "test",
    "image": {
      "name": "mojaloop/sdk-scheme-adapter"
    }
  },
  "scripts": {
    "start": "node src/index.js",
    "start:debug": "node --inspect=0.0.0.0:9229 src/index.js",
    "build": "yarn run build:openapi",
    "build:openapi": "yarn run build:openapi:inbound",
    "build:openapi:inbound": "openapi bundle --output ./src/InboundServer/api.yaml --ext yaml ./src/InboundServer/api_template.yaml",
    "clean:dist": "rm -Rf dist",
    "lint": "eslint ./src/",
    "lint:fix": "eslint ./src/ --fix",
    "test": "yarn run test:unit",
    "test:unit": "jest --runInBand --ci --reporters=default --reporters=jest-junit --env=node test/unit/",
    "test:integration": "jest --ci --reporters=default --reporters=jest-junit --env=node test/integration/",
    "test:integration-pm4ml": "jest --ci --reporters=default --reporters=jest-junit --env=node test/integration-pm4ml/",
    "test:pm4ml-run-mock-servers": "node test/integration-pm4ml/mockServers/index.js",
    "validate:api": "yarn run validate:api:in",
    "validate:api:in": "swagger-cli validate ./src/InboundServer/api.yaml",
    "updates:check": "yarn run dep:check",
    "updates:update": "yarn run dep:update && yarn install",
    "dep:check": "npx ncu -e 2",
    "dep:update": "npx ncu -u",
    "release": "standard-version --skip.changelog --releaseCommitMessageFormat 'chore(release): {{currentTag}} [skip ci]'",
    "snapshot": "standard-version --no-verify --skip.changelog --prerelease snapshot --releaseCommitMessageFormat 'chore(snapshot): {{currentTag}}'"
  },
  "author": "Matt Kingston, James Bush, ModusBox Inc.",
  "contributors": [
    "Kamuela Franco <kamuela.franco@modusbox.com>",
    "Steven Oderayi <steven.oderayi@modusbox.com>",
    "Valentin Genev <valentin.genev@modusbox.com>",
    "Shashikant Hirugade <shashikant.hirugade@modusbox.com>",
    "Paweł Marzec <pawel.marzec@modusbox.com>",
    "Kevin Leyow <kevin.leyow@modusbox.com",
    "Miguel de Barros <miguel.debarros@modusbox.com>",
    "Yevhen Kyriukha <yevhen.kyriukha@modusbox.com>"
  ],
  "license": "Apache-2.0",
  "licenses": [
    {
      "type": "Apache-2.0",
      "url": "http://www.apache.org/licenses/LICENSE-2.0"
    }
  ],
  "repository": {
    "type": "git",
    "url": "git@github.com:mojaloop/sdk-scheme-adapter.git"
  },
  "dependencies": {
    "@koa/cors": "^5.0.0",
    "@mojaloop/api-snippets": "17.4.0",
    "@mojaloop/central-services-error-handling": "^12.0.7",
    "@mojaloop/central-services-logger": "^11.2.2",
    "@mojaloop/central-services-metrics": "^12.0.8",
    "@mojaloop/central-services-shared": "18.3.0",
    "@mojaloop/event-sdk": "^14.0.0",
    "@mojaloop/sdk-scheme-adapter-private-shared-lib": "workspace:^",
<<<<<<< HEAD
    "@mojaloop/sdk-standard-components": "v18.0.1",
=======
    "@mojaloop/sdk-standard-components": "18.1.0",
>>>>>>> 2498bb3f
    "ajv": "8.12.0",
    "axios": "^1.6.8",
    "co-body": "^6.1.0",
    "dotenv": "^16.4.5",
    "env-var": "^7.4.1",
    "express": "^4.18.3",
    "fast-json-patch": "^3.1.1",
    "fast-safe-stringify": "^2.1.1",
    "javascript-state-machine": "^3.1.0",
    "js-yaml": "^4.1.0",
    "json-schema-ref-parser": "^9.0.9",
    "koa": "^2.15.1",
    "koa-body": "^6.0.1",
    "lodash": "^4.17.21",
    "module-alias": "^2.2.3",
    "oauth2-server": "^4.0.0-dev.2",
    "openapi-jsonschema-parameters": "^12.1.3",
    "prom-client": "^15.1.0",
    "promise-timeout": "^1.3.0",
    "random-word-slugs": "^0.1.7",
    "redis": "^4.6.13",
    "uuidv4": "^6.2.13",
    "ws": "^8.16.0"
  },
  "devDependencies": {
    "@babel/core": "^7.24.0",
    "@babel/preset-env": "^7.24.0",
    "@redocly/openapi-cli": "^1.0.0-beta.94",
    "@types/jest": "^29.5.12",
    "babel-jest": "^29.7.0",
    "eslint": "^8.57.0",
    "eslint-config-airbnb-base": "^15.0.0",
    "eslint-plugin-import": "^2.29.1",
    "eslint-plugin-jest": "^27.9.0",
    "jest": "^29.7.0",
    "jest-junit": "^16.0.0",
    "nock": "^13.5.4",
    "npm-check-updates": "^16.7.10",
    "openapi-response-validator": "^12.1.3",
    "openapi-typescript": "^6.7.5",
    "redis-mock": "^0.56.3",
    "replace": "^1.2.2",
    "standard-version": "^9.5.0",
    "supertest": "^6.3.4",
    "swagger-cli": "^4.0.4"
  },
  "standard-version": {
    "scripts": {
      "postchangelog": "replace '\\[mojaloop/#(\\d+)\\]\\(https://github.com/mojaloop/(.*)/issues/(\\d+)\\)' '[mojaloop/#$1](https://github.com/mojaloop/project/issues/$1)' CHANGELOG.md"
    }
  }
}<|MERGE_RESOLUTION|>--- conflicted
+++ resolved
@@ -70,11 +70,7 @@
     "@mojaloop/central-services-shared": "18.3.0",
     "@mojaloop/event-sdk": "^14.0.0",
     "@mojaloop/sdk-scheme-adapter-private-shared-lib": "workspace:^",
-<<<<<<< HEAD
-    "@mojaloop/sdk-standard-components": "v18.0.1",
-=======
     "@mojaloop/sdk-standard-components": "18.1.0",
->>>>>>> 2498bb3f
     "ajv": "8.12.0",
     "axios": "^1.6.8",
     "co-body": "^6.1.0",
