--- conflicted
+++ resolved
@@ -106,11 +106,7 @@
     "nock": "^13.2.9",
     "npm-check-updates": "^16.3.18",
     "openapi-response-validator": "^12.0.2",
-<<<<<<< HEAD
     "openapi-typescript": "^6.0.3",
-=======
-    "openapi-typescript": "^6.0.2",
->>>>>>> 8f480f07
     "redis-mock": "^0.56.3",
     "replace": "^1.2.2",
     "standard-version": "^9.5.0",
