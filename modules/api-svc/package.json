{
  "name": "@mojaloop/sdk-scheme-adapter-api-svc",
<<<<<<< HEAD
  "version": "20.7.1-snapshot.1",
=======
  "version": "20.7.0-snapshot.4",
>>>>>>> 6e49b777
  "description": "An adapter for connecting to Mojaloop API enabled switches.",
  "main": "src/index.js",
  "types": "src/index.d.ts",
  "engines": {
    "node": "=16.x"
  },
  "_moduleAliases": {
    "~": "src"
  },
  "config": {
    "test": "test",
    "image": {
      "name": "mojaloop/sdk-scheme-adapter"
    }
  },
  "scripts": {
    "start": "node src/index.js",
    "start:debug": "node --inspect=0.0.0.0:9229 src/index.js",
    "build": "yarn run build:openapi",
    "build:openapi": "yarn run build:openapi:inbound",
    "build:openapi:inbound": "openapi bundle --output ./src/InboundServer/api.yaml --ext yaml ./src/InboundServer/api_template.yaml",
    "clean:dist": "rm -Rf dist",
    "lint": "eslint ./src/",
    "lint:fix": "eslint ./src/ --fix",
    "test": "yarn run test:unit",
    "test:unit": "jest --runInBand --ci --reporters=default --reporters=jest-junit --env=node test/unit/",
    "test:integration": "jest --ci --reporters=default --reporters=jest-junit --env=node test/integration/",
    "test:integration-pm4ml": "jest --ci --reporters=default --reporters=jest-junit --env=node test/integration-pm4ml/",
    "test:pm4ml-run-mock-servers": "node test/integration-pm4ml/mockServers/index.js",
    "validate:api": "yarn run validate:api:in",
    "validate:api:in": "swagger-cli validate ./src/InboundServer/api.yaml",
    "updates:check": "yarn run dep:check",
    "updates:update": "yarn run dep:update && yarn install",
    "dep:check": "npx ncu -e 2",
    "dep:update": "npx ncu -u",
    "release": "standard-version --skip.changelog --releaseCommitMessageFormat 'chore(release): {{currentTag}} [skip ci]'",
    "snapshot": "standard-version --no-verify --skip.changelog --prerelease snapshot --releaseCommitMessageFormat 'chore(snapshot): {{currentTag}}'"
  },
  "author": "Matt Kingston, James Bush, ModusBox Inc.",
  "contributors": [
    "Kamuela Franco <kamuela.franco@modusbox.com>",
    "Steven Oderayi <steven.oderayi@modusbox.com>",
    "Valentin Genev <valentin.genev@modusbox.com>",
    "Shashikant Hirugade <shashikant.hirugade@modusbox.com>",
    "Paweł Marzec <pawel.marzec@modusbox.com>",
    "Kevin Leyow <kevin.leyow@modusbox.com",
    "Miguel de Barros <miguel.debarros@modusbox.com>",
    "Yevhen Kyriukha <yevhen.kyriukha@modusbox.com>"
  ],
  "license": "Apache-2.0",
  "licenses": [
    {
      "type": "Apache-2.0",
      "url": "http://www.apache.org/licenses/LICENSE-2.0"
    }
  ],
  "repository": {
    "type": "git",
    "url": "git@github.com:mojaloop/sdk-scheme-adapter.git"
  },
  "dependencies": {
    "@koa/cors": "^5.0.0",
    "@mojaloop/api-snippets": "17.4.0",
    "@mojaloop/central-services-error-handling": "^12.0.7",
    "@mojaloop/central-services-logger": "^11.2.2",
    "@mojaloop/central-services-metrics": "^12.0.8",
    "@mojaloop/central-services-shared": "18.3.0",
    "@mojaloop/event-sdk": "^14.0.0",
    "@mojaloop/sdk-scheme-adapter-private-shared-lib": "workspace:^",
<<<<<<< HEAD
    "@mojaloop/sdk-standard-components": "github:mojaloop/sdk-standard-components#feat/IPROD-93",
=======
    "@mojaloop/sdk-standard-components": "v18.0.0",
>>>>>>> 6e49b777
    "ajv": "8.12.0",
    "axios": "^1.6.8",
    "co-body": "^6.1.0",
    "dotenv": "^16.4.5",
    "env-var": "^7.4.1",
    "express": "^4.18.3",
    "fast-json-patch": "^3.1.1",
    "fast-safe-stringify": "^2.1.1",
    "javascript-state-machine": "^3.1.0",
    "js-yaml": "^4.1.0",
    "json-schema-ref-parser": "^9.0.9",
    "koa": "^2.15.1",
    "koa-body": "^6.0.1",
    "lodash": "^4.17.21",
    "module-alias": "^2.2.3",
    "oauth2-server": "^4.0.0-dev.2",
    "openapi-jsonschema-parameters": "^12.1.3",
    "prom-client": "^15.1.0",
    "promise-timeout": "^1.3.0",
    "random-word-slugs": "^0.1.7",
    "redis": "^4.6.13",
    "uuidv4": "^6.2.13",
    "ws": "^8.16.0"
  },
  "devDependencies": {
    "@babel/core": "^7.24.0",
    "@babel/preset-env": "^7.24.0",
    "@redocly/openapi-cli": "^1.0.0-beta.94",
    "@types/jest": "^29.5.12",
    "babel-jest": "^29.7.0",
    "eslint": "^8.57.0",
    "eslint-config-airbnb-base": "^15.0.0",
    "eslint-plugin-import": "^2.29.1",
    "eslint-plugin-jest": "^27.9.0",
    "jest": "^29.7.0",
    "jest-junit": "^16.0.0",
    "nock": "^13.5.4",
    "npm-check-updates": "^16.7.10",
    "openapi-response-validator": "^12.1.3",
    "openapi-typescript": "^6.7.5",
    "redis-mock": "^0.56.3",
    "replace": "^1.2.2",
    "standard-version": "^9.5.0",
    "supertest": "^6.3.4",
    "swagger-cli": "^4.0.4"
  },
  "standard-version": {
    "scripts": {
      "postchangelog": "replace '\\[mojaloop/#(\\d+)\\]\\(https://github.com/mojaloop/(.*)/issues/(\\d+)\\)' '[mojaloop/#$1](https://github.com/mojaloop/project/issues/$1)' CHANGELOG.md"
    }
  }
}<|MERGE_RESOLUTION|>--- conflicted
+++ resolved
@@ -1,10 +1,6 @@
 {
   "name": "@mojaloop/sdk-scheme-adapter-api-svc",
-<<<<<<< HEAD
   "version": "20.7.1-snapshot.1",
-=======
-  "version": "20.7.0-snapshot.4",
->>>>>>> 6e49b777
   "description": "An adapter for connecting to Mojaloop API enabled switches.",
   "main": "src/index.js",
   "types": "src/index.d.ts",
@@ -74,11 +70,7 @@
     "@mojaloop/central-services-shared": "18.3.0",
     "@mojaloop/event-sdk": "^14.0.0",
     "@mojaloop/sdk-scheme-adapter-private-shared-lib": "workspace:^",
-<<<<<<< HEAD
     "@mojaloop/sdk-standard-components": "github:mojaloop/sdk-standard-components#feat/IPROD-93",
-=======
-    "@mojaloop/sdk-standard-components": "v18.0.0",
->>>>>>> 6e49b777
     "ajv": "8.12.0",
     "axios": "^1.6.8",
     "co-body": "^6.1.0",
