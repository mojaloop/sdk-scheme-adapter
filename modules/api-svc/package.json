{
  "name": "@mojaloop/sdk-scheme-adapter-api-svc",
  "version": "21.0.0-snapshot.49",
  "description": "An adapter for connecting to Mojaloop API enabled switches.",
  "main": "src/index.js",
  "types": "src/index.d.ts",
  "engines": {
    "node": "=16.x"
  },
  "_moduleAliases": {
    "~": "src"
  },
  "config": {
    "test": "test",
    "image": {
      "name": "mojaloop/sdk-scheme-adapter"
    }
  },
  "scripts": {
    "start": "node src/index.js",
    "start:debug": "node --inspect=0.0.0.0:9229 src/index.js",
    "build": "yarn run build:openapi",
    "build:openapi": "yarn run build:openapi:inbound",
    "build:openapi:inbound": "openapi bundle --output src/InboundServer/api.yaml --ext yaml src/InboundServer/api_template.yaml",
    "clean:dist": "rm -Rf dist",
    "lint": "eslint ./src/",
    "lint:fix": "eslint ./src/ --fix",
    "test": "yarn run test:unit",
    "test:unit": "jest --runInBand --ci --reporters=default --reporters=jest-junit --env=node test/unit/ --setupFilesAfterEnv=./test/unit/setup.js",
    "test:xunit": "JEST_JUNIT_OUTPUT_DIR=../test/reports/ JEST_JUNIT_OUTPUT_NAME=xunit-api-svc.xml yarn run test:unit -- --reporters=jest-junit",
    "test:integration": "jest --ci --reporters=default --reporters=jest-junit --env=node test/integration/",
    "test:integration-pm4ml": "jest --ci --reporters=default --reporters=jest-junit --env=node test/integration-pm4ml/",
    "test:pm4ml-run-mock-servers": "node test/integration-pm4ml/mockServers/index.js",
    "validate:api": "yarn run validate:api:in",
    "validate:api:in": "swagger-cli validate ./src/InboundServer/api.yaml",
    "updates:check": "yarn run dep:check",
    "updates:update": "yarn run dep:update && yarn install",
    "dep:check": "npx ncu -e 2",
    "dep:update": "npx ncu -u",
    "release": "standard-version --skip.changelog --releaseCommitMessageFormat 'chore(release): {{currentTag}} [skip ci]'",
    "snapshot": "standard-version --no-verify --skip.changelog --prerelease snapshot --releaseCommitMessageFormat 'chore(snapshot): {{currentTag}}'"
  },
  "author": "Matt Kingston, James Bush, ModusBox Inc.",
  "contributors": [
    "Kamuela Franco <kamuela.franco@modusbox.com>",
    "Steven Oderayi <steven.oderayi@modusbox.com>",
    "Valentin Genev <valentin.genev@modusbox.com>",
    "Shashikant Hirugade <shashikant.hirugade@mojaloop.io>",
    "Paweł Marzec <pawel.marzec@modusbox.com>",
    "Kevin Leyow <kevin.leyow@infitx.com>",
    "Miguel de Barros <miguel.debarros@modusbox.com>",
    "Yevhen Kyriukha <yevhen.kyriukha@modusbox.com>"
  ],
  "license": "Apache-2.0",
  "licenses": [
    {
      "type": "Apache-2.0",
      "url": "http://www.apache.org/licenses/LICENSE-2.0"
    }
  ],
  "repository": {
    "type": "git",
    "url": "git@github.com:mojaloop/sdk-scheme-adapter.git"
  },
  "dependencies": {
    "@koa/cors": "5.0.0",
<<<<<<< HEAD
    "@mojaloop/api-snippets": "17.10.2",
    "@mojaloop/central-services-error-handling": "13.0.7",
    "@mojaloop/central-services-logger": "11.8.1",
    "@mojaloop/central-services-metrics": "12.5.0",
    "@mojaloop/central-services-shared": "18.23.2",
    "@mojaloop/event-sdk": "14.4.0",
=======
    "@mojaloop/api-snippets": "17.10.3",
    "@mojaloop/central-services-error-handling": "13.1.0",
    "@mojaloop/central-services-logger": "11.9.0",
    "@mojaloop/central-services-metrics": "12.6.0",
    "@mojaloop/central-services-shared": "18.27.0",
    "@mojaloop/event-sdk": "14.5.1",
>>>>>>> 3ef2eb03
    "@mojaloop/logging-bc-client-lib": "0.5.8",
    "@mojaloop/ml-schema-transformer-lib": "2.7.1",
    "@mojaloop/sdk-scheme-adapter-private-shared-lib": "workspace:^",
    "@mojaloop/sdk-standard-components": "19.15.2",
    "ajv": "8.17.1",
    "axios": "1.9.0",
    "body-parser": "2.2.0",
    "co-body": "6.2.0",
    "dotenv": "16.5.0",
    "env-var": "7.5.0",
    "express": "4.21.2",
    "fast-json-patch": "3.1.1",
    "fast-safe-stringify": "2.1.1",
    "javascript-state-machine": "3.1.0",
    "js-yaml": "4.1.0",
    "json-schema-ref-parser": "9.0.9",
    "knex": "3.1.0",
    "koa": "3.0.0",
    "koa-body": "6.0.1",
    "lodash": "4.17.21",
    "module-alias": "2.2.3",
    "oauth2-server": "4.0.0-dev.2",
    "openapi-jsonschema-parameters": "12.1.3",
    "prom-client": "15.1.3",
    "promise-timeout": "1.3.0",
    "random-word-slugs": "0.1.7",
    "redis": "5.5.6",
    "uuidv4": "6.2.13",
    "ws": "8.18.2"
  },
  "devDependencies": {
    "@babel/core": "7.27.4",
    "@babel/preset-env": "7.27.2",
    "@redocly/openapi-cli": "1.0.0-beta.95",
    "@types/jest": "29.5.14",
    "axios-mock-adapter": "2.1.0",
    "babel-jest": "29.7.0",
    "eslint": "9.15.0",
    "eslint-config-airbnb-base": "15.0.0",
    "eslint-plugin-import": "2.31.0",
    "eslint-plugin-jest": "28.13.0",
    "jest": "29.7.0",
    "jest-junit": "16.0.0",
    "npm-check-updates": "16.7.10",
    "openapi-response-validator": "12.1.3",
    "openapi-typescript": "7.8.0",
    "redis-mock": "0.56.3",
    "replace": "1.2.2",
    "standard-version": "9.5.0",
    "supertest": "7.1.1",
    "swagger-cli": "4.0.4"
  },
  "standard-version": {
    "scripts": {
      "postchangelog": "replace '\\[mojaloop/#(\\d+)\\]\\(https://github.com/mojaloop/(.*)/issues/(\\d+)\\)' '[mojaloop/#$1](https://github.com/mojaloop/project/issues/$1)' CHANGELOG.md"
    }
  }
}<|MERGE_RESOLUTION|>--- conflicted
+++ resolved
@@ -64,21 +64,12 @@
   },
   "dependencies": {
     "@koa/cors": "5.0.0",
-<<<<<<< HEAD
-    "@mojaloop/api-snippets": "17.10.2",
-    "@mojaloop/central-services-error-handling": "13.0.7",
-    "@mojaloop/central-services-logger": "11.8.1",
-    "@mojaloop/central-services-metrics": "12.5.0",
-    "@mojaloop/central-services-shared": "18.23.2",
-    "@mojaloop/event-sdk": "14.4.0",
-=======
     "@mojaloop/api-snippets": "17.10.3",
     "@mojaloop/central-services-error-handling": "13.1.0",
     "@mojaloop/central-services-logger": "11.9.0",
     "@mojaloop/central-services-metrics": "12.6.0",
     "@mojaloop/central-services-shared": "18.27.0",
     "@mojaloop/event-sdk": "14.5.1",
->>>>>>> 3ef2eb03
     "@mojaloop/logging-bc-client-lib": "0.5.8",
     "@mojaloop/ml-schema-transformer-lib": "2.7.1",
     "@mojaloop/sdk-scheme-adapter-private-shared-lib": "workspace:^",
