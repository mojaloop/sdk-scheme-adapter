--- conflicted
+++ resolved
@@ -1,10 +1,6 @@
 {
   "name": "@mojaloop/sdk-scheme-adapter-api-svc",
-<<<<<<< HEAD
-  "version": "20.6.5-snapshot.11",
-=======
   "version": "20.7.0-snapshot.0",
->>>>>>> d5fa0710
   "description": "An adapter for connecting to Mojaloop API enabled switches.",
   "main": "src/index.js",
   "types": "src/index.d.ts",
