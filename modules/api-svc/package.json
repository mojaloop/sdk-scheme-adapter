--- conflicted
+++ resolved
@@ -1,10 +1,6 @@
 {
   "name": "@mojaloop/sdk-scheme-adapter-api-svc",
-<<<<<<< HEAD
-  "version": "20.4.0-snapshot.5",
-=======
   "version": "20.3.5",
->>>>>>> de635c14
   "description": "An adapter for connecting to Mojaloop API enabled switches.",
   "main": "src/index.js",
   "types": "src/index.d.ts",
@@ -109,11 +105,7 @@
     "jest": "^29.3.1",
     "jest-junit": "^14.0.1",
     "nock": "^13.2.9",
-<<<<<<< HEAD
-    "npm-check-updates": "^16.3.20",
-=======
     "npm-check-updates": "^16.3.22",
->>>>>>> de635c14
     "openapi-response-validator": "^12.0.2",
     "openapi-typescript": "^6.0.3",
     "redis-mock": "^0.56.3",
