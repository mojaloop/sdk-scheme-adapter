--- conflicted
+++ resolved
@@ -86,7 +86,6 @@
     "javascript-state-machine": "3.1.0",
     "js-yaml": "4.1.0",
     "json-schema-ref-parser": "9.0.9",
-    "knex": "3.1.0",
     "koa": "3.0.0",
     "koa-body": "6.0.1",
     "lodash": "4.17.21",
@@ -96,11 +95,7 @@
     "prom-client": "15.1.3",
     "promise-timeout": "1.3.0",
     "random-word-slugs": "0.1.7",
-<<<<<<< HEAD
     "redis": "5.5.6",
-=======
-    "redis": "5.5.5",
->>>>>>> b0b8a32b
     "uuidv4": "6.2.13",
     "ws": "8.18.2"
   },
