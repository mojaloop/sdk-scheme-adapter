--- conflicted
+++ resolved
@@ -60,11 +60,7 @@
   },
   "dependencies": {
     "@koa/cors": "^3.4.2",
-<<<<<<< HEAD
     "@mojaloop/api-snippets": "^16.0.4",
-=======
-    "@mojaloop/api-snippets": "16.0.3",
->>>>>>> da5c0adb
     "@mojaloop/central-services-error-handling": "^12.0.4",
     "@mojaloop/central-services-logger": "^11.0.1",
     "@mojaloop/central-services-metrics": "^12.0.5",
@@ -73,7 +69,7 @@
     "@mojaloop/sdk-scheme-adapter-private-shared-lib": "workspace:^",
     "@mojaloop/sdk-standard-components": "^17.1.1",
     "ajv": "8.11.0",
-    "axios": "^1.0.0",
+    "axios": "^1.1.2",
     "co-body": "^6.1.0",
     "dotenv": "^16.0.3",
     "env-var": "^7.3.0",
