--- conflicted
+++ resolved
@@ -71,11 +71,7 @@
     "@mojaloop/event-sdk": "^14.1.1",
     "@mojaloop/ml-schema-transformer-lib": "^2.3.1",
     "@mojaloop/sdk-scheme-adapter-private-shared-lib": "workspace:^",
-<<<<<<< HEAD
     "@mojaloop/sdk-standard-components": "19.3.4",
-=======
-    "@mojaloop/sdk-standard-components": "^19.3.4",
->>>>>>> c4b86cd0
     "ajv": "8.17.1",
     "axios": "^1.7.7",
     "co-body": "^6.2.0",
