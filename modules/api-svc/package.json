{
  "name": "@mojaloop/sdk-scheme-adapter-api-svc",
<<<<<<< HEAD
  "version": "20.7.0-snapshot.17",
=======
  "version": "20.8.0-snapshot.0",
>>>>>>> bcffbb94
  "description": "An adapter for connecting to Mojaloop API enabled switches.",
  "main": "src/index.js",
  "types": "src/index.d.ts",
  "engines": {
    "node": "=16.x"
  },
  "_moduleAliases": {
    "~": "src"
  },
  "config": {
    "test": "test",
    "image": {
      "name": "mojaloop/sdk-scheme-adapter"
    }
  },
  "scripts": {
    "start": "node src/index.js",
    "start:debug": "node --inspect=0.0.0.0:9229 src/index.js",
    "build": "yarn run build:openapi",
    "build:openapi": "yarn run build:openapi:inbound",
    "build:openapi:inbound": "openapi bundle --output src/InboundServer/api.yaml --ext yaml ./node_modules/@mojaloop/api-snippets/fspiop/v2_0/openapi3/openapi.yaml",
    "clean:dist": "rm -Rf dist",
    "lint": "eslint ./src/",
    "lint:fix": "eslint ./src/ --fix",
    "test": "yarn run test:unit",
    "test:unit": "jest --runInBand --ci --reporters=default --reporters=jest-junit --env=node test/unit/",
    "test:integration": "jest --ci --reporters=default --reporters=jest-junit --env=node test/integration/",
    "test:integration-pm4ml": "jest --ci --reporters=default --reporters=jest-junit --env=node test/integration-pm4ml/",
    "test:pm4ml-run-mock-servers": "node test/integration-pm4ml/mockServers/index.js",
    "validate:api": "yarn run validate:api:in",
    "validate:api:in": "swagger-cli validate ./src/InboundServer/api.yaml",
    "updates:check": "yarn run dep:check",
    "updates:update": "yarn run dep:update && yarn install",
    "dep:check": "npx ncu -e 2",
    "dep:update": "npx ncu -u",
    "release": "standard-version --skip.changelog --releaseCommitMessageFormat 'chore(release): {{currentTag}} [skip ci]'",
    "snapshot": "standard-version --no-verify --skip.changelog --prerelease snapshot --releaseCommitMessageFormat 'chore(snapshot): {{currentTag}}'"
  },
  "author": "Matt Kingston, James Bush, ModusBox Inc.",
  "contributors": [
    "Kamuela Franco <kamuela.franco@modusbox.com>",
    "Steven Oderayi <steven.oderayi@modusbox.com>",
    "Valentin Genev <valentin.genev@modusbox.com>",
    "Shashikant Hirugade <shashikant.hirugade@modusbox.com>",
    "Paweł Marzec <pawel.marzec@modusbox.com>",
    "Kevin Leyow <kevin.leyow@modusbox.com",
    "Miguel de Barros <miguel.debarros@modusbox.com>",
    "Yevhen Kyriukha <yevhen.kyriukha@modusbox.com>"
  ],
  "license": "Apache-2.0",
  "licenses": [
    {
      "type": "Apache-2.0",
      "url": "http://www.apache.org/licenses/LICENSE-2.0"
    }
  ],
  "repository": {
    "type": "git",
    "url": "git@github.com:mojaloop/sdk-scheme-adapter.git"
  },
  "dependencies": {
    "@koa/cors": "^5.0.0",
<<<<<<< HEAD
    "@mojaloop/api-snippets": "17.5.1",
    "@mojaloop/central-services-error-handling": "^13.0.1",
    "@mojaloop/central-services-logger": "^11.3.1",
    "@mojaloop/central-services-metrics": "^12.0.8",
    "@mojaloop/central-services-shared": "18.4.0-snapshot.19",
    "@mojaloop/event-sdk": "^14.1.1",
    "@mojaloop/sdk-scheme-adapter-private-shared-lib": "workspace:^",
    "@mojaloop/sdk-standard-components": "18.2.0",
    "ajv": "8.16.0",
    "axios": "^1.7.2",
    "co-body": "^6.2.0",
    "dotenv": "^16.4.5",
    "env-var": "^7.5.0",
    "express": "^4.19.2",
=======
    "@mojaloop/api-snippets": "17.4.0",
    "@mojaloop/central-services-error-handling": "^13.0.0",
    "@mojaloop/central-services-logger": "^11.3.0",
    "@mojaloop/central-services-metrics": "^12.0.8",
    "@mojaloop/central-services-shared": "18.3.0",
    "@mojaloop/event-sdk": "^14.0.1",
    "@mojaloop/sdk-scheme-adapter-private-shared-lib": "workspace:^",
    "@mojaloop/sdk-standard-components": "18.1.0",
    "ajv": "8.12.0",
    "axios": "^1.6.8",
    "co-body": "^6.1.0",
    "dotenv": "^16.4.5",
    "env-var": "^7.4.1",
    "express": "^4.18.3",
>>>>>>> bcffbb94
    "fast-json-patch": "^3.1.1",
    "fast-safe-stringify": "^2.1.1",
    "javascript-state-machine": "^3.1.0",
    "js-yaml": "^4.1.0",
    "json-schema-ref-parser": "^9.0.9",
<<<<<<< HEAD
    "koa": "^2.15.3",
=======
    "koa": "^2.15.1",
>>>>>>> bcffbb94
    "koa-body": "^6.0.1",
    "lodash": "^4.17.21",
    "module-alias": "^2.2.3",
    "oauth2-server": "^4.0.0-dev.2",
    "openapi-jsonschema-parameters": "^12.1.3",
    "prom-client": "^15.1.2",
    "promise-timeout": "^1.3.0",
    "random-word-slugs": "^0.1.7",
    "redis": "^4.6.14",
    "ws": "^8.17.1"
  },
  "devDependencies": {
<<<<<<< HEAD
    "@babel/core": "^7.24.7",
    "@babel/preset-env": "^7.24.7",
=======
    "@babel/core": "^7.24.1",
    "@babel/preset-env": "^7.24.1",
>>>>>>> bcffbb94
    "@redocly/openapi-cli": "^1.0.0-beta.94",
    "@types/jest": "^29.5.12",
    "babel-jest": "^29.7.0",
    "eslint": "^8.57.0",
    "eslint-config-airbnb-base": "^15.0.0",
    "eslint-plugin-import": "^2.29.1",
    "eslint-plugin-jest": "^28.6.0",
    "jest": "^29.7.0",
    "jest-junit": "^16.0.0",
    "nock": "^13.5.4",
    "npm-check-updates": "^16.7.10",
    "openapi-response-validator": "^12.1.3",
<<<<<<< HEAD
    "openapi-typescript": "^7.0.0",
=======
    "openapi-typescript": "^6.7.5",
>>>>>>> bcffbb94
    "redis-mock": "^0.56.3",
    "replace": "^1.2.2",
    "standard-version": "^9.5.0",
    "supertest": "^7.0.0",
    "swagger-cli": "^4.0.4"
  },
  "standard-version": {
    "scripts": {
      "postchangelog": "replace '\\[mojaloop/#(\\d+)\\]\\(https://github.com/mojaloop/(.*)/issues/(\\d+)\\)' '[mojaloop/#$1](https://github.com/mojaloop/project/issues/$1)' CHANGELOG.md"
    }
  }
}<|MERGE_RESOLUTION|>--- conflicted
+++ resolved
@@ -1,10 +1,6 @@
 {
   "name": "@mojaloop/sdk-scheme-adapter-api-svc",
-<<<<<<< HEAD
-  "version": "20.7.0-snapshot.17",
-=======
   "version": "20.8.0-snapshot.0",
->>>>>>> bcffbb94
   "description": "An adapter for connecting to Mojaloop API enabled switches.",
   "main": "src/index.js",
   "types": "src/index.d.ts",
@@ -25,7 +21,7 @@
     "start:debug": "node --inspect=0.0.0.0:9229 src/index.js",
     "build": "yarn run build:openapi",
     "build:openapi": "yarn run build:openapi:inbound",
-    "build:openapi:inbound": "openapi bundle --output src/InboundServer/api.yaml --ext yaml ./node_modules/@mojaloop/api-snippets/fspiop/v2_0/openapi3/openapi.yaml",
+    "build:openapi:inbound": "openapi bundle --output ./src/InboundServer/api.yaml --ext yaml ./src/InboundServer/api_template.yaml",
     "clean:dist": "rm -Rf dist",
     "lint": "eslint ./src/",
     "lint:fix": "eslint ./src/ --fix",
@@ -67,12 +63,11 @@
   },
   "dependencies": {
     "@koa/cors": "^5.0.0",
-<<<<<<< HEAD
     "@mojaloop/api-snippets": "17.5.1",
     "@mojaloop/central-services-error-handling": "^13.0.1",
     "@mojaloop/central-services-logger": "^11.3.1",
     "@mojaloop/central-services-metrics": "^12.0.8",
-    "@mojaloop/central-services-shared": "18.4.0-snapshot.19",
+    "@mojaloop/central-services-shared": "18.4.0",
     "@mojaloop/event-sdk": "^14.1.1",
     "@mojaloop/sdk-scheme-adapter-private-shared-lib": "workspace:^",
     "@mojaloop/sdk-standard-components": "18.2.0",
@@ -82,32 +77,12 @@
     "dotenv": "^16.4.5",
     "env-var": "^7.5.0",
     "express": "^4.19.2",
-=======
-    "@mojaloop/api-snippets": "17.4.0",
-    "@mojaloop/central-services-error-handling": "^13.0.0",
-    "@mojaloop/central-services-logger": "^11.3.0",
-    "@mojaloop/central-services-metrics": "^12.0.8",
-    "@mojaloop/central-services-shared": "18.3.0",
-    "@mojaloop/event-sdk": "^14.0.1",
-    "@mojaloop/sdk-scheme-adapter-private-shared-lib": "workspace:^",
-    "@mojaloop/sdk-standard-components": "18.1.0",
-    "ajv": "8.12.0",
-    "axios": "^1.6.8",
-    "co-body": "^6.1.0",
-    "dotenv": "^16.4.5",
-    "env-var": "^7.4.1",
-    "express": "^4.18.3",
->>>>>>> bcffbb94
     "fast-json-patch": "^3.1.1",
     "fast-safe-stringify": "^2.1.1",
     "javascript-state-machine": "^3.1.0",
     "js-yaml": "^4.1.0",
     "json-schema-ref-parser": "^9.0.9",
-<<<<<<< HEAD
     "koa": "^2.15.3",
-=======
-    "koa": "^2.15.1",
->>>>>>> bcffbb94
     "koa-body": "^6.0.1",
     "lodash": "^4.17.21",
     "module-alias": "^2.2.3",
@@ -120,13 +95,8 @@
     "ws": "^8.17.1"
   },
   "devDependencies": {
-<<<<<<< HEAD
     "@babel/core": "^7.24.7",
     "@babel/preset-env": "^7.24.7",
-=======
-    "@babel/core": "^7.24.1",
-    "@babel/preset-env": "^7.24.1",
->>>>>>> bcffbb94
     "@redocly/openapi-cli": "^1.0.0-beta.94",
     "@types/jest": "^29.5.12",
     "babel-jest": "^29.7.0",
@@ -139,11 +109,7 @@
     "nock": "^13.5.4",
     "npm-check-updates": "^16.7.10",
     "openapi-response-validator": "^12.1.3",
-<<<<<<< HEAD
     "openapi-typescript": "^7.0.0",
-=======
-    "openapi-typescript": "^6.7.5",
->>>>>>> bcffbb94
     "redis-mock": "^0.56.3",
     "replace": "^1.2.2",
     "standard-version": "^9.5.0",
