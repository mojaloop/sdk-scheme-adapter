--- conflicted
+++ resolved
@@ -71,11 +71,7 @@
     "@mojaloop/central-services-shared": "18.23.0",
     "@mojaloop/event-sdk": "14.4.0",
     "@mojaloop/logging-bc-client-lib": "0.5.8",
-<<<<<<< HEAD
-    "@mojaloop/ml-schema-transformer-lib": "2.6.0-snapshot.0",
-=======
     "@mojaloop/ml-schema-transformer-lib": "2.6.0",
->>>>>>> a7555d93
     "@mojaloop/sdk-scheme-adapter-private-shared-lib": "workspace:^",
     "@mojaloop/sdk-standard-components": "19.11.0",
     "ajv": "8.17.1",
