{
  "name": "@mojaloop/sdk-scheme-adapter-api-svc",
  "version": "20.8.0-snapshot.38",
  "description": "An adapter for connecting to Mojaloop API enabled switches.",
  "main": "src/index.js",
  "types": "src/index.d.ts",
  "engines": {
    "node": "=16.x"
  },
  "_moduleAliases": {
    "~": "src"
  },
  "config": {
    "test": "test",
    "image": {
      "name": "mojaloop/sdk-scheme-adapter"
    }
  },
  "scripts": {
    "start": "node src/index.js",
    "start:debug": "node --inspect=0.0.0.0:9229 src/index.js",
    "build": "yarn run build:openapi",
    "build:openapi": "yarn run build:openapi:inbound",
    "build:openapi:inbound": "openapi bundle --output src/InboundServer/api.yaml --ext yaml ../../node_modules/@mojaloop/api-snippets/fspiop/v2_0/openapi3/openapi.yaml",
    "clean:dist": "rm -Rf dist",
    "lint": "eslint ./src/",
    "lint:fix": "eslint ./src/ --fix",
    "test": "yarn run test:unit",
    "test:unit": "jest --runInBand --ci --reporters=default --reporters=jest-junit --env=node test/unit/ --setupFilesAfterEnv=./test/unit/setup.js",
    "test:xunit": "JEST_JUNIT_OUTPUT_DIR=../test/reports/ JEST_JUNIT_OUTPUT_NAME=xunit-api-svc.xml yarn run test:unit -- --reporters=jest-junit",
    "test:integration": "jest --ci --reporters=default --reporters=jest-junit --env=node test/integration/",
    "test:integration-pm4ml": "jest --ci --reporters=default --reporters=jest-junit --env=node test/integration-pm4ml/",
    "test:pm4ml-run-mock-servers": "node test/integration-pm4ml/mockServers/index.js",
    "validate:api": "yarn run validate:api:in",
    "validate:api:in": "swagger-cli validate ./src/InboundServer/api.yaml",
    "updates:check": "yarn run dep:check",
    "updates:update": "yarn run dep:update && yarn install",
    "dep:check": "npx ncu -e 2",
    "dep:update": "npx ncu -u",
    "release": "standard-version --skip.changelog --releaseCommitMessageFormat 'chore(release): {{currentTag}} [skip ci]'",
    "snapshot": "standard-version --no-verify --skip.changelog --prerelease snapshot --releaseCommitMessageFormat 'chore(snapshot): {{currentTag}}'"
  },
  "author": "Matt Kingston, James Bush, ModusBox Inc.",
  "contributors": [
    "Kamuela Franco <kamuela.franco@modusbox.com>",
    "Steven Oderayi <steven.oderayi@modusbox.com>",
    "Valentin Genev <valentin.genev@modusbox.com>",
    "Shashikant Hirugade <shashikant.hirugade@modusbox.com>",
    "Paweł Marzec <pawel.marzec@modusbox.com>",
    "Kevin Leyow <kevin.leyow@modusbox.com",
    "Miguel de Barros <miguel.debarros@modusbox.com>",
    "Yevhen Kyriukha <yevhen.kyriukha@modusbox.com>"
  ],
  "license": "Apache-2.0",
  "licenses": [
    {
      "type": "Apache-2.0",
      "url": "http://www.apache.org/licenses/LICENSE-2.0"
    }
  ],
  "repository": {
    "type": "git",
    "url": "git@github.com:mojaloop/sdk-scheme-adapter.git"
  },
  "dependencies": {
    "@koa/cors": "^5.0.0",
    "@mojaloop/api-snippets": "17.7.4",
    "@mojaloop/central-services-error-handling": "^13.0.2",
    "@mojaloop/central-services-logger": "^11.5.1",
    "@mojaloop/central-services-metrics": "^12.1.0",
    "@mojaloop/central-services-shared": "18.11.1",
    "@mojaloop/event-sdk": "^14.1.1",
    "@mojaloop/ml-schema-transformer-lib": "2.4.1",
    "@mojaloop/sdk-scheme-adapter-private-shared-lib": "workspace:^",
<<<<<<< HEAD
    "@mojaloop/sdk-standard-components": "19.5.0-snapshot.12",
=======
    "@mojaloop/sdk-standard-components": "19.5.1",
>>>>>>> 676fec1a
    "ajv": "8.17.1",
    "axios": "^1.7.7",
    "co-body": "^6.2.0",
    "dotenv": "^16.4.5",
    "env-var": "^7.5.0",
    "express": "^4.21.1",
    "fast-json-patch": "^3.1.1",
    "fast-safe-stringify": "^2.1.1",
    "javascript-state-machine": "^3.1.0",
    "js-yaml": "^4.1.0",
    "json-schema-ref-parser": "^9.0.9",
    "koa": "^2.15.3",
    "koa-body": "^6.0.1",
    "lodash": "^4.17.21",
    "module-alias": "^2.2.3",
    "oauth2-server": "^4.0.0-dev.2",
    "openapi-jsonschema-parameters": "^12.1.3",
    "prom-client": "^15.1.3",
    "promise-timeout": "^1.3.0",
    "random-word-slugs": "^0.1.7",
    "redis": "^4.7.0",
    "uuidv4": "^6.2.13",
    "ws": "^8.18.0"
  },
  "devDependencies": {
    "@babel/core": "^7.26.0",
    "@babel/preset-env": "^7.26.0",
    "@redocly/openapi-cli": "^1.0.0-beta.94",
    "@types/jest": "^29.5.14",
    "axios-mock-adapter": "^2.1.0",
    "babel-jest": "^29.7.0",
    "eslint": "^9.14.0",
    "eslint-config-airbnb-base": "^15.0.0",
    "eslint-plugin-import": "^2.31.0",
    "eslint-plugin-jest": "^28.9.0",
    "jest": "^29.7.0",
    "jest-junit": "^16.0.0",
    "npm-check-updates": "^16.7.10",
    "openapi-response-validator": "^12.1.3",
    "openapi-typescript": "^7.4.3",
    "redis-mock": "^0.56.3",
    "replace": "^1.2.2",
    "standard-version": "^9.5.0",
    "supertest": "^7.0.0",
    "swagger-cli": "^4.0.4"
  },
  "standard-version": {
    "scripts": {
      "postchangelog": "replace '\\[mojaloop/#(\\d+)\\]\\(https://github.com/mojaloop/(.*)/issues/(\\d+)\\)' '[mojaloop/#$1](https://github.com/mojaloop/project/issues/$1)' CHANGELOG.md"
    }
  }
}<|MERGE_RESOLUTION|>--- conflicted
+++ resolved
@@ -72,11 +72,7 @@
     "@mojaloop/event-sdk": "^14.1.1",
     "@mojaloop/ml-schema-transformer-lib": "2.4.1",
     "@mojaloop/sdk-scheme-adapter-private-shared-lib": "workspace:^",
-<<<<<<< HEAD
-    "@mojaloop/sdk-standard-components": "19.5.0-snapshot.12",
-=======
     "@mojaloop/sdk-standard-components": "19.5.1",
->>>>>>> 676fec1a
     "ajv": "8.17.1",
     "axios": "^1.7.7",
     "co-body": "^6.2.0",
