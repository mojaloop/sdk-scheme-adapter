--- conflicted
+++ resolved
@@ -13,7 +13,6 @@
 COPY ./package-lock.json .
 RUN npm ci --only=production
 
-COPY src /opt/app/src
 
 FROM node:16.15.0-alpine
 WORKDIR /opt/app
@@ -34,16 +33,12 @@
 LABEL org.label-schema.version=$VERSION
 
 # Create a non-root user: ml-user
-RUN adduser -D ml-user 
+RUN adduser -D ml-user
+
+COPY src /opt/app/src
+
 USER ml-user
 
 COPY --chown=ml-user --from=builder /opt/app .
 
-<<<<<<< HEAD
-CMD ["node", "src/index.js"]
-
-
-# TODO: compose the docker image
-=======
-CMD ["npm", "run", "start"]
->>>>>>> 415bb338
+CMD ["npm", "run", "start"]