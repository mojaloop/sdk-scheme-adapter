--- conflicted
+++ resolved
@@ -445,8 +445,10 @@
         resultPromise = model.run({ acceptParty: true });
         // now we started the model running we simulate a callback with the quote response
         cache.publish(`qt_${model.data.quoteId}`, JSON.stringify(quoteResponse));
+
         // wait for the model to reach a terminal state
         result = await resultPromise;
+
         // check we stopped at payeeResolved state
         expect(result.currentState).toBe('WAITING_FOR_QUOTE_ACCEPTANCE');
         expect(StateMachine.__instance.state).toBe('quoteReceived');
@@ -899,7 +901,6 @@
         expect(metrics).toEqual(expect.stringContaining('mojaloop_connector_outbound_transfer_latency'));
         expect(metrics).toEqual(expect.stringContaining('mojaloop_connector_outbound_party_lookup_latency'));
     });
-<<<<<<< HEAD
 
     test('skips resolving party when to.fspid is specified and skipPartyLookup is truthy', async () => {
         config.autoAcceptParty = false;
@@ -935,6 +936,4 @@
         expect(StateMachine.__instance.state).toBe('quoteReceived');
     });
 
-=======
->>>>>>> 8de66d50
 });