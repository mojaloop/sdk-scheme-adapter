[
  {
    "ruleId": 1,
    "priority": 1,
    "description": "get /parties/{idType}/{idValue} - error case - id not found",
    "apiVersion": {
      "minorVersion": 4,
      "majorVersion": 1,
      "type": "mojaloop_simulator_inbound",
      "specFile": "spec_files/api_definitions/mojaloop_simulator_sim_1.4/api_spec.yaml",
      "callbackMapFile": "spec_files/api_definitions/mojaloop_simulator_sim_1.4/callback_map.json",
      "responseMapFile": "spec_files/api_definitions/mojaloop_simulator_sim_1.4/response_map.json",
      "jsfRefFile": "spec_files/api_definitions/mojaloop_simulator_sim_1.4/mockRef.json",
      "triggerTemplatesFolder": "spec_files/api_definitions/mojaloop_simulator_sim_1.4/trigger_templates"
    },
    "conditions": {
      "all": [
        {
          "fact": "pathParams",
          "operator": "equal",
          "value": "iddoesnotexist",
          "path": "idValue"
        },
        {
          "fact": "operationPath",
          "operator": "equal",
          "value": "/parties/{idType}/{idValue}"
        },
        {
          "fact": "method",
          "operator": "equal",
          "value": "get"
        }
      ]
    },
    "event": {
      "method": null,
      "path": null,
      "params": {
        "body": {
          "statusCode": "4001",
          "message": "ID Not Found"
        },
        "statusCode": "404",
        "scripts": {
          "scriptingEngine": "postman"
        }
      },
      "type": "FIXED_RESPONSE"
    },
    "type": "response",
    "version": 1
  },
  {
    "ruleId": 2,
    "priority": 2,
    "description": "get /parties/{idType}/{idValue} - error case - timeout",
    "apiVersion": {
      "minorVersion": 4,
      "majorVersion": 1,
      "type": "mojaloop_simulator_inbound",
      "specFile": "spec_files/api_definitions/mojaloop_simulator_sim_1.4/api_spec.yaml",
      "callbackMapFile": "spec_files/api_definitions/mojaloop_simulator_sim_1.4/callback_map.json",
      "responseMapFile": "spec_files/api_definitions/mojaloop_simulator_sim_1.4/response_map.json",
      "jsfRefFile": "spec_files/api_definitions/mojaloop_simulator_sim_1.4/mockRef.json",
      "triggerTemplatesFolder": "spec_files/api_definitions/mojaloop_simulator_sim_1.4/trigger_templates"
    },
    "conditions": {
      "all": [
        {
          "fact": "pathParams",
          "operator": "equal",
          "value": "idtimesout",
          "path": "idValue"
        },
        {
          "fact": "operationPath",
          "operator": "equal",
          "value": "/parties/{idType}/{idValue}"
        },
        {
          "fact": "method",
          "operator": "equal",
          "value": "get"
        }
      ]
    },
    "event": {
      "method": null,
      "path": null,
      "params": {
        "body": {
          "idType": "MSISDN",
          "idValue": "{$request.params.idValue}",
          "displayName": "ReceiverFirst ReceiverLast",
          "firstName": "ReceiverFirst",
          "middleName": "ReceiverMiddle",
          "lastName": "ReceiverLast",
          "dateOfBirth": "1984-01-01",
          "fspId": "ttkpm4mlreceiver"
        },
        "statusCode": "200",
        "scripts": {
          "scriptingEngine": "postman"
        },
        "delay": 300000
      },
      "type": "FIXED_RESPONSE"
    },
    "type": "response",
    "version": 1
  },
  {
    "ruleId": 3,
    "priority": 3,
    "description": "get /parties/{idType}/{idValue} - default path",
    "apiVersion": {
      "minorVersion": 4,
      "majorVersion": 1,
      "type": "mojaloop_simulator_inbound",
      "specFile": "spec_files/api_definitions/mojaloop_simulator_sim_1.4/api_spec.yaml",
      "callbackMapFile": "spec_files/api_definitions/mojaloop_simulator_sim_1.4/callback_map.json",
      "responseMapFile": "spec_files/api_definitions/mojaloop_simulator_sim_1.4/response_map.json",
      "jsfRefFile": "spec_files/api_definitions/mojaloop_simulator_sim_1.4/mockRef.json",
      "triggerTemplatesFolder": "spec_files/api_definitions/mojaloop_simulator_sim_1.4/trigger_templates"
    },
    "conditions": {
      "all": [
        {
          "fact": "operationPath",
          "operator": "equal",
          "value": "/parties/{idType}/{idValue}"
        },
        {
          "fact": "method",
          "operator": "equal",
          "value": "get"
        }
      ]
    },
    "event": {
      "method": null,
      "path": null,
      "params": {
        "body": {
          "idType": "MSISDN",
          "idValue": "{$request.params.idValue}",
          "displayName": "ReceiverFirst ReceiverLast",
          "firstName": "ReceiverFirst",
          "middleName": "ReceiverMiddle",
          "lastName": "ReceiverLast",
          "dateOfBirth": "1984-01-01",
          "fspId": "ttkpm4mlreceiver"
        },
        "statusCode": "200",
        "scripts": {
          "scriptingEngine": "postman"
        }
      },
      "type": "FIXED_RESPONSE"
    },
    "type": "response",
    "version": 1
  },
  {
    "ruleId": 4,
    "priority": 4,
    "description": "post /bulkQuotes - receiver responds with 2 quotes results",
    "apiVersion": {
      "minorVersion": 4,
      "majorVersion": 1,
      "type": "mojaloop_simulator_inbound",
      "specFile": "spec_files/api_definitions/mojaloop_simulator_sim_1.4/api_spec.yaml",
      "callbackMapFile": "spec_files/api_definitions/mojaloop_simulator_sim_1.4/callback_map.json",
      "responseMapFile": "spec_files/api_definitions/mojaloop_simulator_sim_1.4/response_map.json",
      "jsfRefFile": "spec_files/api_definitions/mojaloop_simulator_sim_1.4/mockRef.json",
      "triggerTemplatesFolder": "spec_files/api_definitions/mojaloop_simulator_sim_1.4/trigger_templates"
    },
    "conditions": {
      "all": [
        {
          "fact": "body",
          "operator": "equal",
          "value": "receiverfsphastwoids",
<<<<<<< HEAD
          "path": "individualQuotes[0].to.fspId"
=======
          "path": "from.idValue"
>>>>>>> 1dbf5840
        },
        {
          "fact": "operationPath",
          "operator": "equal",
          "value": "/bulkQuotes"
        },
        {
          "fact": "method",
          "operator": "equal",
          "value": "post"
        }
      ]
    },
    "event": {
      "method": null,
      "path": null,
      "params": {
        "body": {
          "bulkQuoteId": "{$request.body.bulkQuoteId}",
          "expiration": "{$request.body.expiration}",
          "individualQuoteResults": [
            {
              "quoteId": "{$request.body.individualQuotes[0].quoteId}",
              "transferAmount": "{$request.body.individualQuotes[0].amount}",
              "transferAmountCurrency": "{$request.body.individualQuotes[0].currency}",
              "payeeReceiveAmount": "{$request.body.individualQuotes[0].amount}",
              "payeeReceiveAmountCurrency": "{$request.body.individualQuotes[0].currency}",
              "payeeFspFeeAmount": "0",
              "payeeFspFeeAmountCurrency": "{$request.body.individualQuotes[0].currency}",
              "payeeFspCommissionAmount": "0",
              "payeeFspCommissionAmountCurrency": "{$request.body.individualQuotes[0].currency}"
            },
            {
              "quoteId": "{$request.body.individualQuotes[1].quoteId}",
              "transferAmount": "{$request.body.individualQuotes[1].amount}",
              "transferAmountCurrency": "{$request.body.individualQuotes[1].currency}",
              "payeeReceiveAmount": "{$request.body.individualQuotes[1].amount}",
              "payeeReceiveAmountCurrency": "{$request.body.individualQuotes[1].currency}",
              "payeeFspFeeAmount": "0",
              "payeeFspFeeAmountCurrency": "{$request.body.individualQuotes[1].currency}",
              "payeeFspCommissionAmount": "0",
              "payeeFspCommissionAmountCurrency": "{$request.body.individualQuotes[1].currency}"
            }
          ]
        },
        "statusCode": "200",
        "scripts": {
          "scriptingEngine": "postman"
        }
      },
      "type": "FIXED_RESPONSE"
    },
    "type": "response",
    "version": 1
  },
  {
    "ruleId": 5,
    "priority": 5,
    "description": "post /bulkQuotes - receiver responds with 1 quotes result",
    "apiVersion": {
      "minorVersion": 4,
      "majorVersion": 1,
      "type": "mojaloop_simulator_inbound",
      "specFile": "spec_files/api_definitions/mojaloop_simulator_sim_1.4/api_spec.yaml",
      "callbackMapFile": "spec_files/api_definitions/mojaloop_simulator_sim_1.4/callback_map.json",
      "responseMapFile": "spec_files/api_definitions/mojaloop_simulator_sim_1.4/response_map.json",
      "jsfRefFile": "spec_files/api_definitions/mojaloop_simulator_sim_1.4/mockRef.json",
      "triggerTemplatesFolder": "spec_files/api_definitions/mojaloop_simulator_sim_1.4/trigger_templates"
    },
    "conditions": {
      "all": [
        {
          "fact": "body",
          "operator": "equal",
          "value": "receiverfsphas1id",
          "path": "from.idValue"
        },
        {
          "fact": "operationPath",
          "operator": "equal",
          "value": "/bulkQuotes"
        },
        {
          "fact": "method",
          "operator": "equal",
          "value": "post"
        }
      ]
    },
    "event": {
      "method": null,
      "path": null,
      "params": {
        "body": {
          "bulkQuoteId": "{$request.body.bulkQuoteId}",
          "expiration": "{$request.body.expiration}",
          "individualQuoteResults": [
            {
              "quoteId": "{$request.body.individualQuotes[0].quoteId}",
              "transferAmount": "{$request.body.individualQuotes[0].amount}",
              "transferAmountCurrency": "{$request.body.individualQuotes[0].currency}",
              "payeeReceiveAmount": "{$request.body.individualQuotes[0].amount}",
              "payeeReceiveAmountCurrency": "{$request.body.individualQuotes[0].currency}",
              "payeeFspFeeAmount": "0",
              "payeeFspFeeAmountCurrency": "{$request.body.individualQuotes[0].currency}",
              "payeeFspCommissionAmount": "0",
              "payeeFspCommissionAmountCurrency": "{$request.body.individualQuotes[0].currency}"
            }
          ]
        },
        "statusCode": "200",
        "scripts": {
          "scriptingEngine": "postman"
        }
      },
      "type": "FIXED_RESPONSE"
    },
    "type": "response",
    "version": 1
  },
  {
    "ruleId": 6,
    "priority": 6,
    "description": "post /bulkQuotes - receiver fails the entire batch",
    "apiVersion": {
      "minorVersion": 4,
      "majorVersion": 1,
      "type": "mojaloop_simulator_inbound",
      "specFile": "spec_files/api_definitions/mojaloop_simulator_sim_1.4/api_spec.yaml",
      "callbackMapFile": "spec_files/api_definitions/mojaloop_simulator_sim_1.4/callback_map.json",
      "responseMapFile": "spec_files/api_definitions/mojaloop_simulator_sim_1.4/response_map.json",
      "jsfRefFile": "spec_files/api_definitions/mojaloop_simulator_sim_1.4/mockRef.json",
      "triggerTemplatesFolder": "spec_files/api_definitions/mojaloop_simulator_sim_1.4/trigger_templates"
    },
    "conditions": {
      "all": [
        {
          "fact": "body",
          "operator": "equal",
          "value": "bulkquotesreceiversendserror",
          "path": "from.idValue"
        },
        {
          "fact": "operationPath",
          "operator": "equal",
          "value": "/bulkQuotes"
        },
        {
          "fact": "method",
          "operator": "equal",
          "value": "post"
        }
      ]
    },
    "event": {
      "method": null,
      "path": null,
      "params": {
        "body": {
          "statusCode": "2000",
          "message": "Generic Server Error"
        },
        "statusCode": "500",
        "scripts": {
          "scriptingEngine": "postman"
        }
      },
      "type": "FIXED_RESPONSE"
    },
    "type": "response",
    "version": 1
  },
  {
<<<<<<< HEAD
    "ruleId": 9,
    "priority": 1,
    "description": "post /bulkQuotes - receiver sends response after timeout",
    "apiVersion": {
      "minorVersion": 4,
      "majorVersion": 1,
      "type": "mojaloop_simulator_inbound",
      "specFile": "spec_files/api_definitions/mojaloop_simulator_sim_1.4/api_spec.yaml",
      "callbackMapFile": "spec_files/api_definitions/mojaloop_simulator_sim_1.4/callback_map.json",
      "responseMapFile": "spec_files/api_definitions/mojaloop_simulator_sim_1.4/response_map.json",
      "jsfRefFile": "spec_files/api_definitions/mojaloop_simulator_sim_1.4/mockRef.json",
      "triggerTemplatesFolder": "spec_files/api_definitions/mojaloop_simulator_sim_1.4/trigger_templates"
    },
    "conditions": {
      "all": [
        {
          "fact": "operationPath",
          "operator": "equal",
          "value": "/bulkQuotes"
        },
        {
          "fact": "method",
          "operator": "equal",
          "value": "post"
        }
      ]
    },
    "event": {
      "method": null,
      "path": null,
      "params": {
        "body": {
          "bulkQuoteId": "{$request.body.bulkQuoteId}",
          "expiration": "2040-01-01T00:00:00.000Z",
          "individualQuoteResults": [
            {
              "quoteId": "{$request.body.individualQuotes[0].quoteId}",
              "transferAmount": "{$request.body.individualQuotes[0].amount}",
              "transferAmountCurrency": "{$request.body.individualQuotes[0].currency}",
              "payeeReceiveAmount": "{$request.body.individualQuotes[0].amount}",
              "payeeReceiveAmountCurrency": "{$request.body.individualQuotes[0].currency}",
              "payeeFspFeeAmount": "0",
              "payeeFspFeeAmountCurrency": "{$request.body.individualQuotes[0].currency}",
              "payeeFspCommissionAmount": "0",
              "payeeFspCommissionAmountCurrency": "{$request.body.individualQuotes[0].currency}"
            }
          ]
        },
        "statusCode": "200",
        "scripts": {
          "scriptingEngine": "postman"
        },
        "delay": 300000
      },
      "type": "FIXED_RESPONSE"
    },
    "type": "response",
    "version": 1
  },
  {
    "ruleId": 9,
    "priority": 1,
    "description": "post /bulkQuotes - receiver sends success response for one transfer and failure for other",
=======
    "ruleId": 7,
    "priority": 7,
    "description": "post /bulkQuotes - bulk transfer test case - receiver fails the entire batch",
>>>>>>> 1dbf5840
    "apiVersion": {
      "minorVersion": 4,
      "majorVersion": 1,
      "type": "mojaloop_simulator_inbound",
      "specFile": "spec_files/api_definitions/mojaloop_simulator_sim_1.4/api_spec.yaml",
      "callbackMapFile": "spec_files/api_definitions/mojaloop_simulator_sim_1.4/callback_map.json",
      "responseMapFile": "spec_files/api_definitions/mojaloop_simulator_sim_1.4/response_map.json",
      "jsfRefFile": "spec_files/api_definitions/mojaloop_simulator_sim_1.4/mockRef.json",
      "triggerTemplatesFolder": "spec_files/api_definitions/mojaloop_simulator_sim_1.4/trigger_templates"
    },
    "conditions": {
      "all": [
        {
          "fact": "body",
          "operator": "equal",
<<<<<<< HEAD
          "value": "bulkqtrcvrsendssuccessanderror",
          "path": "individualQuotes[0].to.fspId"
=======
          "value": "blktrfrrcvrfailsbatch",
          "path": "from.idValue"
        },
        {
          "fact": "operationPath",
          "operator": "equal",
          "value": "/bulkQuotes"
        },
        {
          "fact": "method",
          "operator": "equal",
          "value": "post"
        }
      ]
    },
    "event": {
      "method": null,
      "path": null,
      "params": {
        "body": {
          "statusCode": "2000",
          "message": "Generic Server Error"
        },
        "statusCode": "500",
        "scripts": {
          "scriptingEngine": "postman"
        }
      },
      "type": "FIXED_RESPONSE"
    },
    "type": "response",
    "version": 1
  },
  {
    "ruleId": 8,
    "priority": 8,
    "description": "post /bulkQuotes - receiver sends success response for one quote and failure for other",
    "apiVersion": {
      "minorVersion": 4,
      "majorVersion": 1,
      "type": "mojaloop_simulator_inbound",
      "specFile": "spec_files/api_definitions/mojaloop_simulator_sim_1.4/api_spec.yaml",
      "callbackMapFile": "spec_files/api_definitions/mojaloop_simulator_sim_1.4/callback_map.json",
      "responseMapFile": "spec_files/api_definitions/mojaloop_simulator_sim_1.4/response_map.json",
      "jsfRefFile": "spec_files/api_definitions/mojaloop_simulator_sim_1.4/mockRef.json",
      "triggerTemplatesFolder": "spec_files/api_definitions/mojaloop_simulator_sim_1.4/trigger_templates"
    },
    "conditions": {
      "all": [
        {
          "fact": "body",
          "operator": "equal",
          "value": "bulkqtrcvrsendssuccessanderror",
          "path": "from.idValue"
>>>>>>> 1dbf5840
        },
        {
          "fact": "operationPath",
          "operator": "equal",
          "value": "/bulkQuotes"
        },
        {
          "fact": "method",
          "operator": "equal",
          "value": "post"
        }
      ]
    },
    "event": {
      "method": null,
      "path": null,
      "params": {
        "body": {
          "bulkQuoteId": "{$request.body.bulkQuoteId}",
          "expiration": "2040-01-01T00:00:00.000Z",
          "individualQuoteResults": [
            {
              "quoteId": "{$request.body.individualQuotes[0].quoteId}",
              "transferAmount": "{$request.body.individualQuotes[0].amount}",
              "transferAmountCurrency": "{$request.body.individualQuotes[0].currency}",
              "payeeReceiveAmount": "{$request.body.individualQuotes[0].amount}",
              "payeeReceiveAmountCurrency": "{$request.body.individualQuotes[0].currency}",
              "payeeFspFeeAmount": "0",
              "payeeFspFeeAmountCurrency": "{$request.body.individualQuotes[0].currency}",
              "payeeFspCommissionAmount": "0",
              "payeeFspCommissionAmountCurrency": "{$request.body.individualQuotes[0].currency}"
            },
            {
              "statusCode": "5101",
              "message": "Payee Rejected Quote"
            }
          ]
        },
        "statusCode": "200",
        "scripts": {
          "scriptingEngine": "postman"
        }
      },
      "type": "FIXED_RESPONSE"
    },
    "type": "response",
    "version": 1
  },
  {
    "ruleId": 4,
    "priority": 1,
    "description": "post /bulkQuotes - bulk quotes response for transfers scenario that has an error in the result",
    "apiVersion": {
      "minorVersion": 4,
      "majorVersion": 1,
      "type": "mojaloop_simulator_inbound",
      "specFile": "spec_files/api_definitions/mojaloop_simulator_sim_1.4/api_spec.yaml",
      "callbackMapFile": "spec_files/api_definitions/mojaloop_simulator_sim_1.4/callback_map.json",
      "responseMapFile": "spec_files/api_definitions/mojaloop_simulator_sim_1.4/response_map.json",
      "jsfRefFile": "spec_files/api_definitions/mojaloop_simulator_sim_1.4/mockRef.json",
      "triggerTemplatesFolder": "spec_files/api_definitions/mojaloop_simulator_sim_1.4/trigger_templates"
    },
    "conditions": {
      "all": [
        {
          "fact": "body",
          "operator": "equal",
          "value": "bulktransferresponsehas1error",
          "path": "individualQuotes[0].to.fspId"
        },
        {
          "fact": "operationPath",
          "operator": "equal",
          "value": "/bulkQuotes"
        },
        {
          "fact": "method",
          "operator": "equal",
          "value": "post"
        }
      ]
    },
    "event": {
      "method": null,
      "path": null,
      "params": {
        "body": {
          "bulkQuoteId": "{$request.body.bulkQuoteId}",
          "expiration": "{$request.body.expiration}",
          "individualQuoteResults": [
            {
              "quoteId": "{$request.body.individualQuotes[0].quoteId}",
              "transferAmount": "{$request.body.individualQuotes[0].amount}",
              "transferAmountCurrency": "{$request.body.individualQuotes[0].currency}",
              "payeeReceiveAmount": "{$request.body.individualQuotes[0].amount}",
              "payeeReceiveAmountCurrency": "{$request.body.individualQuotes[0].currency}",
              "payeeFspFeeAmount": "0",
              "payeeFspFeeAmountCurrency": "{$request.body.individualQuotes[0].currency}",
              "payeeFspCommissionAmount": "0",
              "payeeFspCommissionAmountCurrency": "{$request.body.individualQuotes[0].currency}"
            },
            {
              "quoteId": "{$request.body.individualQuotes[1].quoteId}",
              "transferAmount": "{$request.body.individualQuotes[1].amount}",
              "transferAmountCurrency": "{$request.body.individualQuotes[1].currency}",
              "payeeReceiveAmount": "{$request.body.individualQuotes[1].amount}",
              "payeeReceiveAmountCurrency": "{$request.body.individualQuotes[1].currency}",
              "payeeFspFeeAmount": "0",
              "payeeFspFeeAmountCurrency": "{$request.body.individualQuotes[1].currency}",
              "payeeFspCommissionAmount": "0",
              "payeeFspCommissionAmountCurrency": "{$request.body.individualQuotes[1].currency}"
            }
          ]
        },
        "statusCode": "200",
        "scripts": {
          "scriptingEngine": "postman"
        }
      },
      "type": "FIXED_RESPONSE"
    },
    "type": "response",
    "version": 1
  },
  {
    "ruleId": 9,
    "priority": 9,
    "description": "post /bulkQuotes - bulk transfer test case - receiver sends success response for one transfer and failure for other",
    "apiVersion": {
      "minorVersion": 4, 
      "majorVersion": 1,
      "type": "mojaloop_simulator_inbound",
      "specFile": "spec_files/api_definitions/mojaloop_simulator_sim_1.4/api_spec.yaml",
      "callbackMapFile": "spec_files/api_definitions/mojaloop_simulator_sim_1.4/callback_map.json",
      "responseMapFile": "spec_files/api_definitions/mojaloop_simulator_sim_1.4/response_map.json",
      "jsfRefFile": "spec_files/api_definitions/mojaloop_simulator_sim_1.4/mockRef.json",
      "triggerTemplatesFolder": "spec_files/api_definitions/mojaloop_simulator_sim_1.4/trigger_templates"
    },
    "conditions": {
      "all": [
        {
          "fact": "body",
          "operator": "equal",
          "value": "blktrrcvrsendssuccessanderror",
          "path": "from.idValue"
        },
        {
          "fact": "operationPath",
          "operator": "equal",
          "value": "/bulkQuotes"
        },
        {
          "fact": "method",
          "operator": "equal",
          "value": "post"
        }
      ]
    },
    "event": {
      "method": null,
      "path": null,
      "params": {
        "body": {
          "bulkQuoteId": "{$request.body.bulkQuoteId}",
          "expiration": "2040-01-01T00:00:00.000Z",
          "individualQuoteResults": [
            {
              "quoteId": "{$request.body.individualQuotes[0].quoteId}",
              "transferAmount": "{$request.body.individualQuotes[0].amount}",
              "transferAmountCurrency": "{$request.body.individualQuotes[0].currency}",
              "payeeReceiveAmount": "{$request.body.individualQuotes[0].amount}",
              "payeeReceiveAmountCurrency": "{$request.body.individualQuotes[0].currency}",
              "payeeFspFeeAmount": "0",
              "payeeFspFeeAmountCurrency": "{$request.body.individualQuotes[0].currency}",
              "payeeFspCommissionAmount": "0",
              "payeeFspCommissionAmountCurrency": "{$request.body.individualQuotes[0].currency}"
            },
            {
              "quoteId": "{$request.body.individualQuotes[1].quoteId}",
              "transferAmount": "{$request.body.individualQuotes[1].amount}",
              "transferAmountCurrency": "{$request.body.individualQuotes[1].currency}",
              "payeeReceiveAmount": "{$request.body.individualQuotes[1].amount}",
              "payeeReceiveAmountCurrency": "{$request.body.individualQuotes[1].currency}",
              "payeeFspFeeAmount": "0",
              "payeeFspFeeAmountCurrency": "{$request.body.individualQuotes[1].currency}",
              "payeeFspCommissionAmount": "0",
              "payeeFspCommissionAmountCurrency": "{$request.body.individualQuotes[1].currency}"
            }
          ]
        },
        "statusCode": "200",
        "scripts": {
          "scriptingEngine": "postman"
        }
      },
      "type": "FIXED_RESPONSE"
    },
    "type": "response",
    "version": 1
  },
  {
    "ruleId": 10,
    "priority": 10,
    "description": "post /bulkQuotes - bulk quotes response for transfers scenario that has an error in the result",
    "apiVersion": {
      "minorVersion": 4,
      "majorVersion": 1,
      "type": "mojaloop_simulator_inbound",
      "specFile": "spec_files/api_definitions/mojaloop_simulator_sim_1.4/api_spec.yaml",
      "callbackMapFile": "spec_files/api_definitions/mojaloop_simulator_sim_1.4/callback_map.json",
      "responseMapFile": "spec_files/api_definitions/mojaloop_simulator_sim_1.4/response_map.json",
      "jsfRefFile": "spec_files/api_definitions/mojaloop_simulator_sim_1.4/mockRef.json",
      "triggerTemplatesFolder": "spec_files/api_definitions/mojaloop_simulator_sim_1.4/trigger_templates"
    },
    "conditions": {
      "all": [
        {
          "fact": "body",
          "operator": "equal",
          "value": "bulktransferresponsehas1error",
          "path": "individualQuotes[0].to.fspId"
        },
        {
          "fact": "operationPath",
          "operator": "equal",
          "value": "/bulkQuotes"
        },
        {
          "fact": "method",
          "operator": "equal",
          "value": "post"
        }
      ]
    },
    "event": {
      "method": null,
      "path": null,
      "params": {
        "body": {
          "bulkQuoteId": "{$request.body.bulkQuoteId}",
          "expiration": "{$request.body.expiration}",
          "individualQuoteResults": [
            {
              "quoteId": "{$request.body.individualQuotes[0].quoteId}",
              "transferAmount": "{$request.body.individualQuotes[0].amount}",
              "transferAmountCurrency": "{$request.body.individualQuotes[0].currency}",
              "payeeReceiveAmount": "{$request.body.individualQuotes[0].amount}",
              "payeeReceiveAmountCurrency": "{$request.body.individualQuotes[0].currency}",
              "payeeFspFeeAmount": "0",
              "payeeFspFeeAmountCurrency": "{$request.body.individualQuotes[0].currency}",
              "payeeFspCommissionAmount": "0",
              "payeeFspCommissionAmountCurrency": "{$request.body.individualQuotes[0].currency}"
            },
            {
              "quoteId": "{$request.body.individualQuotes[1].quoteId}",
              "transferAmount": "{$request.body.individualQuotes[1].amount}",
              "transferAmountCurrency": "{$request.body.individualQuotes[1].currency}",
              "payeeReceiveAmount": "{$request.body.individualQuotes[1].amount}",
              "payeeReceiveAmountCurrency": "{$request.body.individualQuotes[1].currency}",
              "payeeFspFeeAmount": "0",
              "payeeFspFeeAmountCurrency": "{$request.body.individualQuotes[1].currency}",
              "payeeFspCommissionAmount": "0",
              "payeeFspCommissionAmountCurrency": "{$request.body.individualQuotes[1].currency}"
            }
          ]
        },
        "statusCode": "200",
        "scripts": {
          "scriptingEngine": "postman"
        }
      },
      "type": "FIXED_RESPONSE"
    },
    "type": "response",
    "version": 1
  },
  {
    "ruleId": 11,
    "priority": 11,
    "description": "post /bulkQuotes - default path",
    "apiVersion": {
      "minorVersion": 4,
      "majorVersion": 1,
      "type": "mojaloop_simulator_inbound",
      "specFile": "spec_files/api_definitions/mojaloop_simulator_sim_1.4/api_spec.yaml",
      "callbackMapFile": "spec_files/api_definitions/mojaloop_simulator_sim_1.4/callback_map.json",
      "responseMapFile": "spec_files/api_definitions/mojaloop_simulator_sim_1.4/response_map.json",
      "jsfRefFile": "spec_files/api_definitions/mojaloop_simulator_sim_1.4/mockRef.json",
      "triggerTemplatesFolder": "spec_files/api_definitions/mojaloop_simulator_sim_1.4/trigger_templates"
    },
    "conditions": {
      "all": [
        {
          "fact": "operationPath",
          "operator": "equal",
          "value": "/bulkQuotes"
        },
        {
          "fact": "method",
          "operator": "equal",
          "value": "post"
        }
      ]
    },
    "event": {
      "method": null,
      "path": null,
      "params": {
        "body": {
          "bulkQuoteId": "{$request.body.bulkQuoteId}",
          "expiration": "2040-01-01T00:00:00.000Z",
          "individualQuoteResults": [
            {
              "quoteId": "{$request.body.individualQuotes[0].quoteId}",
              "transferAmount": "{$request.body.individualQuotes[0].amount}",
              "transferAmountCurrency": "{$request.body.individualQuotes[0].currency}",
              "payeeReceiveAmount": "{$request.body.individualQuotes[0].amount}",
              "payeeReceiveAmountCurrency": "{$request.body.individualQuotes[0].currency}",
              "payeeFspFeeAmount": "0",
              "payeeFspFeeAmountCurrency": "{$request.body.individualQuotes[0].currency}",
              "payeeFspCommissionAmount": "0",
              "payeeFspCommissionAmountCurrency": "{$request.body.individualQuotes[0].currency}"
            }
          ]
        },
        "statusCode": "200",
        "scripts": {
          "scriptingEngine": "postman"
        }
      },
      "type": "FIXED_RESPONSE"
    },
    "type": "response",
    "version": 1
  },
  {
    "ruleId": 12,
    "priority": 12,
    "description": "put /bulkTransactions/{bulkTransactionId}",
    "apiVersion": {
      "minorVersion": 4,
      "majorVersion": 1,
      "type": "mojaloop_simulator_inbound",
      "specFile": "spec_files/api_definitions/mojaloop_simulator_sim_1.4/api_spec.yaml",
      "callbackMapFile": "spec_files/api_definitions/mojaloop_simulator_sim_1.4/callback_map.json",
      "responseMapFile": "spec_files/api_definitions/mojaloop_simulator_sim_1.4/response_map.json",
      "jsfRefFile": "spec_files/api_definitions/mojaloop_simulator_sim_1.4/mockRef.json",
      "triggerTemplatesFolder": "spec_files/api_definitions/mojaloop_simulator_sim_1.4/trigger_templates"
    },
    "conditions": {
      "all": [
        {
          "fact": "operationPath",
          "operator": "equal",
          "value": "/bulkTransactions/{bulkTransactionId}"
        },
        {
          "fact": "method",
          "operator": "equal",
          "value": "put"
        }
      ]
    },
    "event": {
      "method": null,
      "path": null,
      "params": {
        "scripts": {
          "scriptingEngine": "postman"
        },
        "statusCode": "202"
      },
      "type": "FIXED_RESPONSE"
    },
    "type": "response",
    "version": 1
  },
  {
<<<<<<< HEAD
    "ruleId": 8,
    "priority": 1,
    "description": "post /bulkTransfers - bulk transfers receiver sends error",
=======
    "ruleId": 13,
    "priority": 13,
    "description": "post /bulkTransfers - receiver fails the entire batch",
>>>>>>> 1dbf5840
    "apiVersion": {
      "minorVersion": 4,
      "majorVersion": 1,
      "type": "mojaloop_simulator_inbound",
      "specFile": "spec_files/api_definitions/mojaloop_simulator_sim_1.4/api_spec.yaml",
      "callbackMapFile": "spec_files/api_definitions/mojaloop_simulator_sim_1.4/callback_map.json",
      "responseMapFile": "spec_files/api_definitions/mojaloop_simulator_sim_1.4/response_map.json",
      "jsfRefFile": "spec_files/api_definitions/mojaloop_simulator_sim_1.4/mockRef.json",
      "triggerTemplatesFolder": "spec_files/api_definitions/mojaloop_simulator_sim_1.4/trigger_templates"
    },
    "conditions": {
      "all": [
        {
          "fact": "body",
          "operator": "equal",
<<<<<<< HEAD
          "value": "receiversendserror",
          "path": "individualTransfers[0].to.fspId"
=======
          "value": "blktrfrrcvrfailsbatch",
          "path": "from.idValue"
>>>>>>> 1dbf5840
        },
        {
          "fact": "operationPath",
          "operator": "equal",
          "value": "/bulkTransfers"
        },
        {
          "fact": "method",
          "operator": "equal",
          "value": "post"
        }
      ]
    },
    "event": {
      "method": null,
      "path": null,
      "params": {
        "body": {
          "statusCode": "4001",
          "message": "Cannot process the bulk transfer"
        },
        "statusCode": "500",
        "scripts": {
          "scriptingEngine": "postman"
        }
      },
      "type": "FIXED_RESPONSE"
    },
    "type": "response",
    "version": 1
  },
  {
<<<<<<< HEAD
    "ruleId": 9,
    "priority": 1,
    "description": "post /bulkTransfers - bulk transfers receiver sends response with a delay/timesout",
    "apiVersion": {
      "minorVersion": 4,
      "majorVersion": 1,
      "type": "mojaloop_simulator_inbound",
      "specFile": "spec_files/api_definitions/mojaloop_simulator_sim_1.4/api_spec.yaml",
      "callbackMapFile": "spec_files/api_definitions/mojaloop_simulator_sim_1.4/callback_map.json",
      "responseMapFile": "spec_files/api_definitions/mojaloop_simulator_sim_1.4/response_map.json",
      "jsfRefFile": "spec_files/api_definitions/mojaloop_simulator_sim_1.4/mockRef.json",
      "triggerTemplatesFolder": "spec_files/api_definitions/mojaloop_simulator_sim_1.4/trigger_templates"
    },
    "conditions": {
      "all": [
        {
          "fact": "body",
          "operator": "equal",
          "value": "receivertimesout",
          "path": "individualTransfers[0].to.fspId"
        },
        {
          "fact": "operationPath",
          "operator": "equal",
          "value": "/bulkTransfers"
        },
        {
          "fact": "method",
          "operator": "equal",
          "value": "post"
        }
      ]
    },
    "event": {
      "method": null,
      "path": null,
      "params": {
        "body": {
          "bulkTransferId": "{$request.body.bulkTransferId}",
          "homeTransactionId": "{$request.body.homeTransactionId}",
          "individualTransferResults": [
            {
              "transferId": "{$request.body.individualTransfers[0].transferId}"
            }
          ]
        },
        "statusCode": "200",
        "scripts": {
          "scriptingEngine": "postman"
        },
        "delay": 300000
      },
      "type": "FIXED_RESPONSE"
    },
    "type": "response",
    "version": 1
  },
  {
    "ruleId": 10,
    "priority": 1,
    "description": "post /bulkTransfers - error response for one of the transfers",
    "apiVersion": {
      "minorVersion": 4,
      "majorVersion": 1,
      "type": "mojaloop_simulator_inbound",
      "hostnames": [
        "ttkpm4mlreceiver-ttk-backend"
      ],
      "specFile": "spec_files/api_definitions/mojaloop_simulator_sim_1.4/api_spec.yaml",
      "callbackMapFile": "spec_files/api_definitions/mojaloop_simulator_sim_1.4/callback_map.json",
      "responseMapFile": "spec_files/api_definitions/mojaloop_simulator_sim_1.4/response_map.json",
      "jsfRefFile": "spec_files/api_definitions/mojaloop_simulator_sim_1.4/mockRef.json",
      "triggerTemplatesFolder": "spec_files/api_definitions/mojaloop_simulator_sim_1.4/trigger_templates"
    },
    "conditions": {
      "all": [
        {
          "fact": "body",
          "operator": "equal",
          "value": "receiversendserrorfor1transfer",
          "path": "individualTransfers[0].to.fspId"
        },
        {
          "fact": "operationPath",
          "operator": "equal",
          "value": "/bulkTransfers"
        },
        {
          "fact": "method",
          "operator": "equal",
          "value": "post"
        }
      ]
    },
    "event": {
      "method": null,
      "path": null,
      "params": {
        "body": {
          "bulkTransferId": "{$request.body.bulkTransferId}",
          "homeTransactionId": "{$request.body.homeTransactionId}",
          "individualTransferResults": [
            {
              "transferId": "{$request.body.individualTransfers[0].transferId}"
            }
          ]
        },
        "statusCode": "200",
        "scripts": {
          "scriptingEngine": "postman"
        }
      },
      "type": "FIXED_RESPONSE"
    },
    "type": "response",
    "version": 1
  },
  {
    "ruleId": 10,
    "priority": 1,
    "description": "post /bulkTransfers - bulk transfers response for transfers scenario that has an error in the result",
=======
    "ruleId": 14,
    "priority": 14,
    "description": "post /bulkTransfers - receiver sends success response for one transfer and failure for other",
>>>>>>> 1dbf5840
    "apiVersion": {
      "minorVersion": 4,
      "majorVersion": 1,
      "type": "mojaloop_simulator_inbound",
      "hostnames": [
        "ttkpm4mlreceiver-ttk-backend"
      ],
      "specFile": "spec_files/api_definitions/mojaloop_simulator_sim_1.4/api_spec.yaml",
      "callbackMapFile": "spec_files/api_definitions/mojaloop_simulator_sim_1.4/callback_map.json",
      "responseMapFile": "spec_files/api_definitions/mojaloop_simulator_sim_1.4/response_map.json",
      "jsfRefFile": "spec_files/api_definitions/mojaloop_simulator_sim_1.4/mockRef.json",
      "triggerTemplatesFolder": "spec_files/api_definitions/mojaloop_simulator_sim_1.4/trigger_templates"
    },
    "conditions": {
      "all": [
        {
          "fact": "body",
          "operator": "equal",
<<<<<<< HEAD
          "value": "bulktransferresponsehas1error",
          "path": "individualTransfers[0].to.fspId"
=======
          "value": "blktrrcvrsendssuccessanderror",
          "path": "from.idValue"
>>>>>>> 1dbf5840
        },
        {
          "fact": "operationPath",
          "operator": "equal",
          "value": "/bulkTransfers"
        },
        {
          "fact": "method",
          "operator": "equal",
          "value": "post"
        }
      ]
    },
    "event": {
      "method": null,
      "path": null,
      "params": {
        "body": {
          "bulkTransferId": "{$request.body.bulkTransferId}",
          "homeTransactionId": "{$request.body.homeTransactionId}",
          "individualTransferResults": [
            {
              "transferId": "{$request.body.individualTransfers[0].transferId}"
            },
            {
              "statusCode": "4001",
              "message": "Cannot process the transfer"
            }
          ]
        },
        "statusCode": "200",
        "scripts": {
          "scriptingEngine": "postman"
        }
      },
      "type": "FIXED_RESPONSE"
    },
    "type": "response",
    "version": 1
  },
  {
<<<<<<< HEAD
    "ruleId": 10,
    "priority": 1,
=======
    "ruleId": 15,
    "priority": 15,
>>>>>>> 1dbf5840
    "description": "post /bulkTransfers - default path",
    "apiVersion": {
      "minorVersion": 4,
      "majorVersion": 1,
      "type": "mojaloop_simulator_inbound",
      "hostnames": [
        "ttkpm4mlreceiver-ttk-backend"
      ],
      "specFile": "spec_files/api_definitions/mojaloop_simulator_sim_1.4/api_spec.yaml",
      "callbackMapFile": "spec_files/api_definitions/mojaloop_simulator_sim_1.4/callback_map.json",
      "responseMapFile": "spec_files/api_definitions/mojaloop_simulator_sim_1.4/response_map.json",
      "jsfRefFile": "spec_files/api_definitions/mojaloop_simulator_sim_1.4/mockRef.json",
      "triggerTemplatesFolder": "spec_files/api_definitions/mojaloop_simulator_sim_1.4/trigger_templates"
    },
    "conditions": {
      "all": [
        {
          "fact": "operationPath",
          "operator": "equal",
          "value": "/bulkTransfers"
        },
        {
          "fact": "method",
          "operator": "equal",
          "value": "post"
        }
      ]
    },
    "event": {
      "method": null,
      "path": null,
      "params": {
        "body": {
          "bulkTransferId": "{$request.body.bulkTransferId}",
          "homeTransactionId": "{$request.body.homeTransactionId}",
          "individualTransferResults": [
            {
              "transferId": "{$request.body.individualTransfers[0].transferId}"
            }
          ]
        },
        "statusCode": "200",
        "scripts": {
          "scriptingEngine": "postman"
        }
      },
      "type": "FIXED_RESPONSE"
    },
    "type": "response",
    "version": 1
  }
]<|MERGE_RESOLUTION|>--- conflicted
+++ resolved
@@ -182,11 +182,7 @@
           "fact": "body",
           "operator": "equal",
           "value": "receiverfsphastwoids",
-<<<<<<< HEAD
-          "path": "individualQuotes[0].to.fspId"
-=======
           "path": "from.idValue"
->>>>>>> 1dbf5840
         },
         {
           "fact": "operationPath",
@@ -360,10 +356,282 @@
     "version": 1
   },
   {
-<<<<<<< HEAD
+    "ruleId": 7,
+    "priority": 7,
+    "description": "post /bulkQuotes - bulk transfer test case - receiver fails the entire batch",
+    "apiVersion": {
+      "minorVersion": 4,
+      "majorVersion": 1,
+      "type": "mojaloop_simulator_inbound",
+      "specFile": "spec_files/api_definitions/mojaloop_simulator_sim_1.4/api_spec.yaml",
+      "callbackMapFile": "spec_files/api_definitions/mojaloop_simulator_sim_1.4/callback_map.json",
+      "responseMapFile": "spec_files/api_definitions/mojaloop_simulator_sim_1.4/response_map.json",
+      "jsfRefFile": "spec_files/api_definitions/mojaloop_simulator_sim_1.4/mockRef.json",
+      "triggerTemplatesFolder": "spec_files/api_definitions/mojaloop_simulator_sim_1.4/trigger_templates"
+    },
+    "conditions": {
+      "all": [
+        {
+          "fact": "body",
+          "operator": "equal",
+          "value": "blktrfrrcvrfailsbatch",
+          "path": "from.idValue"
+        },
+        {
+          "fact": "operationPath",
+          "operator": "equal",
+          "value": "/bulkQuotes"
+        },
+        {
+          "fact": "method",
+          "operator": "equal",
+          "value": "post"
+        }
+      ]
+    },
+    "event": {
+      "method": null,
+      "path": null,
+      "params": {
+        "body": {
+          "statusCode": "2000",
+          "message": "Generic Server Error"
+        },
+        "statusCode": "500",
+        "scripts": {
+          "scriptingEngine": "postman"
+        }
+      },
+      "type": "FIXED_RESPONSE"
+    },
+    "type": "response",
+    "version": 1
+  },
+  {
+    "ruleId": 8,
+    "priority": 8,
+    "description": "post /bulkQuotes - receiver sends success response for one quote and failure for other",
+    "apiVersion": {
+      "minorVersion": 4,
+      "majorVersion": 1,
+      "type": "mojaloop_simulator_inbound",
+      "specFile": "spec_files/api_definitions/mojaloop_simulator_sim_1.4/api_spec.yaml",
+      "callbackMapFile": "spec_files/api_definitions/mojaloop_simulator_sim_1.4/callback_map.json",
+      "responseMapFile": "spec_files/api_definitions/mojaloop_simulator_sim_1.4/response_map.json",
+      "jsfRefFile": "spec_files/api_definitions/mojaloop_simulator_sim_1.4/mockRef.json",
+      "triggerTemplatesFolder": "spec_files/api_definitions/mojaloop_simulator_sim_1.4/trigger_templates"
+    },
+    "conditions": {
+      "all": [
+        {
+          "fact": "body",
+          "operator": "equal",
+          "value": "bulkqtrcvrsendssuccessanderror",
+          "path": "from.idValue"
+        },
+        {
+          "fact": "operationPath",
+          "operator": "equal",
+          "value": "/bulkQuotes"
+        },
+        {
+          "fact": "method",
+          "operator": "equal",
+          "value": "post"
+        }
+      ]
+    },
+    "event": {
+      "method": null,
+      "path": null,
+      "params": {
+        "body": {
+          "bulkQuoteId": "{$request.body.bulkQuoteId}",
+          "expiration": "2040-01-01T00:00:00.000Z",
+          "individualQuoteResults": [
+            {
+              "quoteId": "{$request.body.individualQuotes[0].quoteId}",
+              "transferAmount": "{$request.body.individualQuotes[0].amount}",
+              "transferAmountCurrency": "{$request.body.individualQuotes[0].currency}",
+              "payeeReceiveAmount": "{$request.body.individualQuotes[0].amount}",
+              "payeeReceiveAmountCurrency": "{$request.body.individualQuotes[0].currency}",
+              "payeeFspFeeAmount": "0",
+              "payeeFspFeeAmountCurrency": "{$request.body.individualQuotes[0].currency}",
+              "payeeFspCommissionAmount": "0",
+              "payeeFspCommissionAmountCurrency": "{$request.body.individualQuotes[0].currency}"
+            },
+            {
+              "statusCode": "5101",
+              "message": "Payee Rejected Quote"
+            }
+          ]
+        },
+        "statusCode": "200",
+        "scripts": {
+          "scriptingEngine": "postman"
+        }
+      },
+      "type": "FIXED_RESPONSE"
+    },
+    "type": "response",
+    "version": 1
+  },
+  {
     "ruleId": 9,
-    "priority": 1,
-    "description": "post /bulkQuotes - receiver sends response after timeout",
+    "priority": 9,
+    "description": "post /bulkQuotes - bulk transfer test case - receiver sends success response for one transfer and failure for other",
+    "apiVersion": {
+      "minorVersion": 4, 
+      "majorVersion": 1,
+      "type": "mojaloop_simulator_inbound",
+      "specFile": "spec_files/api_definitions/mojaloop_simulator_sim_1.4/api_spec.yaml",
+      "callbackMapFile": "spec_files/api_definitions/mojaloop_simulator_sim_1.4/callback_map.json",
+      "responseMapFile": "spec_files/api_definitions/mojaloop_simulator_sim_1.4/response_map.json",
+      "jsfRefFile": "spec_files/api_definitions/mojaloop_simulator_sim_1.4/mockRef.json",
+      "triggerTemplatesFolder": "spec_files/api_definitions/mojaloop_simulator_sim_1.4/trigger_templates"
+    },
+    "conditions": {
+      "all": [
+        {
+          "fact": "body",
+          "operator": "equal",
+          "value": "blktrrcvrsendssuccessanderror",
+          "path": "from.idValue"
+        },
+        {
+          "fact": "operationPath",
+          "operator": "equal",
+          "value": "/bulkQuotes"
+        },
+        {
+          "fact": "method",
+          "operator": "equal",
+          "value": "post"
+        }
+      ]
+    },
+    "event": {
+      "method": null,
+      "path": null,
+      "params": {
+        "body": {
+          "bulkQuoteId": "{$request.body.bulkQuoteId}",
+          "expiration": "2040-01-01T00:00:00.000Z",
+          "individualQuoteResults": [
+            {
+              "quoteId": "{$request.body.individualQuotes[0].quoteId}",
+              "transferAmount": "{$request.body.individualQuotes[0].amount}",
+              "transferAmountCurrency": "{$request.body.individualQuotes[0].currency}",
+              "payeeReceiveAmount": "{$request.body.individualQuotes[0].amount}",
+              "payeeReceiveAmountCurrency": "{$request.body.individualQuotes[0].currency}",
+              "payeeFspFeeAmount": "0",
+              "payeeFspFeeAmountCurrency": "{$request.body.individualQuotes[0].currency}",
+              "payeeFspCommissionAmount": "0",
+              "payeeFspCommissionAmountCurrency": "{$request.body.individualQuotes[0].currency}"
+            },
+            {
+              "quoteId": "{$request.body.individualQuotes[1].quoteId}",
+              "transferAmount": "{$request.body.individualQuotes[1].amount}",
+              "transferAmountCurrency": "{$request.body.individualQuotes[1].currency}",
+              "payeeReceiveAmount": "{$request.body.individualQuotes[1].amount}",
+              "payeeReceiveAmountCurrency": "{$request.body.individualQuotes[1].currency}",
+              "payeeFspFeeAmount": "0",
+              "payeeFspFeeAmountCurrency": "{$request.body.individualQuotes[1].currency}",
+              "payeeFspCommissionAmount": "0",
+              "payeeFspCommissionAmountCurrency": "{$request.body.individualQuotes[1].currency}"
+            }
+          ]
+        },
+        "statusCode": "200",
+        "scripts": {
+          "scriptingEngine": "postman"
+        }
+      },
+      "type": "FIXED_RESPONSE"
+    },
+    "type": "response",
+    "version": 1
+  },
+  {
+    "ruleId": 10,
+    "priority": 10,
+    "description": "post /bulkQuotes - bulk quotes response for transfers scenario that has an error in the result",
+    "apiVersion": {
+      "minorVersion": 4,
+      "majorVersion": 1,
+      "type": "mojaloop_simulator_inbound",
+      "specFile": "spec_files/api_definitions/mojaloop_simulator_sim_1.4/api_spec.yaml",
+      "callbackMapFile": "spec_files/api_definitions/mojaloop_simulator_sim_1.4/callback_map.json",
+      "responseMapFile": "spec_files/api_definitions/mojaloop_simulator_sim_1.4/response_map.json",
+      "jsfRefFile": "spec_files/api_definitions/mojaloop_simulator_sim_1.4/mockRef.json",
+      "triggerTemplatesFolder": "spec_files/api_definitions/mojaloop_simulator_sim_1.4/trigger_templates"
+    },
+    "conditions": {
+      "all": [
+        {
+          "fact": "body",
+          "operator": "equal",
+          "value": "bulktransferresponsehas1error",
+          "path": "individualQuotes[0].to.fspId"
+        },
+        {
+          "fact": "operationPath",
+          "operator": "equal",
+          "value": "/bulkQuotes"
+        },
+        {
+          "fact": "method",
+          "operator": "equal",
+          "value": "post"
+        }
+      ]
+    },
+    "event": {
+      "method": null,
+      "path": null,
+      "params": {
+        "body": {
+          "bulkQuoteId": "{$request.body.bulkQuoteId}",
+          "expiration": "{$request.body.expiration}",
+          "individualQuoteResults": [
+            {
+              "quoteId": "{$request.body.individualQuotes[0].quoteId}",
+              "transferAmount": "{$request.body.individualQuotes[0].amount}",
+              "transferAmountCurrency": "{$request.body.individualQuotes[0].currency}",
+              "payeeReceiveAmount": "{$request.body.individualQuotes[0].amount}",
+              "payeeReceiveAmountCurrency": "{$request.body.individualQuotes[0].currency}",
+              "payeeFspFeeAmount": "0",
+              "payeeFspFeeAmountCurrency": "{$request.body.individualQuotes[0].currency}",
+              "payeeFspCommissionAmount": "0",
+              "payeeFspCommissionAmountCurrency": "{$request.body.individualQuotes[0].currency}"
+            },
+            {
+              "quoteId": "{$request.body.individualQuotes[1].quoteId}",
+              "transferAmount": "{$request.body.individualQuotes[1].amount}",
+              "transferAmountCurrency": "{$request.body.individualQuotes[1].currency}",
+              "payeeReceiveAmount": "{$request.body.individualQuotes[1].amount}",
+              "payeeReceiveAmountCurrency": "{$request.body.individualQuotes[1].currency}",
+              "payeeFspFeeAmount": "0",
+              "payeeFspFeeAmountCurrency": "{$request.body.individualQuotes[1].currency}",
+              "payeeFspCommissionAmount": "0",
+              "payeeFspCommissionAmountCurrency": "{$request.body.individualQuotes[1].currency}"
+            }
+          ]
+        },
+        "statusCode": "200",
+        "scripts": {
+          "scriptingEngine": "postman"
+        }
+      },
+      "type": "FIXED_RESPONSE"
+    },
+    "type": "response",
+    "version": 1
+  },
+  {
+    "ruleId": 11,
+    "priority": 11,
+    "description": "post /bulkQuotes - default path",
     "apiVersion": {
       "minorVersion": 4,
       "majorVersion": 1,
@@ -412,425 +680,6 @@
         "statusCode": "200",
         "scripts": {
           "scriptingEngine": "postman"
-        },
-        "delay": 300000
-      },
-      "type": "FIXED_RESPONSE"
-    },
-    "type": "response",
-    "version": 1
-  },
-  {
-    "ruleId": 9,
-    "priority": 1,
-    "description": "post /bulkQuotes - receiver sends success response for one transfer and failure for other",
-=======
-    "ruleId": 7,
-    "priority": 7,
-    "description": "post /bulkQuotes - bulk transfer test case - receiver fails the entire batch",
->>>>>>> 1dbf5840
-    "apiVersion": {
-      "minorVersion": 4,
-      "majorVersion": 1,
-      "type": "mojaloop_simulator_inbound",
-      "specFile": "spec_files/api_definitions/mojaloop_simulator_sim_1.4/api_spec.yaml",
-      "callbackMapFile": "spec_files/api_definitions/mojaloop_simulator_sim_1.4/callback_map.json",
-      "responseMapFile": "spec_files/api_definitions/mojaloop_simulator_sim_1.4/response_map.json",
-      "jsfRefFile": "spec_files/api_definitions/mojaloop_simulator_sim_1.4/mockRef.json",
-      "triggerTemplatesFolder": "spec_files/api_definitions/mojaloop_simulator_sim_1.4/trigger_templates"
-    },
-    "conditions": {
-      "all": [
-        {
-          "fact": "body",
-          "operator": "equal",
-<<<<<<< HEAD
-          "value": "bulkqtrcvrsendssuccessanderror",
-          "path": "individualQuotes[0].to.fspId"
-=======
-          "value": "blktrfrrcvrfailsbatch",
-          "path": "from.idValue"
-        },
-        {
-          "fact": "operationPath",
-          "operator": "equal",
-          "value": "/bulkQuotes"
-        },
-        {
-          "fact": "method",
-          "operator": "equal",
-          "value": "post"
-        }
-      ]
-    },
-    "event": {
-      "method": null,
-      "path": null,
-      "params": {
-        "body": {
-          "statusCode": "2000",
-          "message": "Generic Server Error"
-        },
-        "statusCode": "500",
-        "scripts": {
-          "scriptingEngine": "postman"
-        }
-      },
-      "type": "FIXED_RESPONSE"
-    },
-    "type": "response",
-    "version": 1
-  },
-  {
-    "ruleId": 8,
-    "priority": 8,
-    "description": "post /bulkQuotes - receiver sends success response for one quote and failure for other",
-    "apiVersion": {
-      "minorVersion": 4,
-      "majorVersion": 1,
-      "type": "mojaloop_simulator_inbound",
-      "specFile": "spec_files/api_definitions/mojaloop_simulator_sim_1.4/api_spec.yaml",
-      "callbackMapFile": "spec_files/api_definitions/mojaloop_simulator_sim_1.4/callback_map.json",
-      "responseMapFile": "spec_files/api_definitions/mojaloop_simulator_sim_1.4/response_map.json",
-      "jsfRefFile": "spec_files/api_definitions/mojaloop_simulator_sim_1.4/mockRef.json",
-      "triggerTemplatesFolder": "spec_files/api_definitions/mojaloop_simulator_sim_1.4/trigger_templates"
-    },
-    "conditions": {
-      "all": [
-        {
-          "fact": "body",
-          "operator": "equal",
-          "value": "bulkqtrcvrsendssuccessanderror",
-          "path": "from.idValue"
->>>>>>> 1dbf5840
-        },
-        {
-          "fact": "operationPath",
-          "operator": "equal",
-          "value": "/bulkQuotes"
-        },
-        {
-          "fact": "method",
-          "operator": "equal",
-          "value": "post"
-        }
-      ]
-    },
-    "event": {
-      "method": null,
-      "path": null,
-      "params": {
-        "body": {
-          "bulkQuoteId": "{$request.body.bulkQuoteId}",
-          "expiration": "2040-01-01T00:00:00.000Z",
-          "individualQuoteResults": [
-            {
-              "quoteId": "{$request.body.individualQuotes[0].quoteId}",
-              "transferAmount": "{$request.body.individualQuotes[0].amount}",
-              "transferAmountCurrency": "{$request.body.individualQuotes[0].currency}",
-              "payeeReceiveAmount": "{$request.body.individualQuotes[0].amount}",
-              "payeeReceiveAmountCurrency": "{$request.body.individualQuotes[0].currency}",
-              "payeeFspFeeAmount": "0",
-              "payeeFspFeeAmountCurrency": "{$request.body.individualQuotes[0].currency}",
-              "payeeFspCommissionAmount": "0",
-              "payeeFspCommissionAmountCurrency": "{$request.body.individualQuotes[0].currency}"
-            },
-            {
-              "statusCode": "5101",
-              "message": "Payee Rejected Quote"
-            }
-          ]
-        },
-        "statusCode": "200",
-        "scripts": {
-          "scriptingEngine": "postman"
-        }
-      },
-      "type": "FIXED_RESPONSE"
-    },
-    "type": "response",
-    "version": 1
-  },
-  {
-    "ruleId": 4,
-    "priority": 1,
-    "description": "post /bulkQuotes - bulk quotes response for transfers scenario that has an error in the result",
-    "apiVersion": {
-      "minorVersion": 4,
-      "majorVersion": 1,
-      "type": "mojaloop_simulator_inbound",
-      "specFile": "spec_files/api_definitions/mojaloop_simulator_sim_1.4/api_spec.yaml",
-      "callbackMapFile": "spec_files/api_definitions/mojaloop_simulator_sim_1.4/callback_map.json",
-      "responseMapFile": "spec_files/api_definitions/mojaloop_simulator_sim_1.4/response_map.json",
-      "jsfRefFile": "spec_files/api_definitions/mojaloop_simulator_sim_1.4/mockRef.json",
-      "triggerTemplatesFolder": "spec_files/api_definitions/mojaloop_simulator_sim_1.4/trigger_templates"
-    },
-    "conditions": {
-      "all": [
-        {
-          "fact": "body",
-          "operator": "equal",
-          "value": "bulktransferresponsehas1error",
-          "path": "individualQuotes[0].to.fspId"
-        },
-        {
-          "fact": "operationPath",
-          "operator": "equal",
-          "value": "/bulkQuotes"
-        },
-        {
-          "fact": "method",
-          "operator": "equal",
-          "value": "post"
-        }
-      ]
-    },
-    "event": {
-      "method": null,
-      "path": null,
-      "params": {
-        "body": {
-          "bulkQuoteId": "{$request.body.bulkQuoteId}",
-          "expiration": "{$request.body.expiration}",
-          "individualQuoteResults": [
-            {
-              "quoteId": "{$request.body.individualQuotes[0].quoteId}",
-              "transferAmount": "{$request.body.individualQuotes[0].amount}",
-              "transferAmountCurrency": "{$request.body.individualQuotes[0].currency}",
-              "payeeReceiveAmount": "{$request.body.individualQuotes[0].amount}",
-              "payeeReceiveAmountCurrency": "{$request.body.individualQuotes[0].currency}",
-              "payeeFspFeeAmount": "0",
-              "payeeFspFeeAmountCurrency": "{$request.body.individualQuotes[0].currency}",
-              "payeeFspCommissionAmount": "0",
-              "payeeFspCommissionAmountCurrency": "{$request.body.individualQuotes[0].currency}"
-            },
-            {
-              "quoteId": "{$request.body.individualQuotes[1].quoteId}",
-              "transferAmount": "{$request.body.individualQuotes[1].amount}",
-              "transferAmountCurrency": "{$request.body.individualQuotes[1].currency}",
-              "payeeReceiveAmount": "{$request.body.individualQuotes[1].amount}",
-              "payeeReceiveAmountCurrency": "{$request.body.individualQuotes[1].currency}",
-              "payeeFspFeeAmount": "0",
-              "payeeFspFeeAmountCurrency": "{$request.body.individualQuotes[1].currency}",
-              "payeeFspCommissionAmount": "0",
-              "payeeFspCommissionAmountCurrency": "{$request.body.individualQuotes[1].currency}"
-            }
-          ]
-        },
-        "statusCode": "200",
-        "scripts": {
-          "scriptingEngine": "postman"
-        }
-      },
-      "type": "FIXED_RESPONSE"
-    },
-    "type": "response",
-    "version": 1
-  },
-  {
-    "ruleId": 9,
-    "priority": 9,
-    "description": "post /bulkQuotes - bulk transfer test case - receiver sends success response for one transfer and failure for other",
-    "apiVersion": {
-      "minorVersion": 4, 
-      "majorVersion": 1,
-      "type": "mojaloop_simulator_inbound",
-      "specFile": "spec_files/api_definitions/mojaloop_simulator_sim_1.4/api_spec.yaml",
-      "callbackMapFile": "spec_files/api_definitions/mojaloop_simulator_sim_1.4/callback_map.json",
-      "responseMapFile": "spec_files/api_definitions/mojaloop_simulator_sim_1.4/response_map.json",
-      "jsfRefFile": "spec_files/api_definitions/mojaloop_simulator_sim_1.4/mockRef.json",
-      "triggerTemplatesFolder": "spec_files/api_definitions/mojaloop_simulator_sim_1.4/trigger_templates"
-    },
-    "conditions": {
-      "all": [
-        {
-          "fact": "body",
-          "operator": "equal",
-          "value": "blktrrcvrsendssuccessanderror",
-          "path": "from.idValue"
-        },
-        {
-          "fact": "operationPath",
-          "operator": "equal",
-          "value": "/bulkQuotes"
-        },
-        {
-          "fact": "method",
-          "operator": "equal",
-          "value": "post"
-        }
-      ]
-    },
-    "event": {
-      "method": null,
-      "path": null,
-      "params": {
-        "body": {
-          "bulkQuoteId": "{$request.body.bulkQuoteId}",
-          "expiration": "2040-01-01T00:00:00.000Z",
-          "individualQuoteResults": [
-            {
-              "quoteId": "{$request.body.individualQuotes[0].quoteId}",
-              "transferAmount": "{$request.body.individualQuotes[0].amount}",
-              "transferAmountCurrency": "{$request.body.individualQuotes[0].currency}",
-              "payeeReceiveAmount": "{$request.body.individualQuotes[0].amount}",
-              "payeeReceiveAmountCurrency": "{$request.body.individualQuotes[0].currency}",
-              "payeeFspFeeAmount": "0",
-              "payeeFspFeeAmountCurrency": "{$request.body.individualQuotes[0].currency}",
-              "payeeFspCommissionAmount": "0",
-              "payeeFspCommissionAmountCurrency": "{$request.body.individualQuotes[0].currency}"
-            },
-            {
-              "quoteId": "{$request.body.individualQuotes[1].quoteId}",
-              "transferAmount": "{$request.body.individualQuotes[1].amount}",
-              "transferAmountCurrency": "{$request.body.individualQuotes[1].currency}",
-              "payeeReceiveAmount": "{$request.body.individualQuotes[1].amount}",
-              "payeeReceiveAmountCurrency": "{$request.body.individualQuotes[1].currency}",
-              "payeeFspFeeAmount": "0",
-              "payeeFspFeeAmountCurrency": "{$request.body.individualQuotes[1].currency}",
-              "payeeFspCommissionAmount": "0",
-              "payeeFspCommissionAmountCurrency": "{$request.body.individualQuotes[1].currency}"
-            }
-          ]
-        },
-        "statusCode": "200",
-        "scripts": {
-          "scriptingEngine": "postman"
-        }
-      },
-      "type": "FIXED_RESPONSE"
-    },
-    "type": "response",
-    "version": 1
-  },
-  {
-    "ruleId": 10,
-    "priority": 10,
-    "description": "post /bulkQuotes - bulk quotes response for transfers scenario that has an error in the result",
-    "apiVersion": {
-      "minorVersion": 4,
-      "majorVersion": 1,
-      "type": "mojaloop_simulator_inbound",
-      "specFile": "spec_files/api_definitions/mojaloop_simulator_sim_1.4/api_spec.yaml",
-      "callbackMapFile": "spec_files/api_definitions/mojaloop_simulator_sim_1.4/callback_map.json",
-      "responseMapFile": "spec_files/api_definitions/mojaloop_simulator_sim_1.4/response_map.json",
-      "jsfRefFile": "spec_files/api_definitions/mojaloop_simulator_sim_1.4/mockRef.json",
-      "triggerTemplatesFolder": "spec_files/api_definitions/mojaloop_simulator_sim_1.4/trigger_templates"
-    },
-    "conditions": {
-      "all": [
-        {
-          "fact": "body",
-          "operator": "equal",
-          "value": "bulktransferresponsehas1error",
-          "path": "individualQuotes[0].to.fspId"
-        },
-        {
-          "fact": "operationPath",
-          "operator": "equal",
-          "value": "/bulkQuotes"
-        },
-        {
-          "fact": "method",
-          "operator": "equal",
-          "value": "post"
-        }
-      ]
-    },
-    "event": {
-      "method": null,
-      "path": null,
-      "params": {
-        "body": {
-          "bulkQuoteId": "{$request.body.bulkQuoteId}",
-          "expiration": "{$request.body.expiration}",
-          "individualQuoteResults": [
-            {
-              "quoteId": "{$request.body.individualQuotes[0].quoteId}",
-              "transferAmount": "{$request.body.individualQuotes[0].amount}",
-              "transferAmountCurrency": "{$request.body.individualQuotes[0].currency}",
-              "payeeReceiveAmount": "{$request.body.individualQuotes[0].amount}",
-              "payeeReceiveAmountCurrency": "{$request.body.individualQuotes[0].currency}",
-              "payeeFspFeeAmount": "0",
-              "payeeFspFeeAmountCurrency": "{$request.body.individualQuotes[0].currency}",
-              "payeeFspCommissionAmount": "0",
-              "payeeFspCommissionAmountCurrency": "{$request.body.individualQuotes[0].currency}"
-            },
-            {
-              "quoteId": "{$request.body.individualQuotes[1].quoteId}",
-              "transferAmount": "{$request.body.individualQuotes[1].amount}",
-              "transferAmountCurrency": "{$request.body.individualQuotes[1].currency}",
-              "payeeReceiveAmount": "{$request.body.individualQuotes[1].amount}",
-              "payeeReceiveAmountCurrency": "{$request.body.individualQuotes[1].currency}",
-              "payeeFspFeeAmount": "0",
-              "payeeFspFeeAmountCurrency": "{$request.body.individualQuotes[1].currency}",
-              "payeeFspCommissionAmount": "0",
-              "payeeFspCommissionAmountCurrency": "{$request.body.individualQuotes[1].currency}"
-            }
-          ]
-        },
-        "statusCode": "200",
-        "scripts": {
-          "scriptingEngine": "postman"
-        }
-      },
-      "type": "FIXED_RESPONSE"
-    },
-    "type": "response",
-    "version": 1
-  },
-  {
-    "ruleId": 11,
-    "priority": 11,
-    "description": "post /bulkQuotes - default path",
-    "apiVersion": {
-      "minorVersion": 4,
-      "majorVersion": 1,
-      "type": "mojaloop_simulator_inbound",
-      "specFile": "spec_files/api_definitions/mojaloop_simulator_sim_1.4/api_spec.yaml",
-      "callbackMapFile": "spec_files/api_definitions/mojaloop_simulator_sim_1.4/callback_map.json",
-      "responseMapFile": "spec_files/api_definitions/mojaloop_simulator_sim_1.4/response_map.json",
-      "jsfRefFile": "spec_files/api_definitions/mojaloop_simulator_sim_1.4/mockRef.json",
-      "triggerTemplatesFolder": "spec_files/api_definitions/mojaloop_simulator_sim_1.4/trigger_templates"
-    },
-    "conditions": {
-      "all": [
-        {
-          "fact": "operationPath",
-          "operator": "equal",
-          "value": "/bulkQuotes"
-        },
-        {
-          "fact": "method",
-          "operator": "equal",
-          "value": "post"
-        }
-      ]
-    },
-    "event": {
-      "method": null,
-      "path": null,
-      "params": {
-        "body": {
-          "bulkQuoteId": "{$request.body.bulkQuoteId}",
-          "expiration": "2040-01-01T00:00:00.000Z",
-          "individualQuoteResults": [
-            {
-              "quoteId": "{$request.body.individualQuotes[0].quoteId}",
-              "transferAmount": "{$request.body.individualQuotes[0].amount}",
-              "transferAmountCurrency": "{$request.body.individualQuotes[0].currency}",
-              "payeeReceiveAmount": "{$request.body.individualQuotes[0].amount}",
-              "payeeReceiveAmountCurrency": "{$request.body.individualQuotes[0].currency}",
-              "payeeFspFeeAmount": "0",
-              "payeeFspFeeAmountCurrency": "{$request.body.individualQuotes[0].currency}",
-              "payeeFspCommissionAmount": "0",
-              "payeeFspCommissionAmountCurrency": "{$request.body.individualQuotes[0].currency}"
-            }
-          ]
-        },
-        "statusCode": "200",
-        "scripts": {
-          "scriptingEngine": "postman"
         }
       },
       "type": "FIXED_RESPONSE"
@@ -881,15 +730,9 @@
     "version": 1
   },
   {
-<<<<<<< HEAD
-    "ruleId": 8,
-    "priority": 1,
-    "description": "post /bulkTransfers - bulk transfers receiver sends error",
-=======
     "ruleId": 13,
     "priority": 13,
     "description": "post /bulkTransfers - receiver fails the entire batch",
->>>>>>> 1dbf5840
     "apiVersion": {
       "minorVersion": 4,
       "majorVersion": 1,
@@ -905,13 +748,8 @@
         {
           "fact": "body",
           "operator": "equal",
-<<<<<<< HEAD
-          "value": "receiversendserror",
-          "path": "individualTransfers[0].to.fspId"
-=======
           "value": "blktrfrrcvrfailsbatch",
           "path": "from.idValue"
->>>>>>> 1dbf5840
         },
         {
           "fact": "operationPath",
@@ -944,68 +782,9 @@
     "version": 1
   },
   {
-<<<<<<< HEAD
-    "ruleId": 9,
-    "priority": 1,
-    "description": "post /bulkTransfers - bulk transfers receiver sends response with a delay/timesout",
-    "apiVersion": {
-      "minorVersion": 4,
-      "majorVersion": 1,
-      "type": "mojaloop_simulator_inbound",
-      "specFile": "spec_files/api_definitions/mojaloop_simulator_sim_1.4/api_spec.yaml",
-      "callbackMapFile": "spec_files/api_definitions/mojaloop_simulator_sim_1.4/callback_map.json",
-      "responseMapFile": "spec_files/api_definitions/mojaloop_simulator_sim_1.4/response_map.json",
-      "jsfRefFile": "spec_files/api_definitions/mojaloop_simulator_sim_1.4/mockRef.json",
-      "triggerTemplatesFolder": "spec_files/api_definitions/mojaloop_simulator_sim_1.4/trigger_templates"
-    },
-    "conditions": {
-      "all": [
-        {
-          "fact": "body",
-          "operator": "equal",
-          "value": "receivertimesout",
-          "path": "individualTransfers[0].to.fspId"
-        },
-        {
-          "fact": "operationPath",
-          "operator": "equal",
-          "value": "/bulkTransfers"
-        },
-        {
-          "fact": "method",
-          "operator": "equal",
-          "value": "post"
-        }
-      ]
-    },
-    "event": {
-      "method": null,
-      "path": null,
-      "params": {
-        "body": {
-          "bulkTransferId": "{$request.body.bulkTransferId}",
-          "homeTransactionId": "{$request.body.homeTransactionId}",
-          "individualTransferResults": [
-            {
-              "transferId": "{$request.body.individualTransfers[0].transferId}"
-            }
-          ]
-        },
-        "statusCode": "200",
-        "scripts": {
-          "scriptingEngine": "postman"
-        },
-        "delay": 300000
-      },
-      "type": "FIXED_RESPONSE"
-    },
-    "type": "response",
-    "version": 1
-  },
-  {
-    "ruleId": 10,
-    "priority": 1,
-    "description": "post /bulkTransfers - error response for one of the transfers",
+    "ruleId": 14,
+    "priority": 14,
+    "description": "post /bulkTransfers - receiver sends success response for one transfer and failure for other",
     "apiVersion": {
       "minorVersion": 4,
       "majorVersion": 1,
@@ -1024,78 +803,8 @@
         {
           "fact": "body",
           "operator": "equal",
-          "value": "receiversendserrorfor1transfer",
-          "path": "individualTransfers[0].to.fspId"
-        },
-        {
-          "fact": "operationPath",
-          "operator": "equal",
-          "value": "/bulkTransfers"
-        },
-        {
-          "fact": "method",
-          "operator": "equal",
-          "value": "post"
-        }
-      ]
-    },
-    "event": {
-      "method": null,
-      "path": null,
-      "params": {
-        "body": {
-          "bulkTransferId": "{$request.body.bulkTransferId}",
-          "homeTransactionId": "{$request.body.homeTransactionId}",
-          "individualTransferResults": [
-            {
-              "transferId": "{$request.body.individualTransfers[0].transferId}"
-            }
-          ]
-        },
-        "statusCode": "200",
-        "scripts": {
-          "scriptingEngine": "postman"
-        }
-      },
-      "type": "FIXED_RESPONSE"
-    },
-    "type": "response",
-    "version": 1
-  },
-  {
-    "ruleId": 10,
-    "priority": 1,
-    "description": "post /bulkTransfers - bulk transfers response for transfers scenario that has an error in the result",
-=======
-    "ruleId": 14,
-    "priority": 14,
-    "description": "post /bulkTransfers - receiver sends success response for one transfer and failure for other",
->>>>>>> 1dbf5840
-    "apiVersion": {
-      "minorVersion": 4,
-      "majorVersion": 1,
-      "type": "mojaloop_simulator_inbound",
-      "hostnames": [
-        "ttkpm4mlreceiver-ttk-backend"
-      ],
-      "specFile": "spec_files/api_definitions/mojaloop_simulator_sim_1.4/api_spec.yaml",
-      "callbackMapFile": "spec_files/api_definitions/mojaloop_simulator_sim_1.4/callback_map.json",
-      "responseMapFile": "spec_files/api_definitions/mojaloop_simulator_sim_1.4/response_map.json",
-      "jsfRefFile": "spec_files/api_definitions/mojaloop_simulator_sim_1.4/mockRef.json",
-      "triggerTemplatesFolder": "spec_files/api_definitions/mojaloop_simulator_sim_1.4/trigger_templates"
-    },
-    "conditions": {
-      "all": [
-        {
-          "fact": "body",
-          "operator": "equal",
-<<<<<<< HEAD
-          "value": "bulktransferresponsehas1error",
-          "path": "individualTransfers[0].to.fspId"
-=======
           "value": "blktrrcvrsendssuccessanderror",
           "path": "from.idValue"
->>>>>>> 1dbf5840
         },
         {
           "fact": "operationPath",
@@ -1137,13 +846,8 @@
     "version": 1
   },
   {
-<<<<<<< HEAD
-    "ruleId": 10,
-    "priority": 1,
-=======
     "ruleId": 15,
     "priority": 15,
->>>>>>> 1dbf5840
     "description": "post /bulkTransfers - default path",
     "apiVersion": {
       "minorVersion": 4,
