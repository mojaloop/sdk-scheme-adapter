openapi: 3.0.1
info:
  title: Mojaloop SDK Adapter DFSP Backend API
  description: >
    API specification for the Mojaloop SDK Adapter FSP Backend API.

    IMPORTANT: To be implemented by the Digital Financial Service Provider's (DFSP) backend.
               This API is not to be confused with the Mojaloop SDK adapter's Inbound or Outbound API.

    TODO: More explanation and links about the SDK adapter's Inbound and Outbound API.

    **Note on terminology:** The term "Switch" is equal to the term "Hub", and the term "FSP" is equal to the term "DFSP".
  license:
    name: Apache License Version 2.0, January 2004
    url: http://www.apache.org/licenses/
  version: 1.1.0
paths:
  /:
    get:
<<<<<<< HEAD
      operationId: BackendHealthCheck
=======
      operationId: healthCheck
>>>>>>> 75bb92a9
      responses:
        '200':
          description: Returns empty body if the service is running.
      summary: Health check endpoint.
  /bulkQuotes:
    post:
<<<<<<< HEAD
      operationId: BackendBulkQuotesPost
=======
      operationId: BulkQuotesPost
>>>>>>> 75bb92a9
      requestBody:
        content:
          application/json:
            schema:
              $ref: '#/components/schemas/bulkQuoteRequest'
        description: Incoming request for a bulk quotation
<<<<<<< HEAD
      responses:
        '200':
          content:
            application/json:
              schema:
                $ref: '#/components/schemas/bulkQuoteResponse'
          description: A response to the bulk quote request
        '400':
          $ref: '#/components/responses/400'
        '500':
          $ref: '#/components/responses/500'
      summary: Requests a bulk quote
      tags:
        - BulkQuotes
  /bulkQuotes/{idValue}:
    get:
      operationId: BackendBulkQuotesGet
      parameters:
        - $ref: '#/components/parameters/idValue'
=======
>>>>>>> 75bb92a9
      responses:
        '200':
          content:
            application/json:
              schema:
                $ref: '#/components/schemas/bulkQuoteResponse'
<<<<<<< HEAD
          description: Response containing details of the requested bulk quote
        '400':
          $ref: '#/components/responses/400'
        '404':
          $ref: '#/components/responses/404'
        '500':
          $ref: '#/components/responses/500'
      summary: Requests information relating to a bulk quote identified by the specified identifier value
      tags:
        - BulkQuotes
  /bulkTransactions/{bulkTransactionId}:
    put:
      description: The HTTP request `PUT /bulkTransactions/{bulkTransactionId}` is used to amend information regarding a bulk transaction, i.e. when autoAcceptParty or autoAcceptQuote  is false then the payer need to provide confirmation to proceed with further processing of the request. The `{bulkTransactionId}` in the URI should contain the `bulkTransactionId` that was used for the creation of the bulk transfer.
      operationId: BackendBulkTransactionsPut
      parameters:
        - $ref: '#/components/parameters/bulkTransactionId'
      requestBody:
        content:
          application/json:
            schema:
              properties:
                bulkHomeTransactionID:
                  description: Transaction ID from the DFSP backend, used to reconcile transactions between the Switch and DFSP backend systems.
                  type: string
                individualTransferResults:
                  description: List of individual transfers in a bulk transfer with accept party information.
                  items:
                    description: Data model for the 'individualTransfer' while accepting party or quote.
                    properties:
                      homeTransactionId:
                        description: Transaction ID from the DFSP backend, used to reconcile transactions between the Switch and DFSP backend systems.
                        type: string
                      transactionId:
                        description: Identifier that correlates all messages of the same sequence. The API data type UUID (Universally Unique Identifier) is a JSON String in canonical format, conforming to [RFC 4122](https://tools.ietf.org/html/rfc4122), that is restricted by a regular expression for interoperability reasons. A UUID is always 36 characters long, 32 hexadecimal symbols and 4 dashes (‘-‘).
                        example: b51ec534-ee48-4575-b6a9-ead2955b8069
                        pattern: ^[0-9a-f]{8}-[0-9a-f]{4}-[1-5][0-9a-f]{3}-[89ab][0-9a-f]{3}-[0-9a-f]{12}$
                        title: CorrelationId
                        type: string
                    required:
                      - homeTransactionId
                    type: object
                  minItems: 1
                  type: array
              required:
                - bulkHomeTransactionID
                - individualTransferResults
              type: object
        description: Bulk transaction request body
        required: true
      responses:
        '202':
          description: Bulk transaction information successfully amended
        '400':
          $ref: '#/components/responses/400'
        '500':
          $ref: '#/components/responses/500'
      summary: Callbacks for the bulk transaction request
      tags:
        - BulkTransactionsPut
  /bulkTransfers:
    post:
      operationId: BackendBulkTransfersPost
      requestBody:
        content:
          application/json:
            schema:
              $ref: '#/components/schemas/bulkTransferRequest'
        description: An incoming bulk transfer request
      responses:
        '200':
          content:
            application/json:
              schema:
                $ref: '#/components/schemas/bulkTransferResponse'
          description: The bulk transfer was accepted
        '400':
          $ref: '#/components/responses/400'
        '500':
          $ref: '#/components/responses/500'
      summary: Execute bulk transfer of funds from an external account to internal accounts
      tags:
        - BulkTransfers
  /bulkTransfers/{idValue}:
    get:
      operationId: BackendBulkTransfersGet
      parameters:
        - $ref: '#/components/parameters/idValue'
      responses:
        '200':
          content:
            application/json:
              schema:
                $ref: '#/components/schemas/bulkTransferResponse'
          description: Response containing details of the requested bulk transfer
        '400':
          $ref: '#/components/responses/400'
        '404':
          $ref: '#/components/responses/404'
        '500':
          $ref: '#/components/responses/500'
      summary: Requests information relating to a bulk transfer identified by the specified identifier value
      tags:
        - BulkTransfers
  /otp/{requestToPayId}:
    get:
      operationId: BackendOtpGet
      parameters:
        - $ref: '#/components/parameters/requestToPayId'
=======
          description: A response to the bulk quote request
        '400':
          content:
            application/json:
              schema:
                $ref: '#/components/schemas/errorResponse'
          description: Malformed or missing required headers or parameters
        '500':
          content:
            application/json:
              schema:
                $ref: '#/components/schemas/errorResponse'
          description: An error occured processing the request
      summary: Requests a bulk quote
      tags:
        - BulkQuotes
  /bulkQuotes/{idValue}:
    get:
      operationId: BulkQuotesGet
      parameters:
        - in: path
          name: idValue
          required: true
          schema:
            $ref: '#/components/schemas/idValue'
>>>>>>> 75bb92a9
      responses:
        '200':
          content:
            application/json:
              schema:
<<<<<<< HEAD
                $ref: '#/components/schemas/otpDetails'
          description: Response containing details of the OTP
        '400':
          $ref: '#/components/responses/400'
        '404':
          $ref: '#/components/responses/404'
        '500':
          $ref: '#/components/responses/500'
      summary: Requests OTP
      tags:
        - OTP
  /participants/{idType}/{idValue}:
    get:
      description: The HTTP request `GET /participants/{idType}/{idValue}` is used to find out in which FSP the requested party, defined by `{idType}` and `{idValue}`, is located.
      operationId: BackendParticipantsGetByTypeAndID
      parameters:
        - $ref: '#/components/parameters/idType'
        - $ref: '#/components/parameters/idValue'
      responses:
        '200':
          content:
            application/json:
              schema:
                $ref: '#/components/schemas/participantsResponse'
          description: Response containing details of the requested party
        '400':
          $ref: '#/components/responses/400'
        '404':
          $ref: '#/components/responses/404'
        '500':
          $ref: '#/components/responses/500'
      summary: Asks for the identifier (fspId) of the scheme participant (FSP) that can handle transfers for the specified identifier type and value
      tags:
        - Participants
  /participants/{idType}/{idValue}/{subIdValue}:
    get:
      operationId: BackendParticipantsGetByTypeIDAndSubId
      description: The HTTP request `GET /participants/{idType}/{idValue}/{subIdValue}` is used to find out in which FSP the requested party, defined by `{idType}`, `{idValue}` and `{subIdValue}` is located.
      parameters:
        - $ref: '#/components/parameters/idType'
        - $ref: '#/components/parameters/idValue'
        - $ref: '#/components/parameters/subIdValue'
      responses:
        '200':
          content:
            application/json:
              schema:
                $ref: '#/components/schemas/participantsResponse'
          description: Response containing details of the requested party
        '400':
          $ref: '#/components/responses/400'
        '404':
          $ref: '#/components/responses/404'
        '500':
          $ref: '#/components/responses/500'
      summary: Asks for the identifier (fspId) of the scheme participant (FSP) that can handle transfers for the specified identifier type and value
      tags:
        - Participants
  /parties/{idType}/{idValue}:
    get:
      operationId: BackendPartiesGetByTypeAndID
      description: The HTTP request `GET /parties/{idType}/{idValue}` is used to look up information regarding the requested transfer party, identified by `{idType}` and `{idValue}`.
      parameters:
        - $ref: '#/components/parameters/idType'
        - $ref: '#/components/parameters/idValue'
      responses:
=======
                $ref: '#/components/schemas/bulkQuoteResponse'
          description: Response containing details of the requested bulk quote
        '400':
          content:
            application/json:
              schema:
                $ref: '#/components/schemas/errorResponse'
          description: Malformed or missing required headers or parameters
        '404':
          description: The bulk quote specified by the provided identifier value is not known to the server
        '500':
          content:
            application/json:
              schema:
                $ref: '#/components/schemas/errorResponse'
          description: An error occured processing the request
      summary: Requests information relating to a bulk quote identified by the specified identifier value
      tags:
        - BulkQuotes
  /bulkTransactions/{bulkTransactionId}:
    put:
      description: The HTTP request `PUT /bulkTransactions/{bulkTransactionId}` is used to amend information regarding a bulk transaction, i.e. when autoAcceptParty or autoAcceptQuote  is false then the payer need to provide confirmation to proceed with further processing of the request. The `{bulkTransactionId}` in the URI should contain the `bulkTransactionId` that was used for the creation of the bulk transfer.
      operationId: BulkTransactionsPut
      parameters:
        - description: Identifier of the bulk transaction to continue as returned in the response to a `POST /bulkTransaction` request.
          in: path
          name: bulkTransactionId
          required: true
          schema:
            description: Identifier that correlates all messages of the same sequence. The API data type UUID (Universally Unique Identifier) is a JSON String in canonical format, conforming to [RFC 4122](https://tools.ietf.org/html/rfc4122), that is restricted by a regular expression for interoperability reasons. A UUID is always 36 characters long, 32 hexadecimal symbols and 4 dashes (‘-‘).
            example: b51ec534-ee48-4575-b6a9-ead2955b8069
            pattern: ^[0-9a-f]{8}-[0-9a-f]{4}-[1-5][0-9a-f]{3}-[89ab][0-9a-f]{3}-[0-9a-f]{12}$
            title: CorrelationId
            type: string
      requestBody:
        content:
          application/json:
            schema:
              properties:
                bulkHomeTransactionID:
                  description: Transaction ID from the DFSP backend, used to reconcile transactions between the Switch and DFSP backend systems.
                  type: string
                individualTransferResults:
                  description: List of individual transfers in a bulk transfer with accept party information.
                  items:
                    description: Data model for the 'individualTransfer' while accepting party or quote.
                    properties:
                      homeTransactionId:
                        description: Transaction ID from the DFSP backend, used to reconcile transactions between the Switch and DFSP backend systems.
                        type: string
                      transactionId:
                        description: Identifier that correlates all messages of the same sequence. The API data type UUID (Universally Unique Identifier) is a JSON String in canonical format, conforming to [RFC 4122](https://tools.ietf.org/html/rfc4122), that is restricted by a regular expression for interoperability reasons. A UUID is always 36 characters long, 32 hexadecimal symbols and 4 dashes (‘-‘).
                        example: b51ec534-ee48-4575-b6a9-ead2955b8069
                        pattern: ^[0-9a-f]{8}-[0-9a-f]{4}-[1-5][0-9a-f]{3}-[89ab][0-9a-f]{3}-[0-9a-f]{12}$
                        title: CorrelationId
                        type: string
                    required:
                      - homeTransactionId
                    type: object
                  minItems: 1
                  type: array
              required:
                - bulkHomeTransactionID
                - individualTransferResults
              type: object
        description: Bulk transaction request body
        required: true
      responses:
        '202':
          description: Bulk transaction information successfully amended
        '400':
          description: Malformed or missing required body, headers or parameters
        '500':
          description: An error occurred processing the bulk transaction
      summary: Callbacks for the bulk transaction request
      tags:
        - BulkTransactionsPut
  /bulkTransfers:
    post:
      operationId: BulkTransfersPost
      requestBody:
        content:
          application/json:
            schema:
              $ref: '#/components/schemas/bulkTransferRequest'
        description: An incoming bulk transfer request
      responses:
>>>>>>> 75bb92a9
        '200':
          content:
            application/json:
              schema:
<<<<<<< HEAD
                $ref: '#/components/schemas/transferParty'
          description: Response containing details of the requested party
        '400':
          $ref: '#/components/responses/400'
        '404':
          $ref: '#/components/responses/404'
        '500':
          $ref: '#/components/responses/500'
      summary: Requests information relating to a transfer party identified by the specified identifier type and value
      tags:
        - Parties
  /parties/{idType}/{idValue}/{subIdValue}:
    get:
      operationId: BackendPartiesGetByTypeIdAndSubId
      description: The HTTP request `GET /parties/{idType}/{idValue}/{subIdValue}` is used to look up information regarding the requested transfer party, identified by `{idType}`, `{idValue}` and `{subIdValue}`.
      parameters:
        - $ref: '#/components/parameters/idType'
        - $ref: '#/components/parameters/idValue'
        - $ref: '#/components/parameters/subIdValue'
=======
                $ref: '#/components/schemas/bulkTransferResponse'
          description: The bulk transfer was accepted
        '400':
          content:
            application/json:
              schema:
                $ref: '#/components/schemas/errorResponse'
          description: Malformed or missing required headers or parameters
        '500':
          content:
            application/json:
              schema:
                $ref: '#/components/schemas/errorResponse'
          description: An error occured processing the request
      summary: Execute bulk transfer of funds from an external account to internal accounts
      tags:
        - BulkTransfers
  /bulkTransfers/{idValue}:
    get:
      operationId: BulkTransfersGet
      parameters:
        - in: path
          name: idValue
          required: true
          schema:
            $ref: '#/components/schemas/idValue'
>>>>>>> 75bb92a9
      responses:
        '200':
          content:
            application/json:
              schema:
<<<<<<< HEAD
                $ref: '#/components/schemas/transferParty'
          description: Response containing details of the requested party
        '400':
          $ref: '#/components/responses/400'
        '404':
          $ref: '#/components/responses/404'
        '500':
          $ref: '#/components/responses/500'
      summary: Requests information relating to a transfer party identified by the specified identifier type, value and subId value
      tags:
        - Parties
  /quoterequests:
    post:
      operationId: BackendQuoteRequest
      description: The HTTP request `POST /quoterequests` is used to request the creation of a quote for the provided financial transaction.
      requestBody:
        content:
          application/json:
            schema:
              $ref: '#/components/schemas/quoteRequest'
        description: Request for a transfer quotation
=======
                $ref: '#/components/schemas/bulkTransferResponse'
          description: Response containing details of the requested bulk transfer
        '400':
          content:
            application/json:
              schema:
                $ref: '#/components/schemas/errorResponse'
          description: Malformed or missing required headers or parameters
        '404':
          description: The bulk transfer specified by the provided identifier value is not known to the server
        '500':
          content:
            application/json:
              schema:
                $ref: '#/components/schemas/errorResponse'
          description: An error occured processing the request
      summary: Requests information relating to a bulk transfer identified by the specified identifier value
      tags:
        - BulkTransfers
  /otp/{requestToPayId}:
    get:
      operationId: OtpGet
      parameters:
        - in: path
          name: requestToPayId
          required: true
          schema:
            $ref: '#/components/schemas/idValue'
>>>>>>> 75bb92a9
      responses:
        '200':
          content:
            application/json:
              schema:
<<<<<<< HEAD
                $ref: '#/components/schemas/quoteResponse'
          description: A response to the transfer quotation request
        '400':
          $ref: '#/components/responses/400'
        '500':
          $ref: '#/components/responses/500'
      summary: Requests a quote for the specified transfer
      tags:
        - Quotes
  /transactionrequests:
    post:
      operationId: BackendTransactionRequest
      requestBody:
        content:
          application/json:
            schema:
              $ref: '#/components/schemas/transactionRequest'
        description: Request for Transaction Request
=======
                $ref: '#/components/schemas/otpDetails'
          description: Response containing details of the OTP
        '400':
          content:
            application/json:
              schema:
                $ref: '#/components/schemas/errorResponse'
          description: Malformed or missing required headers or parameters
        '404':
          description: The party specified by the provided identifier type and value is not known to the server
        '500':
          content:
            application/json:
              schema:
                $ref: '#/components/schemas/errorResponse'
          description: An error occured processing the request
      summary: Requests OTP
      tags:
        - OTP
  /participants/{idType}/{idValue}:
    get:
      operationId: ParticipantsGetByTypeAndID
      parameters:
        - in: path
          name: idType
          required: true
          schema:
            $ref: '#/components/schemas/idType'
        - in: path
          name: idValue
          required: true
          schema:
            $ref: '#/components/schemas/idValue'
>>>>>>> 75bb92a9
      responses:
        '200':
          content:
            application/json:
              schema:
<<<<<<< HEAD
                $ref: '#/components/schemas/transactionRequestResponse'
          description: A response to the transfer transaction request
        '400':
          $ref: '#/components/responses/400'
        '500':
          $ref: '#/components/responses/500'
      summary: Transaction request that supports pull based transfers
      tags:
        - TransactionRequest
  /transfers:
    post:
      operationId: BackendTransfersPost
      description: The HTTP request `POST /transfers` is used to request the creation of a transfer for the transfer party.
      requestBody:
        content:
          application/json:
            schema:
              $ref: '#/components/schemas/transferRequest'
        description: An incoming transfer request
=======
                $ref: '#/components/schemas/participantsResponse'
          description: Response containing details of the requested party
        '400':
          content:
            application/json:
              schema:
                $ref: '#/components/schemas/errorResponse'
          description: Malformed or missing required headers or parameters
        '404':
          description: The party specified by the provided identifier type and value is not known to the server
        '500':
          content:
            application/json:
              schema:
                $ref: '#/components/schemas/errorResponse'
          description: An error occured processing the request
      summary: Asks for the FSPID of the scheme participant that can handle transfers for the specified identifier type and value
      tags:
        - Participants
  /participants/{idType}/{idValue}/{subIdValue}:
    get:
      operationId: ParticipantsGetByTypeIDAndSubId
      parameters:
        - in: path
          name: idType
          required: true
          schema:
            $ref: '#/components/schemas/idType'
        - in: path
          name: idValue
          required: true
          schema:
            $ref: '#/components/schemas/idValue'
        - in: path
          name: subIdValue
          required: true
          schema:
            $ref: '#/components/schemas/subIdValue'
>>>>>>> 75bb92a9
      responses:
        '200':
          content:
            application/json:
              schema:
<<<<<<< HEAD
                $ref: '#/components/schemas/transferResponse'
          description: The transfer was accepted
        '400':
          $ref: '#/components/responses/400'
        '500':
          $ref: '#/components/responses/500'
      summary: Transfers funds from an external account to an internal account
      tags:
        - Transfers
  /transfers/{transferId}:
    get:
      operationId: BackendTransfersGet
      description: The HTTP request `GET /transfers/{transferId}` is used to get information regarding a transfer created or requested earlier. The `{transferId}` in the URI should contain the `transferId` that was used for the creation of the transfer.
      parameters:
        - $ref: '#/components/parameters/transferId'
      responses:
        '200':
          content:
            application/json:
              schema:
                $ref: '#/components/schemas/transferDetailsResponse'
          description: The transfer was accepted
        '500':
          $ref: '#/components/responses/500'
      summary: Retrieves information for a specific transfer
      tags:
        - Transfers
    put:
      operationId: BackendTransfersPut
      description: The HTTP request `PUT /transfers/{transferId}` is used to receive notification for transfer being fulfiled when the FSP is a Payee
      parameters:
        - $ref: '#/components/parameters/transferId'
      requestBody:
        content:
          application/json:
            schema:
              $ref: '#/components/schemas/fulfilNotification'
        description: An incoming notification for fulfiled transfer
      responses:
        '200':
          description: The notification was accepted
        '500':
          $ref: '#/components/responses/500'
      summary: Receive notification for a specific transfer
      tags:
        - Transfers

components:
  parameters:
    bulkTransactionId:
      description: Identifier of the bulk transaction to continue as returned in
      in: path
      name: bulkTransactionId
      required: true
      schema:
        description: Identifier that correlates all messages of the same sequence. The API data type UUID (Universally Unique Identifier) is a JSON String in canonical format, conforming to [RFC 4122](https://tools.ietf.org/html/rfc4122), that is restricted by a regular expression for interoperability reasons. A UUID is always 36 characters long, 32 hexadecimal symbols and 4 dashes (‘-‘).
        example: b51ec534-ee48-4575-b6a9-ead2955b8069
        pattern: ^[0-9a-f]{8}-[0-9a-f]{4}-[1-5][0-9a-f]{3}-[89ab][0-9a-f]{3}-[0-9a-f]{12}$
        title: CorrelationId
        type: string
    idType:
      name: idType
      in: path
      required: true
      schema:
        type: string
      description: 'The type of the party identifier. For example, `MSISDN`, `PERSONAL_ID`.'
    idValue:
      name: idValue
      in: path
      required: true
      schema:
        type: string
      description: The identifier value.
    subIdValue:
      name: subIdValue
      in: path
      required: true
      schema:
        type: string
      description: >-
        A sub-identifier of the party identifier, or a sub-type of the party
        identifier's type. For example, `PASSPORT`, `DRIVING_LICENSE`.
    requestToPayId:
      in: path
      name: requestToPayId
      required: true
      schema:
        maxLength: 128
        minLength: 1
        type: string
    transferId:
      in: path
      name: transferId
      required: true
      schema:
        type: string
  responses:
    '400':
      content:
        application/json:
          schema:
            $ref: '#/components/schemas/errorResponse'
      description: Malformed or missing required headers or parameters
    '404':
      description: The party specified by the provided identifier type and value is not known to the server
    '500':
      content:
        application/json:
          schema:
            $ref: '#/components/schemas/errorResponse'
      description: An error occurred processing the request
  schemas:
    IndividualQuote:
      description: Data model for individual quote in a bulk quote request
      properties:
        amount:
          $ref: '#/components/schemas/money'
        amountType:
          $ref: '#/components/schemas/amountType'
        currency:
          $ref: '#/components/schemas/currency'
        feesAmount:
          $ref: '#/components/schemas/money'
        feesCurrency:
          $ref: '#/components/schemas/currency'
        initiator:
          $ref: '#/components/schemas/initiator'
        initiatorType:
          $ref: '#/components/schemas/initiatorType'
        note:
          description: An optional note associated with the quote
          maxLength: 128
          minLength: 1
          type: string
        quoteId:
          $ref: '#/components/schemas/quoteId'
        to:
          $ref: '#/components/schemas/transferParty'
        transactionId:
          $ref: '#/components/schemas/transactionId'
        transactionType:
          $ref: '#/components/schemas/transactionType'
      required:
        - quoteId
        - transactionId
        - to
        - amountType
        - amount
        - currency
        - transactionType
        - initiator
        - initiatorType
      type: object
    IndividualQuoteResultFailed:
      description: Data model for failed individual quote in a bulk quote response
      properties:
        errorResponse:
          $ref: '#/components/schemas/errorResponse'
        quoteId:
          $ref: '#/components/schemas/quoteId'
      required:
        - quoteId
        - errorResponse
      type: object
    IndividualQuoteResultSuccess:
      description: Data model for successful individual quote in a bulk quote response
      properties:
        payeeFspCommissionAmount:
          $ref: '#/components/schemas/money'
        payeeFspCommissionAmountCurrency:
          $ref: '#/components/schemas/currency'
        payeeFspFeeAmount:
          $ref: '#/components/schemas/money'
        payeeFspFeeAmountCurrency:
          $ref: '#/components/schemas/currency'
        payeeReceiveAmount:
          $ref: '#/components/schemas/money'
        payeeReceiveAmountCurrency:
          $ref: '#/components/schemas/currency'
        quoteId:
          $ref: '#/components/schemas/quoteId'
        transferAmount:
          $ref: '#/components/schemas/money'
        transferAmountCurrency:
          $ref: '#/components/schemas/currency'
      required:
        - quoteId
      type: object
    IndividualTransfer:
      description: Data model for individual transfer in a bulk transfer request
      properties:
=======
                $ref: '#/components/schemas/participantsResponse'
          description: Response containing details of the requested party
        '400':
          content:
            application/json:
              schema:
                $ref: '#/components/schemas/errorResponse'
          description: Malformed or missing required headers or parameters
        '404':
          description: The party specified by the provided identifier type and value/subId is not known to the server
        '500':
          content:
            application/json:
              schema:
                $ref: '#/components/schemas/errorResponse'
          description: An error occured processing the request
      summary: Asks for the FSPID of the scheme participant that can handle transfers for the specified identifier type, value and subId value
      tags:
        - Participants
  /parties/{idType}/{idValue}:
    get:
      operationId: PartiesGetByTypeAndID
      parameters:
        - in: path
          name: idType
          required: true
          schema:
            $ref: '#/components/schemas/idType'
        - in: path
          name: idValue
          required: true
          schema:
            $ref: '#/components/schemas/idValue'
      responses:
        '200':
          content:
            application/json:
              schema:
                $ref: '#/components/schemas/transferParty'
          description: Response containing details of the requested party
        '400':
          content:
            application/json:
              schema:
                $ref: '#/components/schemas/errorResponse'
          description: Malformed or missing required headers or parameters
        '404':
          description: The party specified by the provided identifier type and value is not known to the server
        '500':
          content:
            application/json:
              schema:
                $ref: '#/components/schemas/errorResponse'
          description: An error occured processing the request
      summary: Requests information relating to a transfer party identified by the specified identifier type and value
      tags:
        - Parties
  /parties/{idType}/{idValue}/{subIdValue}:
    get:
      operationId: PartiesGetByTypeIdAndSubId
      parameters:
        - in: path
          name: idType
          required: true
          schema:
            $ref: '#/components/schemas/idType'
        - in: path
          name: idValue
          required: true
          schema:
            $ref: '#/components/schemas/idValue'
        - in: path
          name: subIdValue
          required: true
          schema:
            $ref: '#/components/schemas/subIdValue'
      responses:
        '200':
          content:
            application/json:
              schema:
                $ref: '#/components/schemas/transferParty'
          description: Response containing details of the requested party
        '400':
          content:
            application/json:
              schema:
                $ref: '#/components/schemas/errorResponse'
          description: Malformed or missing required headers or parameters
        '404':
          description: The party specified by the provided identifier type and value is not known to the server
        '500':
          content:
            application/json:
              schema:
                $ref: '#/components/schemas/errorResponse'
          description: An error occured processing the request
      summary: Requests information relating to a transfer party identified by the specified identifier type, value and subId value
      tags:
        - Parties
  /quoterequests:
    post:
      operationId: QuoteRequest
      requestBody:
        content:
          application/json:
            schema:
              $ref: '#/components/schemas/quoteRequest'
        description: Request for a transfer quotation
      responses:
        '200':
          content:
            application/json:
              schema:
                $ref: '#/components/schemas/quoteResponse'
          description: A response to the transfer quotation request
        '400':
          content:
            application/json:
              schema:
                $ref: '#/components/schemas/errorResponse'
          description: Malformed or missing required headers or parameters
        '500':
          content:
            application/json:
              schema:
                $ref: '#/components/schemas/errorResponse'
          description: An error occured processing the request
      summary: Requests a quote for the specified transfer
      tags:
        - Quotes
  /transactionrequests:
    post:
      operationId: TransactionRequest
      requestBody:
        content:
          application/json:
            schema:
              $ref: '#/components/schemas/transactionRequest'
        description: Request for Transaction Request
      responses:
        '200':
          content:
            application/json:
              schema:
                $ref: '#/components/schemas/transactionRequestResponse'
          description: A response to the transfer transaction request
        '400':
          content:
            application/json:
              schema:
                $ref: '#/components/schemas/errorResponse'
          description: Malformed or missing required headers or parameters
        '500':
          content:
            application/json:
              schema:
                $ref: '#/components/schemas/errorResponse'
          description: An error occured processing the request
      summary: transaction request that supports pull based transfers
      tags:
        - TransactionRequest
  /transfers:
    post:
      operationId: TransfersPost
      requestBody:
        content:
          application/json:
            schema:
              $ref: '#/components/schemas/transferRequest'
        description: An incoming transfer request
      responses:
        '200':
          content:
            application/json:
              schema:
                $ref: '#/components/schemas/transferResponse'
          description: The transfer was accepted
        '400':
          content:
            application/json:
              schema:
                $ref: '#/components/schemas/errorResponse'
          description: Malformed or missing required headers or parameters
        '500':
          content:
            application/json:
              schema:
                $ref: '#/components/schemas/errorResponse'
          description: An error occured processing the request
      summary: Transfers funds from an external account to an internal account
      tags:
        - Transfers
  /transfers/{transferId}:
    put:
      description: The HTTP request `PUT /transfers/{transferId}` is used to receive notification for transfer being fulfiled when the FSP is a Payee
      operationId: TransfersPut
      parameters:
        - in: path
          name: transferId
          required: true
          schema:
            $ref: '#/components/schemas/idValue'
      requestBody:
        content:
          application/json:
            schema:
              $ref: '#/components/schemas/fulfilNotification'
        description: An incoming notification for fulfiled transfer
      responses:
        '200':
          description: The notification was accepted
        '500':
          content:
            application/json:
              schema:
                $ref: '#/components/schemas/errorResponse'
          description: An error occured processing the request
      summary: Receive notification for a specific transfer
      tags:
        - Transfers

components:
  schemas:
    IndividualQuote:
      description: Data model for individual quote in a bulk quote request
      properties:
>>>>>>> 75bb92a9
        amount:
          $ref: '#/components/schemas/money'
        amountType:
          $ref: '#/components/schemas/amountType'
        currency:
          $ref: '#/components/schemas/currency'
        feesAmount:
          $ref: '#/components/schemas/money'
        feesCurrency:
          $ref: '#/components/schemas/currency'
        initiator:
          $ref: '#/components/schemas/initiator'
        initiatorType:
          $ref: '#/components/schemas/initiatorType'
        note:
          description: An optional note associated with the quote
          maxLength: 128
          minLength: 1
          type: string
<<<<<<< HEAD
        to:
          $ref: '#/components/schemas/transferParty'
        transactionType:
          $ref: '#/components/schemas/transactionType'
        transferId:
          $ref: '#/components/schemas/transferId'
      required:
        - transferId
        - amount
        - currency
      type: object
    IndividualTransferResult:
      description: Data model for individual transfer in a bulk transfer response
      properties:
        errorResponse:
          $ref: '#/components/schemas/errorResponse'
        extensionList:
          $ref: '#/components/schemas/extensionList'
        transferId:
          $ref: '#/components/schemas/transferId'
      required:
        - transferId
      type: object
    amountCurrency:
      description: Object containing Amount and Currency of the transfer.
      properties:
        amount:
          $ref: '#/components/schemas/money'
        currency:
          $ref: '#/components/schemas/currency'
      required:
        - amount
        - currency
      type: object
    amountType:
      enum:
        - SEND
        - RECEIVE
      type: string
    bulkQuoteId:
      description: A Mojaloop API bulk quote identifier (UUID)
      pattern: ^[0-9a-f]{8}-[0-9a-f]{4}-[1-5][0-9a-f]{3}-[89ab][0-9a-f]{3}-[0-9a-f]{12}$
      type: string
    bulkQuoteRequest:
      description: A request for a bulk quote
      properties:
        bulkQuoteId:
          $ref: '#/components/schemas/bulkQuoteId'
        expiration:
          $ref: '#/components/schemas/timestamp'
        from:
          $ref: '#/components/schemas/transferParty'
        geoCode:
          $ref: '#/components/schemas/geoCode'
        individualQuotes:
          items:
            $ref: '#/components/schemas/IndividualQuote'
          maxItems: 1000
          minItems: 1
          type: array
      required:
        - bulkQuoteId
        - from
        - individualQuotes
      type: object
    bulkQuoteResponse:
      description: A response to a request for a bulk quote
      properties:
        bulkQuoteId:
          $ref: '#/components/schemas/bulkQuoteId'
        expiration:
          $ref: '#/components/schemas/timestamp'
        individualQuoteResults:
          description: Fees for each individual transaction, if any of them are charged per transaction.
          items:
            oneOf:
              - $ref: '#/components/schemas/IndividualQuoteResultSuccess'
              - $ref: '#/components/schemas/IndividualQuoteResultFailed'
          maxItems: 1000
          minItems: 1
          type: array
      required:
        - bulkQuoteId
        - individualQuoteResults
      type: object
    bulkTransferId:
      description: A Mojaloop API transfer identifier (UUID)
      pattern: ^[0-9a-f]{8}-[0-9a-f]{4}-[1-5][0-9a-f]{3}-[89ab][0-9a-f]{3}-[0-9a-f]{12}$
      type: string
    bulkTransferRequest:
      properties:
        bulkQuote:
          $ref: '#/components/schemas/bulkQuoteResponse'
        bulkTransferId:
          $ref: '#/components/schemas/bulkTransferId'
        from:
          $ref: '#/components/schemas/transferParty'
        individualTransfers:
          items:
            $ref: '#/components/schemas/IndividualTransfer'
          maxItems: 1000
          minItems: 1
          type: array
      required:
        - bulkTransferId
        - individualTransfers
      type: object
    bulkTransferResponse:
      properties:
        bulkTransferId:
          $ref: '#/components/schemas/bulkTransferId'
        homeTransactionId:
          description: Transaction ID from the DFSP backend, used to reconcile transactions between the switch and DFSP backend systems
          type: string
        individualTransferResults:
          items:
            $ref: '#/components/schemas/IndividualTransferResult'
          maxItems: 1000
          minItems: 1
          type: array
      required:
        - homeTransactionId
      type: object
    currency:
      enum:
        - AED
        - AFN
        - ALL
        - AMD
        - ANG
        - AOA
        - ARS
        - AUD
        - AWG
        - AZN
        - BAM
        - BBD
        - BDT
        - BGN
        - BHD
        - BIF
        - BMD
        - BND
        - BOB
        - BRL
        - BSD
        - BTN
        - BWP
        - BYN
        - BZD
        - CAD
        - CDF
        - CHF
        - CLP
        - CNY
        - COP
        - CRC
        - CUC
        - CUP
        - CVE
        - CZK
        - DJF
        - DKK
        - DOP
        - DZD
        - EGP
        - ERN
        - ETB
        - EUR
        - FJD
        - FKP
        - GBP
        - GEL
        - GGP
        - GHS
        - GIP
        - GMD
        - GNF
        - GTQ
        - GYD
        - HKD
        - HNL
        - HRK
        - HTG
        - HUF
        - IDR
        - ILS
        - IMP
        - INR
        - IQD
        - IRR
        - ISK
        - JEP
        - JMD
        - JOD
        - JPY
        - KES
        - KGS
        - KHR
        - KMF
        - KPW
        - KRW
        - KWD
        - KYD
        - KZT
        - LAK
        - LBP
        - LKR
        - LRD
        - LSL
        - LYD
        - MAD
        - MDL
        - MGA
        - MKD
        - MMK
        - MNT
        - MOP
        - MRO
        - MUR
        - MVR
        - MWK
        - MXN
        - MYR
        - MZN
        - NAD
        - NGN
        - NIO
        - NOK
        - NPR
        - NZD
        - OMR
        - PAB
        - PEN
        - PGK
        - PHP
        - PKR
        - PLN
        - PYG
        - QAR
        - RON
        - RSD
        - RUB
        - RWF
        - SAR
        - SBD
        - SCR
        - SDG
        - SEK
        - SGD
        - SHP
        - SLL
        - SOS
        - SPL
        - SRD
        - STD
        - SVC
        - SYP
        - SZL
        - THB
        - TJS
        - TMT
        - TND
        - TOP
        - TRY
        - TTD
        - TVD
        - TWD
        - TZS
        - UAH
        - UGX
        - USD
        - UYU
        - UZS
        - VEF
        - VND
        - VUV
        - WST
        - XAF
        - XCD
        - XDR
        - XOF
        - XPF
        - XTS
        - XXX
        - YER
        - ZAR
        - ZMW
        - ZWD
      maxLength: 3
      minLength: 3
      type: string
    dateOfBirth:
      description: Date of birth in the form YYYY-MM-DD
      pattern: ^(?:[1-9]\d{3}-(?:(?:0[1-9]|1[0-2])-(?:0[1-9]|1\d|2[0-8])|(?:0[13-9]|1[0-2])-(?:29|30)|(?:0[13578]|1[02])-31)|(?:[1-9]\d(?:0[48]|[2468][048]|[13579][26])|(?:[2468][048]|[13579][26])00)-02-29)$
      type: string
    errorResponse:
      properties:
        message:
          description: Error message text
          type: string
        statusCode:
          description: |
            Backend error code from FSP. Ideally, statusCode is FSPIOP conforming. SDK will use status code to retrieve an FSPIOP error with the same code.
            Otherwise, a suitable generic FSPIOP will be used with the errorResponse in the FSPIOP error message.
          type: string
      type: object
    extensionItem:
      properties:
        key:
          maxLength: 32
          minLength: 1
          type: string
        value:
          maxLength: 128
          minLength: 1
          type: string
      type: object
    extensionList:
      items:
        $ref: '#/components/schemas/extensionItem'
      maxItems: 16
      minItems: 0
      type: array
    extensionListComplex:
      description: Data model for the complex type ExtensionList
      properties:
        extension:
          description: Number of Extension elements
          items:
            $ref: '#/components/schemas/extensionItem'
          maxItems: 16
          minItems: 1
          type: array
      required:
        - extension
      type: object
    transferError:
      type: object
      description: This object represents a Mojaloop API error received at any time during the transfer process
      properties:
        httpStatusCode:
          type: integer
          description: The HTTP status code returned to the caller. This is the same as the actual HTTP status code returned with the response.
        mojaloopError:
          description: If a transfer process results in an error callback during the asynchronous Mojaloop API exchange, this property will contain the underlying Mojaloop API error object.
          $ref: '#/components/schemas/mojaloopError'
    generalError:
      type: object
      description: This object may represent a number of different error object types and so its properties may vary significantly.
    mojaloopError:
      type: object
      properties:
        errorInformation:
          $ref: '#/components/schemas/errorInformation'
    errorInformation:
      title: ErrorInformation
      type: object
      description: A Mojaloop API error information construct.
      properties:
        errorCode:
          $ref: '#/components/schemas/errorCode'
          description: Specific error number.
        errorDescription:
          $ref: '#/components/schemas/errorDescription'
          description: Error description string.
        extensionList:
          $ref: '#/components/schemas/extensionListComplex'
          description: 'Optional list of extensions, specific to deployment.'
      required:
        - errorCode
        - errorDescription
    errorCode:
      title: ErrorCode
      type: string
      pattern: '^[1-9]\d{3}$'
      description: >
        The API data type errorCode is a JSON String of four characters,
        consisting of digits only. Negative numbers are not allowed. A leading
        zero is not allowed. Each error code in the API is a four-digit number,
        for example, 1234, where the first number (1 in the example) represents
        the high-level error category, the second number (2 in the example)
        represents the low-level error category, and the last two numbers (34 in
        the example) represents the specific error.
    errorDescription:
      title: ErrorDescription
      type: string
      minLength: 1
      maxLength: 128
      description: Error description string.
    fspId:
      description: FSP identifier.
      maxLength: 32
      minLength: 1
      type: string
    fulfilNotification:
      description: PUT /transfers/{transferId} object
      properties:
        completedTimestamp:
          $ref: '#/components/schemas/timestamp'
        extensionList:
          $ref: '#/components/schemas/extensionList'
        transferState:
          $ref: '#/components/schemas/transferState'
      required:
        - completedTimestamp
        - transferState
      title: TransfersIDPatchResponse
      type: object
    fulfilNotificationDupe:
      description: PUT /transfers/{transferId} object
      properties:
        currentState:
          $ref: '#/components/schemas/transferStatus'
        direction:
          enum:
            - INBOUND
          type: string
        finalNotification:
          properties:
            completedTimestamp:
              $ref: '#/components/schemas/timestamp'
              description: Time and date when the transaction was completed.
              example: '2020-05-19T08:38:08.699-04:00'
            extensionList:
              $ref: '#/components/schemas/extensionList'
              description: Optional extension, specific to deployment.
            transferState:
              $ref: '#/components/schemas/transferState'
              description: State of the transfer.
              example: COMMITTED
          required:
            - completedTimestamp
            - transferState
          type: object
        fulfil:
          properties:
            body:
              type: object
            headers:
              type: object
          type: object
        initiatedTimestamp:
          $ref: '#/components/schemas/timestamp'
        lastError:
          $ref: '#/components/schemas/transferError'
        prepare:
          properties:
            body:
              type: object
            headers:
              type: object
          type: object
        quote:
          properties:
            fulfilment:
              type: string
            internalRequest:
              type: object
            mojaloopResponse:
              type: object
            request:
              type: object
            response:
              type: object
          type: object
        quoteRequest:
          properties:
            body:
              type: object
            headers:
              type: object
          type: object
        quoteResponse:
          properties:
            body:
              type: object
            headers:
              type: object
          type: object
        transferId:
          $ref: '#/components/schemas/transferId'
      title: TransfersIDPatchResponse
      type: object
    geoCode:
      description: Indicates the geographic location from where the transaction was initiated.
      properties:
        latitude:
          $ref: '#/components/schemas/latitude'
        longitude:
          $ref: '#/components/schemas/longitude'
      required:
        - latitude
        - longitude
      type: object
    Type:
      enum:
        - MSISDN
        - ACCOUNT_NO
        - EMAIL
        - PERSONAL_ID
        - BUSINESS
        - DEVICE
        - ACCOUNT_ID
        - IBAN
        - ALIAS
      type: string
    ID:
      maxLength: 128
      minLength: 1
      type: string
    ilpFulfilment:
      title: ilpFulfilment
      type: string
      pattern: '^[A-Za-z0-9-_]{43}$'
      maxLength: 48
      description: Fulfilment that must be attached to the transfer by the Payee.
      example: 'WLctttbu2HvTsa1XWvUoGRcQozHsqeu9Ahl2JW9Bsu8'
    ilpPacketData:
      description: Object containing transfer object.
      properties:
        amount:
          $ref: '#/components/schemas/amountCurrency'
          description: Amount and currency of the transaction
        payee:
          $ref: '#/components/schemas/transferParty'
          description: Information about the Payee in the proposed financial transaction.
        payer:
          $ref: '#/components/schemas/transferParty'
          description: Information about the Payer in the proposed financial transaction.
        quoteId:
          $ref: '#/components/schemas/quoteId'
        transactionId:
          $ref: '#/components/schemas/transactionId'
          description: Identifier for the transaction, decided by the Payer FSP during the creation of the quote.
        transactionType:
          $ref: '#/components/schemas/transactionTypeObject'
          description: Information about type of transaction and initiator.
      required:
        - quoteId
        - transactionId
        - payer
        - payee
        - amount
        - transactionType
      type: object
    initiator:
      enum:
        - PAYER
        - PAYEE
      type: string
    initiatorType:
      enum:
        - CONSUMER
        - AGENT
        - BUSINESS
        - DEVICE
      type: string
    latitude:
      description: The API data type Latitude is a JSON String in a lexical format that is restricted by a regular expression for interoperability reasons.
      pattern: ^(\+|-)?(?:90(?:(?:\.0{1,6})?)|(?:[0-9]|[1-8][0-9])(?:(?:\.[0-9]{1,6})?))$
      type: string
    longitude:
      description: The API data type Longitude is a JSON String in a lexical format that is restricted by a regular expression for interoperability reasons.
      pattern: ^(\+|-)?(?:180(?:(?:\.0{1,6})?)|(?:[0-9]|[1-9][0-9]|1[0-7][0-9])(?:(?:\.[0-9]{1,6})?))$
      type: string
    money:
      pattern: ^([0]|([1-9][0-9]{0,17}))([.][0-9]{0,3}[1-9])?$
      type: string
    otpDetails:
      properties:
        otpValue:
          description: OTP value
          type: string
      required:
        - otpValue
      type: object
    participantsResponse:
      properties:
        fspId:
          $ref: '#/components/schemas/fspId'
      type: object
    payerType:
      enum:
        - CONSUMER
        - AGENT
        - BUSINESS
        - DEVICE
      type: string
    quoteId:
      description: A Mojaloop API quote identifier (UUID)
      pattern: ^[0-9a-f]{8}-[0-9a-f]{4}-[1-5][0-9a-f]{3}-[89ab][0-9a-f]{3}-[0-9a-f]{12}$
      type: string
    quoteRequest:
      description: A request for a quote for transfer from the DFSP backend.
      properties:
        amount:
          $ref: '#/components/schemas/money'
          description: Depending on `amountType`. If SEND - The amount the Payer would like to send, that is, the amount that should be withdrawn from the Payer account including any fees. The amount is updated by each participating entity in the transaction. If RECEIVE - The amount the Payee should receive, that is, the amount that should be sent to the receiver exclusive any fees. The amount is not updated by any of the participating entities.
        amountType:
          $ref: '#/components/schemas/amountType'
          description: SEND for send amount, RECEIVE for receive amount.
        currency:
          $ref: '#/components/schemas/currency'
        expiration:
          $ref: '#/components/schemas/timestamp'
          description: An optional deadline for responding to the quote request.
        extensionList:
          $ref: '#/components/schemas/extensionList'
        feesAmount:
          $ref: '#/components/schemas/money'
          description: The fees in the transaction. The fees element should be empty if fees should be non-disclosed. The fees element should be non-empty if fees should be disclosed.
        feesCurrency:
          $ref: '#/components/schemas/currency'
        from:
          $ref: '#/components/schemas/transferParty'
          description: Information about the Payer in the proposed financial transaction.
        geoCode:
          $ref: '#/components/schemas/geoCode'
          description: Longitude and Latitude of the initiating party. Can be used to detect fraud.
        initiator:
          $ref: '#/components/schemas/initiator'
          description: Specifies if the initiator of the transfer is the Payer or Payee.
        initiatorType:
          $ref: '#/components/schemas/initiatorType'
          description: Specifies the type of the transaction initiator.
        note:
          description: An optional note associated with the requested transfer.
          maxLength: 128
          minLength: 1
          type: string
        quoteId:
          $ref: '#/components/schemas/quoteId'
        to:
          $ref: '#/components/schemas/transferParty'
          description: Information about the Payee in the proposed financial transaction.
        transactionId:
          $ref: '#/components/schemas/transactionId'
          description: Identifier for the transaction, decided by the Payer FSP during the creation of the quote.
        transactionType:
          $ref: '#/components/schemas/transactionType'
          description: Type of transaction for which the quote is requested.
      required:
        - quoteId
        - transactionId
        - to
        - from
        - amountType
        - amount
        - currency
        - transactionType
        - initiator
        - initiatorType
      type: object
    quoteResponse:
      description: A response to a request for a quote.
      properties:
        expiration:
          $ref: '#/components/schemas/timestamp'
          description: Timestamp specifying the validity period of the quotation.
        extensionList:
          $ref: '#/components/schemas/extensionList'
        geoCode:
          $ref: '#/components/schemas/geoCode'
          description: Longitude and Latitude of the Payee. Can be used to detect fraud.
        payeeFspCommissionAmount:
          $ref: '#/components/schemas/money'
          description: Transaction commission from the Payee FSP.
        payeeFspCommissionAmountCurrency:
          $ref: '#/components/schemas/currency'
          description: Currency of the `payeeFspCommissionAmount`.
        payeeFspFeeAmount:
          $ref: '#/components/schemas/money'
          description: Payee FSP’s part of the transaction fee.
        payeeFspFeeAmountCurrency:
          $ref: '#/components/schemas/currency'
          description: The currency of the `payeeFspFeeAmount`.
        payeeReceiveAmount:
          $ref: '#/components/schemas/money'
          description: The amount that the Payee should receive in the end-to-end transaction. Optional as the Payee FSP might not want to disclose any optional Payee fees.
        payeeReceiveAmountCurrency:
          $ref: '#/components/schemas/currency'
          description: The currency of the `payeeReceiveAmount`.
        quoteId:
          $ref: '#/components/schemas/quoteId'
          description: ID of the quote that this response relates to.
        transactionId:
          $ref: '#/components/schemas/transactionId'
          description: Identifier for the transaction, decided by the Payer FSP during the creation of the quote.
        transferAmount:
          $ref: '#/components/schemas/money'
          description: The amount of money that the Payer FSP should transfer to the Payee FSP.
        transferAmountCurrency:
          $ref: '#/components/schemas/currency'
          description: The currency of the `transferAmount`.
      required:
        - quoteId
        - transactionId
        - transferAmount
        - transferAmountCurrency
      type: object
    SubId:
      maxLength: 128
      minLength: 1
      type: string
    scenario:
      enum:
        - TRANSFER
      type: string
    timestamp:
      description: An ISO-8601 formatted timestamp
      pattern: ^(?:[1-9]\d{3}-(?:(?:0[1-9]|1[0-2])-(?:0[1-9]|1\d|2[0-8])|(?:0[13-9]|1[0-2])-(?:29|30)|(?:0[13578]|1[02])-31)|(?:[1-9]\d(?:0[48]|[2468][048]|[13579][26])|(?:[2468][048]|[13579][26])00)-02-29)T(?:[01]\d|2[0-3]):[0-5]\d:[0-5]\d(?:(\.\d{3}))(?:Z|[+-][01]\d:[0-5]\d)$
      type: string
    transactionId:
      description: ID of the transaction, the ID is decided by the Payer FSP during the creation of the quote
      pattern: ^[0-9a-f]{8}-[0-9a-f]{4}-[1-5][0-9a-f]{3}-[89ab][0-9a-f]{3}-[0-9a-f]{12}$
      type: string
    transactionTypeObject:
      description: Object containing transfer object.
      properties:
        initiator:
          $ref: '#/components/schemas/initiator'
        initiatorType:
          $ref: '#/components/schemas/initiatorType'
          description: Specifies the type of the transaction initiator.
        scenario:
          $ref: '#/components/schemas/scenario'
      required:
        - scenario
        - initiator
        - initiatorType
      type: object
    transferDetailsResponse:
      properties:
        amount:
          $ref: '#/components/schemas/money'
        amountType:
          $ref: '#/components/schemas/amountType'
        currency:
          $ref: '#/components/schemas/currency'
        extensions:
          $ref: '#/components/schemas/extensionList'
        from:
          $ref: '#/components/schemas/transferParty'
        homeTransactionId:
          description: Transaction ID from the DFSP backend, used to reconcile transactions between the Switch and DFSP backend systems.
          type: string
        note:
          maxLength: 128
          type: string
        timestamp:
          $ref: '#/components/schemas/timestamp'
        to:
          $ref: '#/components/schemas/transferParty'
        transactionType:
          $ref: '#/components/schemas/transactionType'
        transferState:
          $ref: '#/components/schemas/transferState'
      required:
        - homeTransactionId
        - from
        - to
        - amountType
        - currency
        - amount
        - transferState
        - transactionType
        - timestamp
      type: object
    transferId:
      description: A Mojaloop API transfer identifier (UUID).
      pattern: ^[0-9a-f]{8}-[0-9a-f]{4}-[1-5][0-9a-f]{3}-[89ab][0-9a-f]{3}-[0-9a-f]{12}$
      type: string
    transactionRequest:
      description: A request for a pull based transfer
      properties:
        amount:
          $ref: '#/components/schemas/money'
        currency:
          $ref: '#/components/schemas/currency'
        expiration:
          $ref: '#/components/schemas/timestamp'
        from:
          $ref: '#/components/schemas/transferParty'
        geoCode:
          $ref: '#/components/schemas/geoCode'
        initiator:
          $ref: '#/components/schemas/initiator'
        initiatorType:
          $ref: '#/components/schemas/initiatorType'
        note:
          description: An optional note associated with the requested transfer
          maxLength: 128
          minLength: 1
          type: string
        to:
          $ref: '#/components/schemas/transferParty'
        transactionRequestId:
          $ref: '#/components/schemas/transactionRequestId'
        transactionType:
          $ref: '#/components/schemas/transactionType'
      required:
        - transactionRequestId
        - to
        - from
        - amount
        - currency
        - transactionType
        - initiator
        - initiatorType
      type: object
    transactionRequestId:
      description: A Mojaloop API transaction request identifier (UUID)
      pattern: ^[0-9a-f]{8}-[0-9a-f]{4}-[1-5][0-9a-f]{3}-[89ab][0-9a-f]{3}-[0-9a-f]{12}$
      type: string
    transactionRequestResponse:
      description: A response to a request for a quote
=======
        quoteId:
          $ref: '#/components/schemas/quoteId'
        to:
          $ref: '#/components/schemas/transferParty'
        transactionId:
          $ref: '#/components/schemas/transactionId'
        transactionType:
          $ref: '#/components/schemas/transactionType'
      required:
        - quoteId
        - transactionId
        - to
        - amountType
        - amount
        - currency
        - transactionType
        - initiator
        - initiatorType
      type: object
    IndividualQuoteResultFailed:
      description: Data model for failed individual quote in a bulk quote response
      properties:
        errorResponse:
          $ref: '#/components/schemas/errorResponse'
        quoteId:
          $ref: '#/components/schemas/quoteId'
      required:
        - quoteId
        - errorResponse
      type: object
    IndividualQuoteResultSuccess:
      description: Data model for successful individual quote in a bulk quote response
      properties:
        payeeFspCommissionAmount:
          $ref: '#/components/schemas/money'
        payeeFspCommissionAmountCurrency:
          $ref: '#/components/schemas/currency'
        payeeFspFeeAmount:
          $ref: '#/components/schemas/money'
        payeeFspFeeAmountCurrency:
          $ref: '#/components/schemas/currency'
        payeeReceiveAmount:
          $ref: '#/components/schemas/money'
        payeeReceiveAmountCurrency:
          $ref: '#/components/schemas/currency'
        quoteId:
          $ref: '#/components/schemas/quoteId'
        transferAmount:
          $ref: '#/components/schemas/money'
        transferAmountCurrency:
          $ref: '#/components/schemas/currency'
      required:
        - quoteId
      type: object
    IndividualTransfer:
      description: Data model for individual transfer in a bulk transfer request
      properties:
        amount:
          $ref: '#/components/schemas/money'
        amountType:
          $ref: '#/components/schemas/amountType'
        currency:
          $ref: '#/components/schemas/currency'
        feesAmount:
          $ref: '#/components/schemas/money'
        feesCurrency:
          $ref: '#/components/schemas/currency'
        initiator:
          $ref: '#/components/schemas/initiator'
        initiatorType:
          $ref: '#/components/schemas/initiatorType'
        note:
          description: An optional note associated with the quote
          maxLength: 128
          minLength: 1
          type: string
        to:
          $ref: '#/components/schemas/transferParty'
        transactionType:
          $ref: '#/components/schemas/transactionType'
        transferId:
          $ref: '#/components/schemas/transferId'
      required:
        - transferId
        - amount
        - currency
      type: object
    IndividualTransferResult:
      description: Data model for individual transfer in a bulk transfer response
      properties:
        errorResponse:
          $ref: '#components/schemes/errorResponse'
        extensionList:
          $ref: '#/components/schemas/extensionList'
        transferId:
          $ref: '#/components/schemas/transferId'
      required:
        - transferId
      type: object
    amountType:
      enum:
        - SEND
        - RECEIVE
      type: string
    bulkQuoteId:
      description: A Mojaloop API bulk quote identifier (UUID)
      pattern: ^[0-9a-f]{8}-[0-9a-f]{4}-[1-5][0-9a-f]{3}-[89ab][0-9a-f]{3}-[0-9a-f]{12}$
      type: string
    bulkQuoteRequest:
      description: A request for a bulk quote
      properties:
        bulkQuoteId:
          $ref: '#/components/schemas/bulkQuoteId'
        expiration:
          $ref: '#/components/schemas/timestamp'
        from:
          $ref: '#/components/schemas/transferParty'
        geoCode:
          $ref: '#/components/schemas/geoCode'
        individualQuotes:
          items:
            $ref: '#/components/schemas/IndividualQuote'
          maxItems: 1000
          minItems: 1
          type: array
      required:
        - bulkQuoteId
        - from
        - individualQuotes
      type: object
    bulkQuoteResponse:
      description: A response to a request for a bulk quote
      properties:
        bulkQuoteId:
          $ref: '#/components/schemas/bulkQuoteId'
        expiration:
          $ref: '#/components/schemas/timestamp'
        individualQuoteResults:
          description: Fees for each individual transaction, if any of them are charged per transaction.
          items:
            oneOf:
              - $ref: '#/components/schemas/IndividualQuoteResultSuccess'
              - $ref: '#/components/schemas/IndividualQuoteResultFailed'
          maxItems: 1000
          minItems: 1
          type: array
      required:
        - bulkQuoteId
        - individualQuoteResults
      type: object
    bulkTransferId:
      description: A Mojaloop API transfer identifier (UUID)
      pattern: ^[0-9a-f]{8}-[0-9a-f]{4}-[1-5][0-9a-f]{3}-[89ab][0-9a-f]{3}-[0-9a-f]{12}$
      type: string
    bulkTransferRequest:
      properties:
        bulkQuote:
          $ref: '#/components/schemas/bulkQuoteResponse'
        bulkTransferId:
          $ref: '#/components/schemas/bulkTransferId'
        from:
          $ref: '#/components/schemas/transferParty'
        individualTransfers:
          items:
            $ref: '#/components/schemas/IndividualTransfer'
          maxItems: 1000
          minItems: 1
          type: array
      required:
        - bulkTransferId
        - individualTransfers
      type: object
    bulkTransferResponse:
      properties:
        bulkTransferId:
          $ref: '#/components/schemas/bulkTransferId'
        homeTransactionId:
          description: Transaction ID from the DFSP backend, used to reconcile transactions between the switch and DFSP backend systems
          type: string
        individualTransferResults:
          items:
            $ref: '#/components/schemas/IndividualTransferResult'
          maxItems: 1000
          minItems: 1
          type: array
      required:
        - homeTransactionId
      type: object
    currency:
      maxLength: 3
      minLength: 3
      type: string
    dateOfBirth:
      description: Date of birth in the form YYYY-MM-DD
      pattern: ^(?:[1-9]\d{3}-(?:(?:0[1-9]|1[0-2])-(?:0[1-9]|1\d|2[0-8])|(?:0[13-9]|1[0-2])-(?:29|30)|(?:0[13578]|1[02])-31)|(?:[1-9]\d(?:0[48]|[2468][048]|[13579][26])|(?:[2468][048]|[13579][26])00)-02-29)$
      type: string
    errorResponse:
      properties:
        message:
          description: Error message text
          type: string
        statusCode:
          description: |
            Backend error code from FSP. Ideally, statusCode is FSPIOP conforming. SDK will use status code to retrieve an FSPIOP error with the same code.
            Otherwise, a suitable generic FSPIOP will be used with the errorResponse in the FSPIOP error message.
          type: string
      type: object
    extensionItem:
      properties:
        key:
          maxLength: 32
          minLength: 1
          type: string
        value:
          maxLength: 128
          minLength: 1
          type: string
      type: object
    extensionList:
      items:
        $ref: '#/components/schemas/extensionItem'
      maxItems: 16
      minItems: 0
      type: array
    fspId:
      maxLength: 32
      minLength: 1
      type: string
    fulfilNotification:
      description: PUT /transfers/{transferId} object
      properties:
        completedTimestamp:
          $ref: '#/components/schemas/timestamp'
        extensionList:
          $ref: '#/components/schemas/extensionList'
        transferState:
          $ref: '#/components/schemas/transferState'
      required:
        - completedTimestamp
        - transferState
      title: TransfersIDPatchResponse
      type: object
    geoCode:
      description: Indicates the geographic location from where the transaction was initiated.
>>>>>>> 75bb92a9
      properties:
        transactionId:
          $ref: '#/components/schemas/transactionId'
        transferAmount:
          $ref: '#/components/schemas/transactionRequestState'
      required:
<<<<<<< HEAD
        - transactionId
        - transactionRequestState
      type: object
    transactionRequestState:
      enum:
        - RECEIVED
        - PENDING
        - ACCEPTED
        - REJECTED
      type: string
    transactionType:
      enum:
        - TRANSFER
        - DEPOSIT
        - PAYMENT
      type: string
    transferParty:
      properties:
        dateOfBirth:
          $ref: '#/components/schemas/dateOfBirth'
        displayName:
          description: Display name of the sender, if known.
          type: string
        extensionList:
          $ref: '#/components/schemas/extensionList'
        firstName:
          description: Party first name.
          type: string
        fspId:
          description: Mojaloop scheme FSPID of the DFSP which owns the party account.
          type: string
        subIdValue:
          $ref: '#/components/schemas/SubId'
        idType:
          $ref: '#/components/schemas/Type'
        idValue:
          description: The identifier string used to identify the sender.
          type: string
        lastName:
          description: Party last name.
          type: string
        merchantClassificationCode:
          description: Up to 4 digits specifying the sender's merchant classification, if known and applicable.
          type: string
        middleName:
          description: Party middle name.
=======
        - latitude
        - longitude
      type: object
    idType:
      enum:
        - MSISDN
        - ACCOUNT_NO
        - EMAIL
        - PERSONAL_ID
        - BUSINESS
        - DEVICE
        - ACCOUNT_ID
        - IBAN
        - ALIAS
      type: string
    idValue:
      maxLength: 128
      minLength: 1
      type: string
    initiator:
      enum:
        - PAYER
        - PAYEE
      type: string
    initiatorType:
      enum:
        - CONSUMER
        - AGENT
        - BUSINESS
        - DEVICE
      type: string
    latitude:
      description: The API data type Latitude is a JSON String in a lexical format that is restricted by a regular expression for interoperability reasons.
      pattern: ^(\+|-)?(?:90(?:(?:\.0{1,6})?)|(?:[0-9]|[1-8][0-9])(?:(?:\.[0-9]{1,6})?))$
      type: string
    longitude:
      description: The API data type Longitude is a JSON String in a lexical format that is restricted by a regular expression for interoperability reasons.
      pattern: ^(\+|-)?(?:180(?:(?:\.0{1,6})?)|(?:[0-9]|[1-9][0-9]|1[0-7][0-9])(?:(?:\.[0-9]{1,6})?))$
      type: string
    money:
      pattern: ^([0]|([1-9][0-9]{0,17}))([.][0-9]{0,3}[1-9])?$
      type: string
    otpDetails:
      properties:
        otpValue:
          description: OTP value
          type: string
      required:
        - otpValue
      type: object
    participantsResponse:
      properties:
        fspId:
          $ref: '#/components/schemas/fspId'
      type: object
    payerType:
      enum:
        - CONSUMER
        - AGENT
        - BUSINESS
        - DEVICE
      type: string
    quoteId:
      description: A Mojaloop API quote identifier (UUID)
      pattern: ^[0-9a-f]{8}-[0-9a-f]{4}-[1-5][0-9a-f]{3}-[89ab][0-9a-f]{3}-[0-9a-f]{12}$
      type: string
    quoteRequest:
      description: A request for a quote for transfer from the DFSP backend
      properties:
        amount:
          $ref: '#/components/schemas/money'
        amountType:
          $ref: '#/components/schemas/amountType'
        currency:
          $ref: '#/components/schemas/currency'
        expiration:
          $ref: '#/components/schemas/timestamp'
        feesAmount:
          $ref: '#/components/schemas/money'
        feesCurrency:
          $ref: '#/components/schemas/currency'
        from:
          $ref: '#/components/schemas/transferParty'
        geoCode:
          $ref: '#/components/schemas/geoCode'
        initiator:
          $ref: '#/components/schemas/initiator'
        initiatorType:
          $ref: '#/components/schemas/initiatorType'
        note:
          description: An optional note associated with the requested transfer
          maxLength: 128
          minLength: 1
          type: string
        quoteId:
          $ref: '#/components/schemas/quoteId'
        to:
          $ref: '#/components/schemas/transferParty'
        transactionId:
          $ref: '#/components/schemas/transactionId'
        transactionType:
          $ref: '#/components/schemas/transactionType'
      required:
        - quoteId
        - transactionId
        - to
        - from
        - amountType
        - amount
        - currency
        - transactionType
        - initiator
        - initiatorType
      type: object
    quoteResponse:
      description: A response to a request for a quote
      properties:
        expiration:
          $ref: '#/components/schemas/timestamp'
        extensionList:
          $ref: '#/components/schemas/extensionList'
        geoCode:
          $ref: '#/components/schemas/geoCode'
        payeeFspCommissionAmount:
          $ref: '#/components/schemas/money'
        payeeFspCommissionAmountCurrency:
          $ref: '#/components/schemas/currency'
        payeeFspFeeAmount:
          $ref: '#/components/schemas/money'
        payeeFspFeeAmountCurrency:
          $ref: '#/components/schemas/currency'
        payeeReceiveAmount:
          $ref: '#/components/schemas/money'
        payeeReceiveAmountCurrency:
          $ref: '#/components/schemas/currency'
        quoteId:
          $ref: '#/components/schemas/quoteId'
        transactionId:
          $ref: '#/components/schemas/transactionId'
        transferAmount:
          $ref: '#/components/schemas/money'
        transferAmountCurrency:
          $ref: '#/components/schemas/currency'
      required:
        - quoteId
        - transactionId
        - transferAmount
        - transferAmountCurrency
      type: object
    subIdValue:
      maxLength: 128
      minLength: 1
      type: string
    timestamp:
      description: An ISO-8601 formatted timestamp
      pattern: ^(?:[1-9]\d{3}-(?:(?:0[1-9]|1[0-2])-(?:0[1-9]|1\d|2[0-8])|(?:0[13-9]|1[0-2])-(?:29|30)|(?:0[13578]|1[02])-31)|(?:[1-9]\d(?:0[48]|[2468][048]|[13579][26])|(?:[2468][048]|[13579][26])00)-02-29)T(?:[01]\d|2[0-3]):[0-5]\d:[0-5]\d(?:(\.\d{3}))(?:Z|[+-][01]\d:[0-5]\d)$
      type: string
    transactionId:
      description: ID of the transaction, the ID is decided by the Payer FSP during the creation of the quote
      pattern: ^[0-9a-f]{8}-[0-9a-f]{4}-[1-5][0-9a-f]{3}-[89ab][0-9a-f]{3}-[0-9a-f]{12}$
      type: string
    transactionRequest:
      description: A request for a pull based transfer
      properties:
        amount:
          $ref: '#/components/schemas/money'
        currency:
          $ref: '#/components/schemas/currency'
        expiration:
          $ref: '#/components/schemas/timestamp'
        from:
          $ref: '#/components/schemas/transferParty'
        geoCode:
          $ref: '#/components/schemas/geoCode'
        initiator:
          $ref: '#/components/schemas/initiator'
        initiatorType:
          $ref: '#/components/schemas/initiatorType'
        note:
          description: An optional note associated with the requested transfer
          maxLength: 128
          minLength: 1
          type: string
        to:
          $ref: '#/components/schemas/transferParty'
        transactionRequestId:
          $ref: '#/components/schemas/transactionRequestId'
        transactionType:
          $ref: '#/components/schemas/transactionType'
      required:
        - transactionRequestId
        - to
        - from
        - amount
        - currency
        - transactionType
        - initiator
        - initiatorType
      type: object
    transactionRequestId:
      description: A Mojaloop API transaction request identifier (UUID)
      pattern: ^[0-9a-f]{8}-[0-9a-f]{4}-[1-5][0-9a-f]{3}-[89ab][0-9a-f]{3}-[0-9a-f]{12}$
      type: string
    transactionRequestResponse:
      description: A response to a request for a quote
      properties:
        transactionId:
          $ref: '#/components/schemas/transactionId'
        transferAmount:
          $ref: '#/components/schemas/transactionRequestState'
      required:
        - transactionId
        - transactionRequestState
      type: object
    transactionRequestState:
      enum:
        - RECEIVED
        - PENDING
        - ACCEPTED
        - REJECTED
      type: string
    transactionType:
      enum:
        - TRANSFER
        - DEPOSIT
        - PAYMENT
      type: string
    transferId:
      description: A Mojaloop API transfer identifier (UUID)
      pattern: ^[0-9a-f]{8}-[0-9a-f]{4}-[1-5][0-9a-f]{3}-[89ab][0-9a-f]{3}-[0-9a-f]{12}$
      type: string
    transferParty:
      properties:
        dateOfBirth:
          $ref: '#/components/schemas/dateOfBirth'
        displayName:
          description: Display name of the sender if known
          type: string
        firstName:
          description: Party first name
          type: string
        idType:
          $ref: '#/components/schemas/idType'
        idValue:
          description: The identifier string used to identify the sender
          type: string
        lastName:
          description: Party last name
          type: string
        merchantClassificationCode:
          description: Up to 4 digits specifying the senders merchant classification, if known and applicable
          type: string
        middleName:
          description: Party moddle name
          type: string
        subIdValue:
          description: The sub identifier string used to identify the sender
>>>>>>> 75bb92a9
          type: string
        type:
          $ref: '#/components/schemas/payerType'
      required:
        - idType
        - idValue
      type: object
    transferRequest:
      properties:
        amount:
          $ref: '#/components/schemas/money'
        amountType:
          $ref: '#/components/schemas/amountType'
        currency:
          $ref: '#/components/schemas/currency'
        from:
          $ref: '#/components/schemas/transferParty'
<<<<<<< HEAD
        ilpPacket:
          properties:
            data:
              $ref: '#/components/schemas/ilpPacketData'
          required:
            - data
          type: object
=======
>>>>>>> 75bb92a9
        note:
          maxLength: 128
          type: string
        quote:
          $ref: '#/components/schemas/quoteResponse'
<<<<<<< HEAD
        quoteRequestExtensions:
          $ref: '#/components/schemas/extensionList'
=======
>>>>>>> 75bb92a9
        to:
          $ref: '#/components/schemas/transferParty'
        transactionType:
          $ref: '#/components/schemas/transactionType'
        transferId:
          $ref: '#/components/schemas/transferId'
      required:
        - transferId
<<<<<<< HEAD
        - quote
        - from
        - to
        - amountType
        - currency
        - amount
        - transactionType
        - ilpPacket
      type: object
    transferResponse:
      properties:
        completedTimestamp:
          $ref: '#/components/schemas/timestamp'
          description: Completed timestamp from the DFSP backend, used for testing purposes to inject a given completed timestamp via a rule.
          example: '2020-05-19T08:38:08.699-04:00'
        fulfilment:
          $ref: '#/components/schemas/ilpFulfilment'
          description: Fulfilment from the DFSP backend, used for testing purposes to inject an invalid fulfilment via a rule.
        homeTransactionId:
          description: Transaction ID from the DFSP backend, used to reconcile transactions between the Switch and DFSP backend systems.
          type: string
        transferState:
          $ref: '#/components/schemas/transferState'
          description: Transfer state from the DFSP backend, used for testing purposes to inject an desired transfer state via a rule.
          example: ABORTED
=======
        - currency
        - amount
      type: object
    transferResponse:
      properties:
        homeTransactionId:
          description: Transaction ID from the DFSP backend, used to reconcile transactions between the switch and DFSP backend systems
          type: string
>>>>>>> 75bb92a9
      required:
        - homeTransactionId
      type: object
    transferState:
      description: |
        Below are the allowed values for the enumeration - RECEIVED DFSP has received the transfer. - RESERVED DFSP has reserved the transfer. - COMMITTED DFSP has successfully performed the transfer. - ABORTED DFSP has aborted the transfer due a rejection or failure to perform the transfer.
      enum:
        - RECEIVED
        - RESERVED
        - COMMITTED
        - ABORTED
<<<<<<< HEAD
      type: string
    transferStatus:
      enum:
        - ERROR_OCCURRED
        - WAITING_FOR_PARTY_ACCEPTANCE
        - WAITING_FOR_QUOTE_ACCEPTANCE
        - COMPLETED
=======
>>>>>>> 75bb92a9
      type: string
<|MERGE_RESOLUTION|>--- conflicted
+++ resolved
@@ -1,2524 +1,1101 @@
-openapi: 3.0.1
-info:
-  title: Mojaloop SDK Adapter DFSP Backend API
-  description: >
-    API specification for the Mojaloop SDK Adapter FSP Backend API.
-
-    IMPORTANT: To be implemented by the Digital Financial Service Provider's (DFSP) backend.
-               This API is not to be confused with the Mojaloop SDK adapter's Inbound or Outbound API.
-
-    TODO: More explanation and links about the SDK adapter's Inbound and Outbound API.
-
-    **Note on terminology:** The term "Switch" is equal to the term "Hub", and the term "FSP" is equal to the term "DFSP".
-  license:
-    name: Apache License Version 2.0, January 2004
-    url: http://www.apache.org/licenses/
-  version: 1.1.0
-paths:
-  /:
-    get:
-<<<<<<< HEAD
-      operationId: BackendHealthCheck
-=======
-      operationId: healthCheck
->>>>>>> 75bb92a9
-      responses:
-        '200':
-          description: Returns empty body if the service is running.
-      summary: Health check endpoint.
-  /bulkQuotes:
-    post:
-<<<<<<< HEAD
-      operationId: BackendBulkQuotesPost
-=======
-      operationId: BulkQuotesPost
->>>>>>> 75bb92a9
-      requestBody:
-        content:
-          application/json:
-            schema:
-              $ref: '#/components/schemas/bulkQuoteRequest'
-        description: Incoming request for a bulk quotation
-<<<<<<< HEAD
-      responses:
-        '200':
-          content:
-            application/json:
-              schema:
-                $ref: '#/components/schemas/bulkQuoteResponse'
-          description: A response to the bulk quote request
-        '400':
-          $ref: '#/components/responses/400'
-        '500':
-          $ref: '#/components/responses/500'
-      summary: Requests a bulk quote
-      tags:
-        - BulkQuotes
-  /bulkQuotes/{idValue}:
-    get:
-      operationId: BackendBulkQuotesGet
-      parameters:
-        - $ref: '#/components/parameters/idValue'
-=======
->>>>>>> 75bb92a9
-      responses:
-        '200':
-          content:
-            application/json:
-              schema:
-                $ref: '#/components/schemas/bulkQuoteResponse'
-<<<<<<< HEAD
-          description: Response containing details of the requested bulk quote
-        '400':
-          $ref: '#/components/responses/400'
-        '404':
-          $ref: '#/components/responses/404'
-        '500':
-          $ref: '#/components/responses/500'
-      summary: Requests information relating to a bulk quote identified by the specified identifier value
-      tags:
-        - BulkQuotes
-  /bulkTransactions/{bulkTransactionId}:
-    put:
-      description: The HTTP request `PUT /bulkTransactions/{bulkTransactionId}` is used to amend information regarding a bulk transaction, i.e. when autoAcceptParty or autoAcceptQuote  is false then the payer need to provide confirmation to proceed with further processing of the request. The `{bulkTransactionId}` in the URI should contain the `bulkTransactionId` that was used for the creation of the bulk transfer.
-      operationId: BackendBulkTransactionsPut
-      parameters:
-        - $ref: '#/components/parameters/bulkTransactionId'
-      requestBody:
-        content:
-          application/json:
-            schema:
-              properties:
-                bulkHomeTransactionID:
-                  description: Transaction ID from the DFSP backend, used to reconcile transactions between the Switch and DFSP backend systems.
-                  type: string
-                individualTransferResults:
-                  description: List of individual transfers in a bulk transfer with accept party information.
-                  items:
-                    description: Data model for the 'individualTransfer' while accepting party or quote.
-                    properties:
-                      homeTransactionId:
-                        description: Transaction ID from the DFSP backend, used to reconcile transactions between the Switch and DFSP backend systems.
-                        type: string
-                      transactionId:
-                        description: Identifier that correlates all messages of the same sequence. The API data type UUID (Universally Unique Identifier) is a JSON String in canonical format, conforming to [RFC 4122](https://tools.ietf.org/html/rfc4122), that is restricted by a regular expression for interoperability reasons. A UUID is always 36 characters long, 32 hexadecimal symbols and 4 dashes (‘-‘).
-                        example: b51ec534-ee48-4575-b6a9-ead2955b8069
-                        pattern: ^[0-9a-f]{8}-[0-9a-f]{4}-[1-5][0-9a-f]{3}-[89ab][0-9a-f]{3}-[0-9a-f]{12}$
-                        title: CorrelationId
-                        type: string
-                    required:
-                      - homeTransactionId
-                    type: object
-                  minItems: 1
-                  type: array
-              required:
-                - bulkHomeTransactionID
-                - individualTransferResults
-              type: object
-        description: Bulk transaction request body
-        required: true
-      responses:
-        '202':
-          description: Bulk transaction information successfully amended
-        '400':
-          $ref: '#/components/responses/400'
-        '500':
-          $ref: '#/components/responses/500'
-      summary: Callbacks for the bulk transaction request
-      tags:
-        - BulkTransactionsPut
-  /bulkTransfers:
-    post:
-      operationId: BackendBulkTransfersPost
-      requestBody:
-        content:
-          application/json:
-            schema:
-              $ref: '#/components/schemas/bulkTransferRequest'
-        description: An incoming bulk transfer request
-      responses:
-        '200':
-          content:
-            application/json:
-              schema:
-                $ref: '#/components/schemas/bulkTransferResponse'
-          description: The bulk transfer was accepted
-        '400':
-          $ref: '#/components/responses/400'
-        '500':
-          $ref: '#/components/responses/500'
-      summary: Execute bulk transfer of funds from an external account to internal accounts
-      tags:
-        - BulkTransfers
-  /bulkTransfers/{idValue}:
-    get:
-      operationId: BackendBulkTransfersGet
-      parameters:
-        - $ref: '#/components/parameters/idValue'
-      responses:
-        '200':
-          content:
-            application/json:
-              schema:
-                $ref: '#/components/schemas/bulkTransferResponse'
-          description: Response containing details of the requested bulk transfer
-        '400':
-          $ref: '#/components/responses/400'
-        '404':
-          $ref: '#/components/responses/404'
-        '500':
-          $ref: '#/components/responses/500'
-      summary: Requests information relating to a bulk transfer identified by the specified identifier value
-      tags:
-        - BulkTransfers
-  /otp/{requestToPayId}:
-    get:
-      operationId: BackendOtpGet
-      parameters:
-        - $ref: '#/components/parameters/requestToPayId'
-=======
-          description: A response to the bulk quote request
-        '400':
-          content:
-            application/json:
-              schema:
-                $ref: '#/components/schemas/errorResponse'
-          description: Malformed or missing required headers or parameters
-        '500':
-          content:
-            application/json:
-              schema:
-                $ref: '#/components/schemas/errorResponse'
-          description: An error occured processing the request
-      summary: Requests a bulk quote
-      tags:
-        - BulkQuotes
-  /bulkQuotes/{idValue}:
-    get:
-      operationId: BulkQuotesGet
-      parameters:
-        - in: path
-          name: idValue
-          required: true
-          schema:
-            $ref: '#/components/schemas/idValue'
->>>>>>> 75bb92a9
-      responses:
-        '200':
-          content:
-            application/json:
-              schema:
-<<<<<<< HEAD
-                $ref: '#/components/schemas/otpDetails'
-          description: Response containing details of the OTP
-        '400':
-          $ref: '#/components/responses/400'
-        '404':
-          $ref: '#/components/responses/404'
-        '500':
-          $ref: '#/components/responses/500'
-      summary: Requests OTP
-      tags:
-        - OTP
-  /participants/{idType}/{idValue}:
-    get:
-      description: The HTTP request `GET /participants/{idType}/{idValue}` is used to find out in which FSP the requested party, defined by `{idType}` and `{idValue}`, is located.
-      operationId: BackendParticipantsGetByTypeAndID
-      parameters:
-        - $ref: '#/components/parameters/idType'
-        - $ref: '#/components/parameters/idValue'
-      responses:
-        '200':
-          content:
-            application/json:
-              schema:
-                $ref: '#/components/schemas/participantsResponse'
-          description: Response containing details of the requested party
-        '400':
-          $ref: '#/components/responses/400'
-        '404':
-          $ref: '#/components/responses/404'
-        '500':
-          $ref: '#/components/responses/500'
-      summary: Asks for the identifier (fspId) of the scheme participant (FSP) that can handle transfers for the specified identifier type and value
-      tags:
-        - Participants
-  /participants/{idType}/{idValue}/{subIdValue}:
-    get:
-      operationId: BackendParticipantsGetByTypeIDAndSubId
-      description: The HTTP request `GET /participants/{idType}/{idValue}/{subIdValue}` is used to find out in which FSP the requested party, defined by `{idType}`, `{idValue}` and `{subIdValue}` is located.
-      parameters:
-        - $ref: '#/components/parameters/idType'
-        - $ref: '#/components/parameters/idValue'
-        - $ref: '#/components/parameters/subIdValue'
-      responses:
-        '200':
-          content:
-            application/json:
-              schema:
-                $ref: '#/components/schemas/participantsResponse'
-          description: Response containing details of the requested party
-        '400':
-          $ref: '#/components/responses/400'
-        '404':
-          $ref: '#/components/responses/404'
-        '500':
-          $ref: '#/components/responses/500'
-      summary: Asks for the identifier (fspId) of the scheme participant (FSP) that can handle transfers for the specified identifier type and value
-      tags:
-        - Participants
-  /parties/{idType}/{idValue}:
-    get:
-      operationId: BackendPartiesGetByTypeAndID
-      description: The HTTP request `GET /parties/{idType}/{idValue}` is used to look up information regarding the requested transfer party, identified by `{idType}` and `{idValue}`.
-      parameters:
-        - $ref: '#/components/parameters/idType'
-        - $ref: '#/components/parameters/idValue'
-      responses:
-=======
-                $ref: '#/components/schemas/bulkQuoteResponse'
-          description: Response containing details of the requested bulk quote
-        '400':
-          content:
-            application/json:
-              schema:
-                $ref: '#/components/schemas/errorResponse'
-          description: Malformed or missing required headers or parameters
-        '404':
-          description: The bulk quote specified by the provided identifier value is not known to the server
-        '500':
-          content:
-            application/json:
-              schema:
-                $ref: '#/components/schemas/errorResponse'
-          description: An error occured processing the request
-      summary: Requests information relating to a bulk quote identified by the specified identifier value
-      tags:
-        - BulkQuotes
-  /bulkTransactions/{bulkTransactionId}:
-    put:
-      description: The HTTP request `PUT /bulkTransactions/{bulkTransactionId}` is used to amend information regarding a bulk transaction, i.e. when autoAcceptParty or autoAcceptQuote  is false then the payer need to provide confirmation to proceed with further processing of the request. The `{bulkTransactionId}` in the URI should contain the `bulkTransactionId` that was used for the creation of the bulk transfer.
-      operationId: BulkTransactionsPut
-      parameters:
-        - description: Identifier of the bulk transaction to continue as returned in the response to a `POST /bulkTransaction` request.
-          in: path
-          name: bulkTransactionId
-          required: true
-          schema:
-            description: Identifier that correlates all messages of the same sequence. The API data type UUID (Universally Unique Identifier) is a JSON String in canonical format, conforming to [RFC 4122](https://tools.ietf.org/html/rfc4122), that is restricted by a regular expression for interoperability reasons. A UUID is always 36 characters long, 32 hexadecimal symbols and 4 dashes (‘-‘).
-            example: b51ec534-ee48-4575-b6a9-ead2955b8069
-            pattern: ^[0-9a-f]{8}-[0-9a-f]{4}-[1-5][0-9a-f]{3}-[89ab][0-9a-f]{3}-[0-9a-f]{12}$
-            title: CorrelationId
-            type: string
-      requestBody:
-        content:
-          application/json:
-            schema:
-              properties:
-                bulkHomeTransactionID:
-                  description: Transaction ID from the DFSP backend, used to reconcile transactions between the Switch and DFSP backend systems.
-                  type: string
-                individualTransferResults:
-                  description: List of individual transfers in a bulk transfer with accept party information.
-                  items:
-                    description: Data model for the 'individualTransfer' while accepting party or quote.
-                    properties:
-                      homeTransactionId:
-                        description: Transaction ID from the DFSP backend, used to reconcile transactions between the Switch and DFSP backend systems.
-                        type: string
-                      transactionId:
-                        description: Identifier that correlates all messages of the same sequence. The API data type UUID (Universally Unique Identifier) is a JSON String in canonical format, conforming to [RFC 4122](https://tools.ietf.org/html/rfc4122), that is restricted by a regular expression for interoperability reasons. A UUID is always 36 characters long, 32 hexadecimal symbols and 4 dashes (‘-‘).
-                        example: b51ec534-ee48-4575-b6a9-ead2955b8069
-                        pattern: ^[0-9a-f]{8}-[0-9a-f]{4}-[1-5][0-9a-f]{3}-[89ab][0-9a-f]{3}-[0-9a-f]{12}$
-                        title: CorrelationId
-                        type: string
-                    required:
-                      - homeTransactionId
-                    type: object
-                  minItems: 1
-                  type: array
-              required:
-                - bulkHomeTransactionID
-                - individualTransferResults
-              type: object
-        description: Bulk transaction request body
-        required: true
-      responses:
-        '202':
-          description: Bulk transaction information successfully amended
-        '400':
-          description: Malformed or missing required body, headers or parameters
-        '500':
-          description: An error occurred processing the bulk transaction
-      summary: Callbacks for the bulk transaction request
-      tags:
-        - BulkTransactionsPut
-  /bulkTransfers:
-    post:
-      operationId: BulkTransfersPost
-      requestBody:
-        content:
-          application/json:
-            schema:
-              $ref: '#/components/schemas/bulkTransferRequest'
-        description: An incoming bulk transfer request
-      responses:
->>>>>>> 75bb92a9
-        '200':
-          content:
-            application/json:
-              schema:
-<<<<<<< HEAD
-                $ref: '#/components/schemas/transferParty'
-          description: Response containing details of the requested party
-        '400':
-          $ref: '#/components/responses/400'
-        '404':
-          $ref: '#/components/responses/404'
-        '500':
-          $ref: '#/components/responses/500'
-      summary: Requests information relating to a transfer party identified by the specified identifier type and value
-      tags:
-        - Parties
-  /parties/{idType}/{idValue}/{subIdValue}:
-    get:
-      operationId: BackendPartiesGetByTypeIdAndSubId
-      description: The HTTP request `GET /parties/{idType}/{idValue}/{subIdValue}` is used to look up information regarding the requested transfer party, identified by `{idType}`, `{idValue}` and `{subIdValue}`.
-      parameters:
-        - $ref: '#/components/parameters/idType'
-        - $ref: '#/components/parameters/idValue'
-        - $ref: '#/components/parameters/subIdValue'
-=======
-                $ref: '#/components/schemas/bulkTransferResponse'
-          description: The bulk transfer was accepted
-        '400':
-          content:
-            application/json:
-              schema:
-                $ref: '#/components/schemas/errorResponse'
-          description: Malformed or missing required headers or parameters
-        '500':
-          content:
-            application/json:
-              schema:
-                $ref: '#/components/schemas/errorResponse'
-          description: An error occured processing the request
-      summary: Execute bulk transfer of funds from an external account to internal accounts
-      tags:
-        - BulkTransfers
-  /bulkTransfers/{idValue}:
-    get:
-      operationId: BulkTransfersGet
-      parameters:
-        - in: path
-          name: idValue
-          required: true
-          schema:
-            $ref: '#/components/schemas/idValue'
->>>>>>> 75bb92a9
-      responses:
-        '200':
-          content:
-            application/json:
-              schema:
-<<<<<<< HEAD
-                $ref: '#/components/schemas/transferParty'
-          description: Response containing details of the requested party
-        '400':
-          $ref: '#/components/responses/400'
-        '404':
-          $ref: '#/components/responses/404'
-        '500':
-          $ref: '#/components/responses/500'
-      summary: Requests information relating to a transfer party identified by the specified identifier type, value and subId value
-      tags:
-        - Parties
-  /quoterequests:
-    post:
-      operationId: BackendQuoteRequest
-      description: The HTTP request `POST /quoterequests` is used to request the creation of a quote for the provided financial transaction.
-      requestBody:
-        content:
-          application/json:
-            schema:
-              $ref: '#/components/schemas/quoteRequest'
-        description: Request for a transfer quotation
-=======
-                $ref: '#/components/schemas/bulkTransferResponse'
-          description: Response containing details of the requested bulk transfer
-        '400':
-          content:
-            application/json:
-              schema:
-                $ref: '#/components/schemas/errorResponse'
-          description: Malformed or missing required headers or parameters
-        '404':
-          description: The bulk transfer specified by the provided identifier value is not known to the server
-        '500':
-          content:
-            application/json:
-              schema:
-                $ref: '#/components/schemas/errorResponse'
-          description: An error occured processing the request
-      summary: Requests information relating to a bulk transfer identified by the specified identifier value
-      tags:
-        - BulkTransfers
-  /otp/{requestToPayId}:
-    get:
-      operationId: OtpGet
-      parameters:
-        - in: path
-          name: requestToPayId
-          required: true
-          schema:
-            $ref: '#/components/schemas/idValue'
->>>>>>> 75bb92a9
-      responses:
-        '200':
-          content:
-            application/json:
-              schema:
-<<<<<<< HEAD
-                $ref: '#/components/schemas/quoteResponse'
-          description: A response to the transfer quotation request
-        '400':
-          $ref: '#/components/responses/400'
-        '500':
-          $ref: '#/components/responses/500'
-      summary: Requests a quote for the specified transfer
-      tags:
-        - Quotes
-  /transactionrequests:
-    post:
-      operationId: BackendTransactionRequest
-      requestBody:
-        content:
-          application/json:
-            schema:
-              $ref: '#/components/schemas/transactionRequest'
-        description: Request for Transaction Request
-=======
-                $ref: '#/components/schemas/otpDetails'
-          description: Response containing details of the OTP
-        '400':
-          content:
-            application/json:
-              schema:
-                $ref: '#/components/schemas/errorResponse'
-          description: Malformed or missing required headers or parameters
-        '404':
-          description: The party specified by the provided identifier type and value is not known to the server
-        '500':
-          content:
-            application/json:
-              schema:
-                $ref: '#/components/schemas/errorResponse'
-          description: An error occured processing the request
-      summary: Requests OTP
-      tags:
-        - OTP
-  /participants/{idType}/{idValue}:
-    get:
-      operationId: ParticipantsGetByTypeAndID
-      parameters:
-        - in: path
-          name: idType
-          required: true
-          schema:
-            $ref: '#/components/schemas/idType'
-        - in: path
-          name: idValue
-          required: true
-          schema:
-            $ref: '#/components/schemas/idValue'
->>>>>>> 75bb92a9
-      responses:
-        '200':
-          content:
-            application/json:
-              schema:
-<<<<<<< HEAD
-                $ref: '#/components/schemas/transactionRequestResponse'
-          description: A response to the transfer transaction request
-        '400':
-          $ref: '#/components/responses/400'
-        '500':
-          $ref: '#/components/responses/500'
-      summary: Transaction request that supports pull based transfers
-      tags:
-        - TransactionRequest
-  /transfers:
-    post:
-      operationId: BackendTransfersPost
-      description: The HTTP request `POST /transfers` is used to request the creation of a transfer for the transfer party.
-      requestBody:
-        content:
-          application/json:
-            schema:
-              $ref: '#/components/schemas/transferRequest'
-        description: An incoming transfer request
-=======
-                $ref: '#/components/schemas/participantsResponse'
-          description: Response containing details of the requested party
-        '400':
-          content:
-            application/json:
-              schema:
-                $ref: '#/components/schemas/errorResponse'
-          description: Malformed or missing required headers or parameters
-        '404':
-          description: The party specified by the provided identifier type and value is not known to the server
-        '500':
-          content:
-            application/json:
-              schema:
-                $ref: '#/components/schemas/errorResponse'
-          description: An error occured processing the request
-      summary: Asks for the FSPID of the scheme participant that can handle transfers for the specified identifier type and value
-      tags:
-        - Participants
-  /participants/{idType}/{idValue}/{subIdValue}:
-    get:
-      operationId: ParticipantsGetByTypeIDAndSubId
-      parameters:
-        - in: path
-          name: idType
-          required: true
-          schema:
-            $ref: '#/components/schemas/idType'
-        - in: path
-          name: idValue
-          required: true
-          schema:
-            $ref: '#/components/schemas/idValue'
-        - in: path
-          name: subIdValue
-          required: true
-          schema:
-            $ref: '#/components/schemas/subIdValue'
->>>>>>> 75bb92a9
-      responses:
-        '200':
-          content:
-            application/json:
-              schema:
-<<<<<<< HEAD
-                $ref: '#/components/schemas/transferResponse'
-          description: The transfer was accepted
-        '400':
-          $ref: '#/components/responses/400'
-        '500':
-          $ref: '#/components/responses/500'
-      summary: Transfers funds from an external account to an internal account
-      tags:
-        - Transfers
-  /transfers/{transferId}:
-    get:
-      operationId: BackendTransfersGet
-      description: The HTTP request `GET /transfers/{transferId}` is used to get information regarding a transfer created or requested earlier. The `{transferId}` in the URI should contain the `transferId` that was used for the creation of the transfer.
-      parameters:
-        - $ref: '#/components/parameters/transferId'
-      responses:
-        '200':
-          content:
-            application/json:
-              schema:
-                $ref: '#/components/schemas/transferDetailsResponse'
-          description: The transfer was accepted
-        '500':
-          $ref: '#/components/responses/500'
-      summary: Retrieves information for a specific transfer
-      tags:
-        - Transfers
-    put:
-      operationId: BackendTransfersPut
-      description: The HTTP request `PUT /transfers/{transferId}` is used to receive notification for transfer being fulfiled when the FSP is a Payee
-      parameters:
-        - $ref: '#/components/parameters/transferId'
-      requestBody:
-        content:
-          application/json:
-            schema:
-              $ref: '#/components/schemas/fulfilNotification'
-        description: An incoming notification for fulfiled transfer
-      responses:
-        '200':
-          description: The notification was accepted
-        '500':
-          $ref: '#/components/responses/500'
-      summary: Receive notification for a specific transfer
-      tags:
-        - Transfers
-
-components:
-  parameters:
-    bulkTransactionId:
-      description: Identifier of the bulk transaction to continue as returned in
-      in: path
-      name: bulkTransactionId
-      required: true
-      schema:
-        description: Identifier that correlates all messages of the same sequence. The API data type UUID (Universally Unique Identifier) is a JSON String in canonical format, conforming to [RFC 4122](https://tools.ietf.org/html/rfc4122), that is restricted by a regular expression for interoperability reasons. A UUID is always 36 characters long, 32 hexadecimal symbols and 4 dashes (‘-‘).
-        example: b51ec534-ee48-4575-b6a9-ead2955b8069
-        pattern: ^[0-9a-f]{8}-[0-9a-f]{4}-[1-5][0-9a-f]{3}-[89ab][0-9a-f]{3}-[0-9a-f]{12}$
-        title: CorrelationId
-        type: string
-    idType:
-      name: idType
-      in: path
-      required: true
-      schema:
-        type: string
-      description: 'The type of the party identifier. For example, `MSISDN`, `PERSONAL_ID`.'
-    idValue:
-      name: idValue
-      in: path
-      required: true
-      schema:
-        type: string
-      description: The identifier value.
-    subIdValue:
-      name: subIdValue
-      in: path
-      required: true
-      schema:
-        type: string
-      description: >-
-        A sub-identifier of the party identifier, or a sub-type of the party
-        identifier's type. For example, `PASSPORT`, `DRIVING_LICENSE`.
-    requestToPayId:
-      in: path
-      name: requestToPayId
-      required: true
-      schema:
-        maxLength: 128
-        minLength: 1
-        type: string
-    transferId:
-      in: path
-      name: transferId
-      required: true
-      schema:
-        type: string
-  responses:
-    '400':
-      content:
-        application/json:
-          schema:
-            $ref: '#/components/schemas/errorResponse'
-      description: Malformed or missing required headers or parameters
-    '404':
-      description: The party specified by the provided identifier type and value is not known to the server
-    '500':
-      content:
-        application/json:
-          schema:
-            $ref: '#/components/schemas/errorResponse'
-      description: An error occurred processing the request
-  schemas:
-    IndividualQuote:
-      description: Data model for individual quote in a bulk quote request
-      properties:
-        amount:
-          $ref: '#/components/schemas/money'
-        amountType:
-          $ref: '#/components/schemas/amountType'
-        currency:
-          $ref: '#/components/schemas/currency'
-        feesAmount:
-          $ref: '#/components/schemas/money'
-        feesCurrency:
-          $ref: '#/components/schemas/currency'
-        initiator:
-          $ref: '#/components/schemas/initiator'
-        initiatorType:
-          $ref: '#/components/schemas/initiatorType'
-        note:
-          description: An optional note associated with the quote
-          maxLength: 128
-          minLength: 1
-          type: string
-        quoteId:
-          $ref: '#/components/schemas/quoteId'
-        to:
-          $ref: '#/components/schemas/transferParty'
-        transactionId:
-          $ref: '#/components/schemas/transactionId'
-        transactionType:
-          $ref: '#/components/schemas/transactionType'
-      required:
-        - quoteId
-        - transactionId
-        - to
-        - amountType
-        - amount
-        - currency
-        - transactionType
-        - initiator
-        - initiatorType
-      type: object
-    IndividualQuoteResultFailed:
-      description: Data model for failed individual quote in a bulk quote response
-      properties:
-        errorResponse:
-          $ref: '#/components/schemas/errorResponse'
-        quoteId:
-          $ref: '#/components/schemas/quoteId'
-      required:
-        - quoteId
-        - errorResponse
-      type: object
-    IndividualQuoteResultSuccess:
-      description: Data model for successful individual quote in a bulk quote response
-      properties:
-        payeeFspCommissionAmount:
-          $ref: '#/components/schemas/money'
-        payeeFspCommissionAmountCurrency:
-          $ref: '#/components/schemas/currency'
-        payeeFspFeeAmount:
-          $ref: '#/components/schemas/money'
-        payeeFspFeeAmountCurrency:
-          $ref: '#/components/schemas/currency'
-        payeeReceiveAmount:
-          $ref: '#/components/schemas/money'
-        payeeReceiveAmountCurrency:
-          $ref: '#/components/schemas/currency'
-        quoteId:
-          $ref: '#/components/schemas/quoteId'
-        transferAmount:
-          $ref: '#/components/schemas/money'
-        transferAmountCurrency:
-          $ref: '#/components/schemas/currency'
-      required:
-        - quoteId
-      type: object
-    IndividualTransfer:
-      description: Data model for individual transfer in a bulk transfer request
-      properties:
-=======
-                $ref: '#/components/schemas/participantsResponse'
-          description: Response containing details of the requested party
-        '400':
-          content:
-            application/json:
-              schema:
-                $ref: '#/components/schemas/errorResponse'
-          description: Malformed or missing required headers or parameters
-        '404':
-          description: The party specified by the provided identifier type and value/subId is not known to the server
-        '500':
-          content:
-            application/json:
-              schema:
-                $ref: '#/components/schemas/errorResponse'
-          description: An error occured processing the request
-      summary: Asks for the FSPID of the scheme participant that can handle transfers for the specified identifier type, value and subId value
-      tags:
-        - Participants
-  /parties/{idType}/{idValue}:
-    get:
-      operationId: PartiesGetByTypeAndID
-      parameters:
-        - in: path
-          name: idType
-          required: true
-          schema:
-            $ref: '#/components/schemas/idType'
-        - in: path
-          name: idValue
-          required: true
-          schema:
-            $ref: '#/components/schemas/idValue'
-      responses:
-        '200':
-          content:
-            application/json:
-              schema:
-                $ref: '#/components/schemas/transferParty'
-          description: Response containing details of the requested party
-        '400':
-          content:
-            application/json:
-              schema:
-                $ref: '#/components/schemas/errorResponse'
-          description: Malformed or missing required headers or parameters
-        '404':
-          description: The party specified by the provided identifier type and value is not known to the server
-        '500':
-          content:
-            application/json:
-              schema:
-                $ref: '#/components/schemas/errorResponse'
-          description: An error occured processing the request
-      summary: Requests information relating to a transfer party identified by the specified identifier type and value
-      tags:
-        - Parties
-  /parties/{idType}/{idValue}/{subIdValue}:
-    get:
-      operationId: PartiesGetByTypeIdAndSubId
-      parameters:
-        - in: path
-          name: idType
-          required: true
-          schema:
-            $ref: '#/components/schemas/idType'
-        - in: path
-          name: idValue
-          required: true
-          schema:
-            $ref: '#/components/schemas/idValue'
-        - in: path
-          name: subIdValue
-          required: true
-          schema:
-            $ref: '#/components/schemas/subIdValue'
-      responses:
-        '200':
-          content:
-            application/json:
-              schema:
-                $ref: '#/components/schemas/transferParty'
-          description: Response containing details of the requested party
-        '400':
-          content:
-            application/json:
-              schema:
-                $ref: '#/components/schemas/errorResponse'
-          description: Malformed or missing required headers or parameters
-        '404':
-          description: The party specified by the provided identifier type and value is not known to the server
-        '500':
-          content:
-            application/json:
-              schema:
-                $ref: '#/components/schemas/errorResponse'
-          description: An error occured processing the request
-      summary: Requests information relating to a transfer party identified by the specified identifier type, value and subId value
-      tags:
-        - Parties
-  /quoterequests:
-    post:
-      operationId: QuoteRequest
-      requestBody:
-        content:
-          application/json:
-            schema:
-              $ref: '#/components/schemas/quoteRequest'
-        description: Request for a transfer quotation
-      responses:
-        '200':
-          content:
-            application/json:
-              schema:
-                $ref: '#/components/schemas/quoteResponse'
-          description: A response to the transfer quotation request
-        '400':
-          content:
-            application/json:
-              schema:
-                $ref: '#/components/schemas/errorResponse'
-          description: Malformed or missing required headers or parameters
-        '500':
-          content:
-            application/json:
-              schema:
-                $ref: '#/components/schemas/errorResponse'
-          description: An error occured processing the request
-      summary: Requests a quote for the specified transfer
-      tags:
-        - Quotes
-  /transactionrequests:
-    post:
-      operationId: TransactionRequest
-      requestBody:
-        content:
-          application/json:
-            schema:
-              $ref: '#/components/schemas/transactionRequest'
-        description: Request for Transaction Request
-      responses:
-        '200':
-          content:
-            application/json:
-              schema:
-                $ref: '#/components/schemas/transactionRequestResponse'
-          description: A response to the transfer transaction request
-        '400':
-          content:
-            application/json:
-              schema:
-                $ref: '#/components/schemas/errorResponse'
-          description: Malformed or missing required headers or parameters
-        '500':
-          content:
-            application/json:
-              schema:
-                $ref: '#/components/schemas/errorResponse'
-          description: An error occured processing the request
-      summary: transaction request that supports pull based transfers
-      tags:
-        - TransactionRequest
-  /transfers:
-    post:
-      operationId: TransfersPost
-      requestBody:
-        content:
-          application/json:
-            schema:
-              $ref: '#/components/schemas/transferRequest'
-        description: An incoming transfer request
-      responses:
-        '200':
-          content:
-            application/json:
-              schema:
-                $ref: '#/components/schemas/transferResponse'
-          description: The transfer was accepted
-        '400':
-          content:
-            application/json:
-              schema:
-                $ref: '#/components/schemas/errorResponse'
-          description: Malformed or missing required headers or parameters
-        '500':
-          content:
-            application/json:
-              schema:
-                $ref: '#/components/schemas/errorResponse'
-          description: An error occured processing the request
-      summary: Transfers funds from an external account to an internal account
-      tags:
-        - Transfers
-  /transfers/{transferId}:
-    put:
-      description: The HTTP request `PUT /transfers/{transferId}` is used to receive notification for transfer being fulfiled when the FSP is a Payee
-      operationId: TransfersPut
-      parameters:
-        - in: path
-          name: transferId
-          required: true
-          schema:
-            $ref: '#/components/schemas/idValue'
-      requestBody:
-        content:
-          application/json:
-            schema:
-              $ref: '#/components/schemas/fulfilNotification'
-        description: An incoming notification for fulfiled transfer
-      responses:
-        '200':
-          description: The notification was accepted
-        '500':
-          content:
-            application/json:
-              schema:
-                $ref: '#/components/schemas/errorResponse'
-          description: An error occured processing the request
-      summary: Receive notification for a specific transfer
-      tags:
-        - Transfers
-
-components:
-  schemas:
-    IndividualQuote:
-      description: Data model for individual quote in a bulk quote request
-      properties:
->>>>>>> 75bb92a9
-        amount:
-          $ref: '#/components/schemas/money'
-        amountType:
-          $ref: '#/components/schemas/amountType'
-        currency:
-          $ref: '#/components/schemas/currency'
-        feesAmount:
-          $ref: '#/components/schemas/money'
-        feesCurrency:
-          $ref: '#/components/schemas/currency'
-        initiator:
-          $ref: '#/components/schemas/initiator'
-        initiatorType:
-          $ref: '#/components/schemas/initiatorType'
-        note:
-          description: An optional note associated with the quote
-          maxLength: 128
-          minLength: 1
-          type: string
-<<<<<<< HEAD
-        to:
-          $ref: '#/components/schemas/transferParty'
-        transactionType:
-          $ref: '#/components/schemas/transactionType'
-        transferId:
-          $ref: '#/components/schemas/transferId'
-      required:
-        - transferId
-        - amount
-        - currency
-      type: object
-    IndividualTransferResult:
-      description: Data model for individual transfer in a bulk transfer response
-      properties:
-        errorResponse:
-          $ref: '#/components/schemas/errorResponse'
-        extensionList:
-          $ref: '#/components/schemas/extensionList'
-        transferId:
-          $ref: '#/components/schemas/transferId'
-      required:
-        - transferId
-      type: object
-    amountCurrency:
-      description: Object containing Amount and Currency of the transfer.
-      properties:
-        amount:
-          $ref: '#/components/schemas/money'
-        currency:
-          $ref: '#/components/schemas/currency'
-      required:
-        - amount
-        - currency
-      type: object
-    amountType:
-      enum:
-        - SEND
-        - RECEIVE
-      type: string
-    bulkQuoteId:
-      description: A Mojaloop API bulk quote identifier (UUID)
-      pattern: ^[0-9a-f]{8}-[0-9a-f]{4}-[1-5][0-9a-f]{3}-[89ab][0-9a-f]{3}-[0-9a-f]{12}$
-      type: string
-    bulkQuoteRequest:
-      description: A request for a bulk quote
-      properties:
-        bulkQuoteId:
-          $ref: '#/components/schemas/bulkQuoteId'
-        expiration:
-          $ref: '#/components/schemas/timestamp'
-        from:
-          $ref: '#/components/schemas/transferParty'
-        geoCode:
-          $ref: '#/components/schemas/geoCode'
-        individualQuotes:
-          items:
-            $ref: '#/components/schemas/IndividualQuote'
-          maxItems: 1000
-          minItems: 1
-          type: array
-      required:
-        - bulkQuoteId
-        - from
-        - individualQuotes
-      type: object
-    bulkQuoteResponse:
-      description: A response to a request for a bulk quote
-      properties:
-        bulkQuoteId:
-          $ref: '#/components/schemas/bulkQuoteId'
-        expiration:
-          $ref: '#/components/schemas/timestamp'
-        individualQuoteResults:
-          description: Fees for each individual transaction, if any of them are charged per transaction.
-          items:
-            oneOf:
-              - $ref: '#/components/schemas/IndividualQuoteResultSuccess'
-              - $ref: '#/components/schemas/IndividualQuoteResultFailed'
-          maxItems: 1000
-          minItems: 1
-          type: array
-      required:
-        - bulkQuoteId
-        - individualQuoteResults
-      type: object
-    bulkTransferId:
-      description: A Mojaloop API transfer identifier (UUID)
-      pattern: ^[0-9a-f]{8}-[0-9a-f]{4}-[1-5][0-9a-f]{3}-[89ab][0-9a-f]{3}-[0-9a-f]{12}$
-      type: string
-    bulkTransferRequest:
-      properties:
-        bulkQuote:
-          $ref: '#/components/schemas/bulkQuoteResponse'
-        bulkTransferId:
-          $ref: '#/components/schemas/bulkTransferId'
-        from:
-          $ref: '#/components/schemas/transferParty'
-        individualTransfers:
-          items:
-            $ref: '#/components/schemas/IndividualTransfer'
-          maxItems: 1000
-          minItems: 1
-          type: array
-      required:
-        - bulkTransferId
-        - individualTransfers
-      type: object
-    bulkTransferResponse:
-      properties:
-        bulkTransferId:
-          $ref: '#/components/schemas/bulkTransferId'
-        homeTransactionId:
-          description: Transaction ID from the DFSP backend, used to reconcile transactions between the switch and DFSP backend systems
-          type: string
-        individualTransferResults:
-          items:
-            $ref: '#/components/schemas/IndividualTransferResult'
-          maxItems: 1000
-          minItems: 1
-          type: array
-      required:
-        - homeTransactionId
-      type: object
-    currency:
-      enum:
-        - AED
-        - AFN
-        - ALL
-        - AMD
-        - ANG
-        - AOA
-        - ARS
-        - AUD
-        - AWG
-        - AZN
-        - BAM
-        - BBD
-        - BDT
-        - BGN
-        - BHD
-        - BIF
-        - BMD
-        - BND
-        - BOB
-        - BRL
-        - BSD
-        - BTN
-        - BWP
-        - BYN
-        - BZD
-        - CAD
-        - CDF
-        - CHF
-        - CLP
-        - CNY
-        - COP
-        - CRC
-        - CUC
-        - CUP
-        - CVE
-        - CZK
-        - DJF
-        - DKK
-        - DOP
-        - DZD
-        - EGP
-        - ERN
-        - ETB
-        - EUR
-        - FJD
-        - FKP
-        - GBP
-        - GEL
-        - GGP
-        - GHS
-        - GIP
-        - GMD
-        - GNF
-        - GTQ
-        - GYD
-        - HKD
-        - HNL
-        - HRK
-        - HTG
-        - HUF
-        - IDR
-        - ILS
-        - IMP
-        - INR
-        - IQD
-        - IRR
-        - ISK
-        - JEP
-        - JMD
-        - JOD
-        - JPY
-        - KES
-        - KGS
-        - KHR
-        - KMF
-        - KPW
-        - KRW
-        - KWD
-        - KYD
-        - KZT
-        - LAK
-        - LBP
-        - LKR
-        - LRD
-        - LSL
-        - LYD
-        - MAD
-        - MDL
-        - MGA
-        - MKD
-        - MMK
-        - MNT
-        - MOP
-        - MRO
-        - MUR
-        - MVR
-        - MWK
-        - MXN
-        - MYR
-        - MZN
-        - NAD
-        - NGN
-        - NIO
-        - NOK
-        - NPR
-        - NZD
-        - OMR
-        - PAB
-        - PEN
-        - PGK
-        - PHP
-        - PKR
-        - PLN
-        - PYG
-        - QAR
-        - RON
-        - RSD
-        - RUB
-        - RWF
-        - SAR
-        - SBD
-        - SCR
-        - SDG
-        - SEK
-        - SGD
-        - SHP
-        - SLL
-        - SOS
-        - SPL
-        - SRD
-        - STD
-        - SVC
-        - SYP
-        - SZL
-        - THB
-        - TJS
-        - TMT
-        - TND
-        - TOP
-        - TRY
-        - TTD
-        - TVD
-        - TWD
-        - TZS
-        - UAH
-        - UGX
-        - USD
-        - UYU
-        - UZS
-        - VEF
-        - VND
-        - VUV
-        - WST
-        - XAF
-        - XCD
-        - XDR
-        - XOF
-        - XPF
-        - XTS
-        - XXX
-        - YER
-        - ZAR
-        - ZMW
-        - ZWD
-      maxLength: 3
-      minLength: 3
-      type: string
-    dateOfBirth:
-      description: Date of birth in the form YYYY-MM-DD
-      pattern: ^(?:[1-9]\d{3}-(?:(?:0[1-9]|1[0-2])-(?:0[1-9]|1\d|2[0-8])|(?:0[13-9]|1[0-2])-(?:29|30)|(?:0[13578]|1[02])-31)|(?:[1-9]\d(?:0[48]|[2468][048]|[13579][26])|(?:[2468][048]|[13579][26])00)-02-29)$
-      type: string
-    errorResponse:
-      properties:
-        message:
-          description: Error message text
-          type: string
-        statusCode:
-          description: |
-            Backend error code from FSP. Ideally, statusCode is FSPIOP conforming. SDK will use status code to retrieve an FSPIOP error with the same code.
-            Otherwise, a suitable generic FSPIOP will be used with the errorResponse in the FSPIOP error message.
-          type: string
-      type: object
-    extensionItem:
-      properties:
-        key:
-          maxLength: 32
-          minLength: 1
-          type: string
-        value:
-          maxLength: 128
-          minLength: 1
-          type: string
-      type: object
-    extensionList:
-      items:
-        $ref: '#/components/schemas/extensionItem'
-      maxItems: 16
-      minItems: 0
-      type: array
-    extensionListComplex:
-      description: Data model for the complex type ExtensionList
-      properties:
-        extension:
-          description: Number of Extension elements
-          items:
-            $ref: '#/components/schemas/extensionItem'
-          maxItems: 16
-          minItems: 1
-          type: array
-      required:
-        - extension
-      type: object
-    transferError:
-      type: object
-      description: This object represents a Mojaloop API error received at any time during the transfer process
-      properties:
-        httpStatusCode:
-          type: integer
-          description: The HTTP status code returned to the caller. This is the same as the actual HTTP status code returned with the response.
-        mojaloopError:
-          description: If a transfer process results in an error callback during the asynchronous Mojaloop API exchange, this property will contain the underlying Mojaloop API error object.
-          $ref: '#/components/schemas/mojaloopError'
-    generalError:
-      type: object
-      description: This object may represent a number of different error object types and so its properties may vary significantly.
-    mojaloopError:
-      type: object
-      properties:
-        errorInformation:
-          $ref: '#/components/schemas/errorInformation'
-    errorInformation:
-      title: ErrorInformation
-      type: object
-      description: A Mojaloop API error information construct.
-      properties:
-        errorCode:
-          $ref: '#/components/schemas/errorCode'
-          description: Specific error number.
-        errorDescription:
-          $ref: '#/components/schemas/errorDescription'
-          description: Error description string.
-        extensionList:
-          $ref: '#/components/schemas/extensionListComplex'
-          description: 'Optional list of extensions, specific to deployment.'
-      required:
-        - errorCode
-        - errorDescription
-    errorCode:
-      title: ErrorCode
-      type: string
-      pattern: '^[1-9]\d{3}$'
-      description: >
-        The API data type errorCode is a JSON String of four characters,
-        consisting of digits only. Negative numbers are not allowed. A leading
-        zero is not allowed. Each error code in the API is a four-digit number,
-        for example, 1234, where the first number (1 in the example) represents
-        the high-level error category, the second number (2 in the example)
-        represents the low-level error category, and the last two numbers (34 in
-        the example) represents the specific error.
-    errorDescription:
-      title: ErrorDescription
-      type: string
-      minLength: 1
-      maxLength: 128
-      description: Error description string.
-    fspId:
-      description: FSP identifier.
-      maxLength: 32
-      minLength: 1
-      type: string
-    fulfilNotification:
-      description: PUT /transfers/{transferId} object
-      properties:
-        completedTimestamp:
-          $ref: '#/components/schemas/timestamp'
-        extensionList:
-          $ref: '#/components/schemas/extensionList'
-        transferState:
-          $ref: '#/components/schemas/transferState'
-      required:
-        - completedTimestamp
-        - transferState
-      title: TransfersIDPatchResponse
-      type: object
-    fulfilNotificationDupe:
-      description: PUT /transfers/{transferId} object
-      properties:
-        currentState:
-          $ref: '#/components/schemas/transferStatus'
-        direction:
-          enum:
-            - INBOUND
-          type: string
-        finalNotification:
-          properties:
-            completedTimestamp:
-              $ref: '#/components/schemas/timestamp'
-              description: Time and date when the transaction was completed.
-              example: '2020-05-19T08:38:08.699-04:00'
-            extensionList:
-              $ref: '#/components/schemas/extensionList'
-              description: Optional extension, specific to deployment.
-            transferState:
-              $ref: '#/components/schemas/transferState'
-              description: State of the transfer.
-              example: COMMITTED
-          required:
-            - completedTimestamp
-            - transferState
-          type: object
-        fulfil:
-          properties:
-            body:
-              type: object
-            headers:
-              type: object
-          type: object
-        initiatedTimestamp:
-          $ref: '#/components/schemas/timestamp'
-        lastError:
-          $ref: '#/components/schemas/transferError'
-        prepare:
-          properties:
-            body:
-              type: object
-            headers:
-              type: object
-          type: object
-        quote:
-          properties:
-            fulfilment:
-              type: string
-            internalRequest:
-              type: object
-            mojaloopResponse:
-              type: object
-            request:
-              type: object
-            response:
-              type: object
-          type: object
-        quoteRequest:
-          properties:
-            body:
-              type: object
-            headers:
-              type: object
-          type: object
-        quoteResponse:
-          properties:
-            body:
-              type: object
-            headers:
-              type: object
-          type: object
-        transferId:
-          $ref: '#/components/schemas/transferId'
-      title: TransfersIDPatchResponse
-      type: object
-    geoCode:
-      description: Indicates the geographic location from where the transaction was initiated.
-      properties:
-        latitude:
-          $ref: '#/components/schemas/latitude'
-        longitude:
-          $ref: '#/components/schemas/longitude'
-      required:
-        - latitude
-        - longitude
-      type: object
-    Type:
-      enum:
-        - MSISDN
-        - ACCOUNT_NO
-        - EMAIL
-        - PERSONAL_ID
-        - BUSINESS
-        - DEVICE
-        - ACCOUNT_ID
-        - IBAN
-        - ALIAS
-      type: string
-    ID:
-      maxLength: 128
-      minLength: 1
-      type: string
-    ilpFulfilment:
-      title: ilpFulfilment
-      type: string
-      pattern: '^[A-Za-z0-9-_]{43}$'
-      maxLength: 48
-      description: Fulfilment that must be attached to the transfer by the Payee.
-      example: 'WLctttbu2HvTsa1XWvUoGRcQozHsqeu9Ahl2JW9Bsu8'
-    ilpPacketData:
-      description: Object containing transfer object.
-      properties:
-        amount:
-          $ref: '#/components/schemas/amountCurrency'
-          description: Amount and currency of the transaction
-        payee:
-          $ref: '#/components/schemas/transferParty'
-          description: Information about the Payee in the proposed financial transaction.
-        payer:
-          $ref: '#/components/schemas/transferParty'
-          description: Information about the Payer in the proposed financial transaction.
-        quoteId:
-          $ref: '#/components/schemas/quoteId'
-        transactionId:
-          $ref: '#/components/schemas/transactionId'
-          description: Identifier for the transaction, decided by the Payer FSP during the creation of the quote.
-        transactionType:
-          $ref: '#/components/schemas/transactionTypeObject'
-          description: Information about type of transaction and initiator.
-      required:
-        - quoteId
-        - transactionId
-        - payer
-        - payee
-        - amount
-        - transactionType
-      type: object
-    initiator:
-      enum:
-        - PAYER
-        - PAYEE
-      type: string
-    initiatorType:
-      enum:
-        - CONSUMER
-        - AGENT
-        - BUSINESS
-        - DEVICE
-      type: string
-    latitude:
-      description: The API data type Latitude is a JSON String in a lexical format that is restricted by a regular expression for interoperability reasons.
-      pattern: ^(\+|-)?(?:90(?:(?:\.0{1,6})?)|(?:[0-9]|[1-8][0-9])(?:(?:\.[0-9]{1,6})?))$
-      type: string
-    longitude:
-      description: The API data type Longitude is a JSON String in a lexical format that is restricted by a regular expression for interoperability reasons.
-      pattern: ^(\+|-)?(?:180(?:(?:\.0{1,6})?)|(?:[0-9]|[1-9][0-9]|1[0-7][0-9])(?:(?:\.[0-9]{1,6})?))$
-      type: string
-    money:
-      pattern: ^([0]|([1-9][0-9]{0,17}))([.][0-9]{0,3}[1-9])?$
-      type: string
-    otpDetails:
-      properties:
-        otpValue:
-          description: OTP value
-          type: string
-      required:
-        - otpValue
-      type: object
-    participantsResponse:
-      properties:
-        fspId:
-          $ref: '#/components/schemas/fspId'
-      type: object
-    payerType:
-      enum:
-        - CONSUMER
-        - AGENT
-        - BUSINESS
-        - DEVICE
-      type: string
-    quoteId:
-      description: A Mojaloop API quote identifier (UUID)
-      pattern: ^[0-9a-f]{8}-[0-9a-f]{4}-[1-5][0-9a-f]{3}-[89ab][0-9a-f]{3}-[0-9a-f]{12}$
-      type: string
-    quoteRequest:
-      description: A request for a quote for transfer from the DFSP backend.
-      properties:
-        amount:
-          $ref: '#/components/schemas/money'
-          description: Depending on `amountType`. If SEND - The amount the Payer would like to send, that is, the amount that should be withdrawn from the Payer account including any fees. The amount is updated by each participating entity in the transaction. If RECEIVE - The amount the Payee should receive, that is, the amount that should be sent to the receiver exclusive any fees. The amount is not updated by any of the participating entities.
-        amountType:
-          $ref: '#/components/schemas/amountType'
-          description: SEND for send amount, RECEIVE for receive amount.
-        currency:
-          $ref: '#/components/schemas/currency'
-        expiration:
-          $ref: '#/components/schemas/timestamp'
-          description: An optional deadline for responding to the quote request.
-        extensionList:
-          $ref: '#/components/schemas/extensionList'
-        feesAmount:
-          $ref: '#/components/schemas/money'
-          description: The fees in the transaction. The fees element should be empty if fees should be non-disclosed. The fees element should be non-empty if fees should be disclosed.
-        feesCurrency:
-          $ref: '#/components/schemas/currency'
-        from:
-          $ref: '#/components/schemas/transferParty'
-          description: Information about the Payer in the proposed financial transaction.
-        geoCode:
-          $ref: '#/components/schemas/geoCode'
-          description: Longitude and Latitude of the initiating party. Can be used to detect fraud.
-        initiator:
-          $ref: '#/components/schemas/initiator'
-          description: Specifies if the initiator of the transfer is the Payer or Payee.
-        initiatorType:
-          $ref: '#/components/schemas/initiatorType'
-          description: Specifies the type of the transaction initiator.
-        note:
-          description: An optional note associated with the requested transfer.
-          maxLength: 128
-          minLength: 1
-          type: string
-        quoteId:
-          $ref: '#/components/schemas/quoteId'
-        to:
-          $ref: '#/components/schemas/transferParty'
-          description: Information about the Payee in the proposed financial transaction.
-        transactionId:
-          $ref: '#/components/schemas/transactionId'
-          description: Identifier for the transaction, decided by the Payer FSP during the creation of the quote.
-        transactionType:
-          $ref: '#/components/schemas/transactionType'
-          description: Type of transaction for which the quote is requested.
-      required:
-        - quoteId
-        - transactionId
-        - to
-        - from
-        - amountType
-        - amount
-        - currency
-        - transactionType
-        - initiator
-        - initiatorType
-      type: object
-    quoteResponse:
-      description: A response to a request for a quote.
-      properties:
-        expiration:
-          $ref: '#/components/schemas/timestamp'
-          description: Timestamp specifying the validity period of the quotation.
-        extensionList:
-          $ref: '#/components/schemas/extensionList'
-        geoCode:
-          $ref: '#/components/schemas/geoCode'
-          description: Longitude and Latitude of the Payee. Can be used to detect fraud.
-        payeeFspCommissionAmount:
-          $ref: '#/components/schemas/money'
-          description: Transaction commission from the Payee FSP.
-        payeeFspCommissionAmountCurrency:
-          $ref: '#/components/schemas/currency'
-          description: Currency of the `payeeFspCommissionAmount`.
-        payeeFspFeeAmount:
-          $ref: '#/components/schemas/money'
-          description: Payee FSP’s part of the transaction fee.
-        payeeFspFeeAmountCurrency:
-          $ref: '#/components/schemas/currency'
-          description: The currency of the `payeeFspFeeAmount`.
-        payeeReceiveAmount:
-          $ref: '#/components/schemas/money'
-          description: The amount that the Payee should receive in the end-to-end transaction. Optional as the Payee FSP might not want to disclose any optional Payee fees.
-        payeeReceiveAmountCurrency:
-          $ref: '#/components/schemas/currency'
-          description: The currency of the `payeeReceiveAmount`.
-        quoteId:
-          $ref: '#/components/schemas/quoteId'
-          description: ID of the quote that this response relates to.
-        transactionId:
-          $ref: '#/components/schemas/transactionId'
-          description: Identifier for the transaction, decided by the Payer FSP during the creation of the quote.
-        transferAmount:
-          $ref: '#/components/schemas/money'
-          description: The amount of money that the Payer FSP should transfer to the Payee FSP.
-        transferAmountCurrency:
-          $ref: '#/components/schemas/currency'
-          description: The currency of the `transferAmount`.
-      required:
-        - quoteId
-        - transactionId
-        - transferAmount
-        - transferAmountCurrency
-      type: object
-    SubId:
-      maxLength: 128
-      minLength: 1
-      type: string
-    scenario:
-      enum:
-        - TRANSFER
-      type: string
-    timestamp:
-      description: An ISO-8601 formatted timestamp
-      pattern: ^(?:[1-9]\d{3}-(?:(?:0[1-9]|1[0-2])-(?:0[1-9]|1\d|2[0-8])|(?:0[13-9]|1[0-2])-(?:29|30)|(?:0[13578]|1[02])-31)|(?:[1-9]\d(?:0[48]|[2468][048]|[13579][26])|(?:[2468][048]|[13579][26])00)-02-29)T(?:[01]\d|2[0-3]):[0-5]\d:[0-5]\d(?:(\.\d{3}))(?:Z|[+-][01]\d:[0-5]\d)$
-      type: string
-    transactionId:
-      description: ID of the transaction, the ID is decided by the Payer FSP during the creation of the quote
-      pattern: ^[0-9a-f]{8}-[0-9a-f]{4}-[1-5][0-9a-f]{3}-[89ab][0-9a-f]{3}-[0-9a-f]{12}$
-      type: string
-    transactionTypeObject:
-      description: Object containing transfer object.
-      properties:
-        initiator:
-          $ref: '#/components/schemas/initiator'
-        initiatorType:
-          $ref: '#/components/schemas/initiatorType'
-          description: Specifies the type of the transaction initiator.
-        scenario:
-          $ref: '#/components/schemas/scenario'
-      required:
-        - scenario
-        - initiator
-        - initiatorType
-      type: object
-    transferDetailsResponse:
-      properties:
-        amount:
-          $ref: '#/components/schemas/money'
-        amountType:
-          $ref: '#/components/schemas/amountType'
-        currency:
-          $ref: '#/components/schemas/currency'
-        extensions:
-          $ref: '#/components/schemas/extensionList'
-        from:
-          $ref: '#/components/schemas/transferParty'
-        homeTransactionId:
-          description: Transaction ID from the DFSP backend, used to reconcile transactions between the Switch and DFSP backend systems.
-          type: string
-        note:
-          maxLength: 128
-          type: string
-        timestamp:
-          $ref: '#/components/schemas/timestamp'
-        to:
-          $ref: '#/components/schemas/transferParty'
-        transactionType:
-          $ref: '#/components/schemas/transactionType'
-        transferState:
-          $ref: '#/components/schemas/transferState'
-      required:
-        - homeTransactionId
-        - from
-        - to
-        - amountType
-        - currency
-        - amount
-        - transferState
-        - transactionType
-        - timestamp
-      type: object
-    transferId:
-      description: A Mojaloop API transfer identifier (UUID).
-      pattern: ^[0-9a-f]{8}-[0-9a-f]{4}-[1-5][0-9a-f]{3}-[89ab][0-9a-f]{3}-[0-9a-f]{12}$
-      type: string
-    transactionRequest:
-      description: A request for a pull based transfer
-      properties:
-        amount:
-          $ref: '#/components/schemas/money'
-        currency:
-          $ref: '#/components/schemas/currency'
-        expiration:
-          $ref: '#/components/schemas/timestamp'
-        from:
-          $ref: '#/components/schemas/transferParty'
-        geoCode:
-          $ref: '#/components/schemas/geoCode'
-        initiator:
-          $ref: '#/components/schemas/initiator'
-        initiatorType:
-          $ref: '#/components/schemas/initiatorType'
-        note:
-          description: An optional note associated with the requested transfer
-          maxLength: 128
-          minLength: 1
-          type: string
-        to:
-          $ref: '#/components/schemas/transferParty'
-        transactionRequestId:
-          $ref: '#/components/schemas/transactionRequestId'
-        transactionType:
-          $ref: '#/components/schemas/transactionType'
-      required:
-        - transactionRequestId
-        - to
-        - from
-        - amount
-        - currency
-        - transactionType
-        - initiator
-        - initiatorType
-      type: object
-    transactionRequestId:
-      description: A Mojaloop API transaction request identifier (UUID)
-      pattern: ^[0-9a-f]{8}-[0-9a-f]{4}-[1-5][0-9a-f]{3}-[89ab][0-9a-f]{3}-[0-9a-f]{12}$
-      type: string
-    transactionRequestResponse:
-      description: A response to a request for a quote
-=======
-        quoteId:
-          $ref: '#/components/schemas/quoteId'
-        to:
-          $ref: '#/components/schemas/transferParty'
-        transactionId:
-          $ref: '#/components/schemas/transactionId'
-        transactionType:
-          $ref: '#/components/schemas/transactionType'
-      required:
-        - quoteId
-        - transactionId
-        - to
-        - amountType
-        - amount
-        - currency
-        - transactionType
-        - initiator
-        - initiatorType
-      type: object
-    IndividualQuoteResultFailed:
-      description: Data model for failed individual quote in a bulk quote response
-      properties:
-        errorResponse:
-          $ref: '#/components/schemas/errorResponse'
-        quoteId:
-          $ref: '#/components/schemas/quoteId'
-      required:
-        - quoteId
-        - errorResponse
-      type: object
-    IndividualQuoteResultSuccess:
-      description: Data model for successful individual quote in a bulk quote response
-      properties:
-        payeeFspCommissionAmount:
-          $ref: '#/components/schemas/money'
-        payeeFspCommissionAmountCurrency:
-          $ref: '#/components/schemas/currency'
-        payeeFspFeeAmount:
-          $ref: '#/components/schemas/money'
-        payeeFspFeeAmountCurrency:
-          $ref: '#/components/schemas/currency'
-        payeeReceiveAmount:
-          $ref: '#/components/schemas/money'
-        payeeReceiveAmountCurrency:
-          $ref: '#/components/schemas/currency'
-        quoteId:
-          $ref: '#/components/schemas/quoteId'
-        transferAmount:
-          $ref: '#/components/schemas/money'
-        transferAmountCurrency:
-          $ref: '#/components/schemas/currency'
-      required:
-        - quoteId
-      type: object
-    IndividualTransfer:
-      description: Data model for individual transfer in a bulk transfer request
-      properties:
-        amount:
-          $ref: '#/components/schemas/money'
-        amountType:
-          $ref: '#/components/schemas/amountType'
-        currency:
-          $ref: '#/components/schemas/currency'
-        feesAmount:
-          $ref: '#/components/schemas/money'
-        feesCurrency:
-          $ref: '#/components/schemas/currency'
-        initiator:
-          $ref: '#/components/schemas/initiator'
-        initiatorType:
-          $ref: '#/components/schemas/initiatorType'
-        note:
-          description: An optional note associated with the quote
-          maxLength: 128
-          minLength: 1
-          type: string
-        to:
-          $ref: '#/components/schemas/transferParty'
-        transactionType:
-          $ref: '#/components/schemas/transactionType'
-        transferId:
-          $ref: '#/components/schemas/transferId'
-      required:
-        - transferId
-        - amount
-        - currency
-      type: object
-    IndividualTransferResult:
-      description: Data model for individual transfer in a bulk transfer response
-      properties:
-        errorResponse:
-          $ref: '#components/schemes/errorResponse'
-        extensionList:
-          $ref: '#/components/schemas/extensionList'
-        transferId:
-          $ref: '#/components/schemas/transferId'
-      required:
-        - transferId
-      type: object
-    amountType:
-      enum:
-        - SEND
-        - RECEIVE
-      type: string
-    bulkQuoteId:
-      description: A Mojaloop API bulk quote identifier (UUID)
-      pattern: ^[0-9a-f]{8}-[0-9a-f]{4}-[1-5][0-9a-f]{3}-[89ab][0-9a-f]{3}-[0-9a-f]{12}$
-      type: string
-    bulkQuoteRequest:
-      description: A request for a bulk quote
-      properties:
-        bulkQuoteId:
-          $ref: '#/components/schemas/bulkQuoteId'
-        expiration:
-          $ref: '#/components/schemas/timestamp'
-        from:
-          $ref: '#/components/schemas/transferParty'
-        geoCode:
-          $ref: '#/components/schemas/geoCode'
-        individualQuotes:
-          items:
-            $ref: '#/components/schemas/IndividualQuote'
-          maxItems: 1000
-          minItems: 1
-          type: array
-      required:
-        - bulkQuoteId
-        - from
-        - individualQuotes
-      type: object
-    bulkQuoteResponse:
-      description: A response to a request for a bulk quote
-      properties:
-        bulkQuoteId:
-          $ref: '#/components/schemas/bulkQuoteId'
-        expiration:
-          $ref: '#/components/schemas/timestamp'
-        individualQuoteResults:
-          description: Fees for each individual transaction, if any of them are charged per transaction.
-          items:
-            oneOf:
-              - $ref: '#/components/schemas/IndividualQuoteResultSuccess'
-              - $ref: '#/components/schemas/IndividualQuoteResultFailed'
-          maxItems: 1000
-          minItems: 1
-          type: array
-      required:
-        - bulkQuoteId
-        - individualQuoteResults
-      type: object
-    bulkTransferId:
-      description: A Mojaloop API transfer identifier (UUID)
-      pattern: ^[0-9a-f]{8}-[0-9a-f]{4}-[1-5][0-9a-f]{3}-[89ab][0-9a-f]{3}-[0-9a-f]{12}$
-      type: string
-    bulkTransferRequest:
-      properties:
-        bulkQuote:
-          $ref: '#/components/schemas/bulkQuoteResponse'
-        bulkTransferId:
-          $ref: '#/components/schemas/bulkTransferId'
-        from:
-          $ref: '#/components/schemas/transferParty'
-        individualTransfers:
-          items:
-            $ref: '#/components/schemas/IndividualTransfer'
-          maxItems: 1000
-          minItems: 1
-          type: array
-      required:
-        - bulkTransferId
-        - individualTransfers
-      type: object
-    bulkTransferResponse:
-      properties:
-        bulkTransferId:
-          $ref: '#/components/schemas/bulkTransferId'
-        homeTransactionId:
-          description: Transaction ID from the DFSP backend, used to reconcile transactions between the switch and DFSP backend systems
-          type: string
-        individualTransferResults:
-          items:
-            $ref: '#/components/schemas/IndividualTransferResult'
-          maxItems: 1000
-          minItems: 1
-          type: array
-      required:
-        - homeTransactionId
-      type: object
-    currency:
-      maxLength: 3
-      minLength: 3
-      type: string
-    dateOfBirth:
-      description: Date of birth in the form YYYY-MM-DD
-      pattern: ^(?:[1-9]\d{3}-(?:(?:0[1-9]|1[0-2])-(?:0[1-9]|1\d|2[0-8])|(?:0[13-9]|1[0-2])-(?:29|30)|(?:0[13578]|1[02])-31)|(?:[1-9]\d(?:0[48]|[2468][048]|[13579][26])|(?:[2468][048]|[13579][26])00)-02-29)$
-      type: string
-    errorResponse:
-      properties:
-        message:
-          description: Error message text
-          type: string
-        statusCode:
-          description: |
-            Backend error code from FSP. Ideally, statusCode is FSPIOP conforming. SDK will use status code to retrieve an FSPIOP error with the same code.
-            Otherwise, a suitable generic FSPIOP will be used with the errorResponse in the FSPIOP error message.
-          type: string
-      type: object
-    extensionItem:
-      properties:
-        key:
-          maxLength: 32
-          minLength: 1
-          type: string
-        value:
-          maxLength: 128
-          minLength: 1
-          type: string
-      type: object
-    extensionList:
-      items:
-        $ref: '#/components/schemas/extensionItem'
-      maxItems: 16
-      minItems: 0
-      type: array
-    fspId:
-      maxLength: 32
-      minLength: 1
-      type: string
-    fulfilNotification:
-      description: PUT /transfers/{transferId} object
-      properties:
-        completedTimestamp:
-          $ref: '#/components/schemas/timestamp'
-        extensionList:
-          $ref: '#/components/schemas/extensionList'
-        transferState:
-          $ref: '#/components/schemas/transferState'
-      required:
-        - completedTimestamp
-        - transferState
-      title: TransfersIDPatchResponse
-      type: object
-    geoCode:
-      description: Indicates the geographic location from where the transaction was initiated.
->>>>>>> 75bb92a9
-      properties:
-        transactionId:
-          $ref: '#/components/schemas/transactionId'
-        transferAmount:
-          $ref: '#/components/schemas/transactionRequestState'
-      required:
-<<<<<<< HEAD
-        - transactionId
-        - transactionRequestState
-      type: object
-    transactionRequestState:
-      enum:
-        - RECEIVED
-        - PENDING
-        - ACCEPTED
-        - REJECTED
-      type: string
-    transactionType:
-      enum:
-        - TRANSFER
-        - DEPOSIT
-        - PAYMENT
-      type: string
-    transferParty:
-      properties:
-        dateOfBirth:
-          $ref: '#/components/schemas/dateOfBirth'
-        displayName:
-          description: Display name of the sender, if known.
-          type: string
-        extensionList:
-          $ref: '#/components/schemas/extensionList'
-        firstName:
-          description: Party first name.
-          type: string
-        fspId:
-          description: Mojaloop scheme FSPID of the DFSP which owns the party account.
-          type: string
-        subIdValue:
-          $ref: '#/components/schemas/SubId'
-        idType:
-          $ref: '#/components/schemas/Type'
-        idValue:
-          description: The identifier string used to identify the sender.
-          type: string
-        lastName:
-          description: Party last name.
-          type: string
-        merchantClassificationCode:
-          description: Up to 4 digits specifying the sender's merchant classification, if known and applicable.
-          type: string
-        middleName:
-          description: Party middle name.
-=======
-        - latitude
-        - longitude
-      type: object
-    idType:
-      enum:
-        - MSISDN
-        - ACCOUNT_NO
-        - EMAIL
-        - PERSONAL_ID
-        - BUSINESS
-        - DEVICE
-        - ACCOUNT_ID
-        - IBAN
-        - ALIAS
-      type: string
-    idValue:
-      maxLength: 128
-      minLength: 1
-      type: string
-    initiator:
-      enum:
-        - PAYER
-        - PAYEE
-      type: string
-    initiatorType:
-      enum:
-        - CONSUMER
-        - AGENT
-        - BUSINESS
-        - DEVICE
-      type: string
-    latitude:
-      description: The API data type Latitude is a JSON String in a lexical format that is restricted by a regular expression for interoperability reasons.
-      pattern: ^(\+|-)?(?:90(?:(?:\.0{1,6})?)|(?:[0-9]|[1-8][0-9])(?:(?:\.[0-9]{1,6})?))$
-      type: string
-    longitude:
-      description: The API data type Longitude is a JSON String in a lexical format that is restricted by a regular expression for interoperability reasons.
-      pattern: ^(\+|-)?(?:180(?:(?:\.0{1,6})?)|(?:[0-9]|[1-9][0-9]|1[0-7][0-9])(?:(?:\.[0-9]{1,6})?))$
-      type: string
-    money:
-      pattern: ^([0]|([1-9][0-9]{0,17}))([.][0-9]{0,3}[1-9])?$
-      type: string
-    otpDetails:
-      properties:
-        otpValue:
-          description: OTP value
-          type: string
-      required:
-        - otpValue
-      type: object
-    participantsResponse:
-      properties:
-        fspId:
-          $ref: '#/components/schemas/fspId'
-      type: object
-    payerType:
-      enum:
-        - CONSUMER
-        - AGENT
-        - BUSINESS
-        - DEVICE
-      type: string
-    quoteId:
-      description: A Mojaloop API quote identifier (UUID)
-      pattern: ^[0-9a-f]{8}-[0-9a-f]{4}-[1-5][0-9a-f]{3}-[89ab][0-9a-f]{3}-[0-9a-f]{12}$
-      type: string
-    quoteRequest:
-      description: A request for a quote for transfer from the DFSP backend
-      properties:
-        amount:
-          $ref: '#/components/schemas/money'
-        amountType:
-          $ref: '#/components/schemas/amountType'
-        currency:
-          $ref: '#/components/schemas/currency'
-        expiration:
-          $ref: '#/components/schemas/timestamp'
-        feesAmount:
-          $ref: '#/components/schemas/money'
-        feesCurrency:
-          $ref: '#/components/schemas/currency'
-        from:
-          $ref: '#/components/schemas/transferParty'
-        geoCode:
-          $ref: '#/components/schemas/geoCode'
-        initiator:
-          $ref: '#/components/schemas/initiator'
-        initiatorType:
-          $ref: '#/components/schemas/initiatorType'
-        note:
-          description: An optional note associated with the requested transfer
-          maxLength: 128
-          minLength: 1
-          type: string
-        quoteId:
-          $ref: '#/components/schemas/quoteId'
-        to:
-          $ref: '#/components/schemas/transferParty'
-        transactionId:
-          $ref: '#/components/schemas/transactionId'
-        transactionType:
-          $ref: '#/components/schemas/transactionType'
-      required:
-        - quoteId
-        - transactionId
-        - to
-        - from
-        - amountType
-        - amount
-        - currency
-        - transactionType
-        - initiator
-        - initiatorType
-      type: object
-    quoteResponse:
-      description: A response to a request for a quote
-      properties:
-        expiration:
-          $ref: '#/components/schemas/timestamp'
-        extensionList:
-          $ref: '#/components/schemas/extensionList'
-        geoCode:
-          $ref: '#/components/schemas/geoCode'
-        payeeFspCommissionAmount:
-          $ref: '#/components/schemas/money'
-        payeeFspCommissionAmountCurrency:
-          $ref: '#/components/schemas/currency'
-        payeeFspFeeAmount:
-          $ref: '#/components/schemas/money'
-        payeeFspFeeAmountCurrency:
-          $ref: '#/components/schemas/currency'
-        payeeReceiveAmount:
-          $ref: '#/components/schemas/money'
-        payeeReceiveAmountCurrency:
-          $ref: '#/components/schemas/currency'
-        quoteId:
-          $ref: '#/components/schemas/quoteId'
-        transactionId:
-          $ref: '#/components/schemas/transactionId'
-        transferAmount:
-          $ref: '#/components/schemas/money'
-        transferAmountCurrency:
-          $ref: '#/components/schemas/currency'
-      required:
-        - quoteId
-        - transactionId
-        - transferAmount
-        - transferAmountCurrency
-      type: object
-    subIdValue:
-      maxLength: 128
-      minLength: 1
-      type: string
-    timestamp:
-      description: An ISO-8601 formatted timestamp
-      pattern: ^(?:[1-9]\d{3}-(?:(?:0[1-9]|1[0-2])-(?:0[1-9]|1\d|2[0-8])|(?:0[13-9]|1[0-2])-(?:29|30)|(?:0[13578]|1[02])-31)|(?:[1-9]\d(?:0[48]|[2468][048]|[13579][26])|(?:[2468][048]|[13579][26])00)-02-29)T(?:[01]\d|2[0-3]):[0-5]\d:[0-5]\d(?:(\.\d{3}))(?:Z|[+-][01]\d:[0-5]\d)$
-      type: string
-    transactionId:
-      description: ID of the transaction, the ID is decided by the Payer FSP during the creation of the quote
-      pattern: ^[0-9a-f]{8}-[0-9a-f]{4}-[1-5][0-9a-f]{3}-[89ab][0-9a-f]{3}-[0-9a-f]{12}$
-      type: string
-    transactionRequest:
-      description: A request for a pull based transfer
-      properties:
-        amount:
-          $ref: '#/components/schemas/money'
-        currency:
-          $ref: '#/components/schemas/currency'
-        expiration:
-          $ref: '#/components/schemas/timestamp'
-        from:
-          $ref: '#/components/schemas/transferParty'
-        geoCode:
-          $ref: '#/components/schemas/geoCode'
-        initiator:
-          $ref: '#/components/schemas/initiator'
-        initiatorType:
-          $ref: '#/components/schemas/initiatorType'
-        note:
-          description: An optional note associated with the requested transfer
-          maxLength: 128
-          minLength: 1
-          type: string
-        to:
-          $ref: '#/components/schemas/transferParty'
-        transactionRequestId:
-          $ref: '#/components/schemas/transactionRequestId'
-        transactionType:
-          $ref: '#/components/schemas/transactionType'
-      required:
-        - transactionRequestId
-        - to
-        - from
-        - amount
-        - currency
-        - transactionType
-        - initiator
-        - initiatorType
-      type: object
-    transactionRequestId:
-      description: A Mojaloop API transaction request identifier (UUID)
-      pattern: ^[0-9a-f]{8}-[0-9a-f]{4}-[1-5][0-9a-f]{3}-[89ab][0-9a-f]{3}-[0-9a-f]{12}$
-      type: string
-    transactionRequestResponse:
-      description: A response to a request for a quote
-      properties:
-        transactionId:
-          $ref: '#/components/schemas/transactionId'
-        transferAmount:
-          $ref: '#/components/schemas/transactionRequestState'
-      required:
-        - transactionId
-        - transactionRequestState
-      type: object
-    transactionRequestState:
-      enum:
-        - RECEIVED
-        - PENDING
-        - ACCEPTED
-        - REJECTED
-      type: string
-    transactionType:
-      enum:
-        - TRANSFER
-        - DEPOSIT
-        - PAYMENT
-      type: string
-    transferId:
-      description: A Mojaloop API transfer identifier (UUID)
-      pattern: ^[0-9a-f]{8}-[0-9a-f]{4}-[1-5][0-9a-f]{3}-[89ab][0-9a-f]{3}-[0-9a-f]{12}$
-      type: string
-    transferParty:
-      properties:
-        dateOfBirth:
-          $ref: '#/components/schemas/dateOfBirth'
-        displayName:
-          description: Display name of the sender if known
-          type: string
-        firstName:
-          description: Party first name
-          type: string
-        idType:
-          $ref: '#/components/schemas/idType'
-        idValue:
-          description: The identifier string used to identify the sender
-          type: string
-        lastName:
-          description: Party last name
-          type: string
-        merchantClassificationCode:
-          description: Up to 4 digits specifying the senders merchant classification, if known and applicable
-          type: string
-        middleName:
-          description: Party moddle name
-          type: string
-        subIdValue:
-          description: The sub identifier string used to identify the sender
->>>>>>> 75bb92a9
-          type: string
-        type:
-          $ref: '#/components/schemas/payerType'
-      required:
-        - idType
-        - idValue
-      type: object
-    transferRequest:
-      properties:
-        amount:
-          $ref: '#/components/schemas/money'
-        amountType:
-          $ref: '#/components/schemas/amountType'
-        currency:
-          $ref: '#/components/schemas/currency'
-        from:
-          $ref: '#/components/schemas/transferParty'
-<<<<<<< HEAD
-        ilpPacket:
-          properties:
-            data:
-              $ref: '#/components/schemas/ilpPacketData'
-          required:
-            - data
-          type: object
-=======
->>>>>>> 75bb92a9
-        note:
-          maxLength: 128
-          type: string
-        quote:
-          $ref: '#/components/schemas/quoteResponse'
-<<<<<<< HEAD
-        quoteRequestExtensions:
-          $ref: '#/components/schemas/extensionList'
-=======
->>>>>>> 75bb92a9
-        to:
-          $ref: '#/components/schemas/transferParty'
-        transactionType:
-          $ref: '#/components/schemas/transactionType'
-        transferId:
-          $ref: '#/components/schemas/transferId'
-      required:
-        - transferId
-<<<<<<< HEAD
-        - quote
-        - from
-        - to
-        - amountType
-        - currency
-        - amount
-        - transactionType
-        - ilpPacket
-      type: object
-    transferResponse:
-      properties:
-        completedTimestamp:
-          $ref: '#/components/schemas/timestamp'
-          description: Completed timestamp from the DFSP backend, used for testing purposes to inject a given completed timestamp via a rule.
-          example: '2020-05-19T08:38:08.699-04:00'
-        fulfilment:
-          $ref: '#/components/schemas/ilpFulfilment'
-          description: Fulfilment from the DFSP backend, used for testing purposes to inject an invalid fulfilment via a rule.
-        homeTransactionId:
-          description: Transaction ID from the DFSP backend, used to reconcile transactions between the Switch and DFSP backend systems.
-          type: string
-        transferState:
-          $ref: '#/components/schemas/transferState'
-          description: Transfer state from the DFSP backend, used for testing purposes to inject an desired transfer state via a rule.
-          example: ABORTED
-=======
-        - currency
-        - amount
-      type: object
-    transferResponse:
-      properties:
-        homeTransactionId:
-          description: Transaction ID from the DFSP backend, used to reconcile transactions between the switch and DFSP backend systems
-          type: string
->>>>>>> 75bb92a9
-      required:
-        - homeTransactionId
-      type: object
-    transferState:
-      description: |
-        Below are the allowed values for the enumeration - RECEIVED DFSP has received the transfer. - RESERVED DFSP has reserved the transfer. - COMMITTED DFSP has successfully performed the transfer. - ABORTED DFSP has aborted the transfer due a rejection or failure to perform the transfer.
-      enum:
-        - RECEIVED
-        - RESERVED
-        - COMMITTED
-        - ABORTED
-<<<<<<< HEAD
-      type: string
-    transferStatus:
-      enum:
-        - ERROR_OCCURRED
-        - WAITING_FOR_PARTY_ACCEPTANCE
-        - WAITING_FOR_QUOTE_ACCEPTANCE
-        - COMPLETED
-=======
->>>>>>> 75bb92a9
-      type: string
+openapi: 3.0.1
+info:
+  title: Mojaloop Simulator Inbound
+  description: Mojaloop Simulator Inbound - To be implemented by DFSP backend
+  license:
+    name: Open API for FSP Interoperability (FSPIOP)
+    url: http://www.majaloop.io
+  version: 1.1.1
+
+paths:
+  /:
+    get:
+      operationId: healthCheck
+      responses:
+        '200':
+          description: Returns empty body if the service is running.
+      summary: Health check endpoint.
+  /bulkQuotes:
+    post:
+      operationId: BulkQuotesPost
+      requestBody:
+        content:
+          application/json:
+            schema:
+              $ref: '#/components/schemas/bulkQuoteRequest'
+        description: Incoming request for a bulk quotation
+      responses:
+        '200':
+          content:
+            application/json:
+              schema:
+                $ref: '#/components/schemas/bulkQuoteResponse'
+          description: A response to the bulk quote request
+        '400':
+          content:
+            application/json:
+              schema:
+                $ref: '#/components/schemas/errorResponse'
+          description: Malformed or missing required headers or parameters
+        '500':
+          content:
+            application/json:
+              schema:
+                $ref: '#/components/schemas/errorResponse'
+          description: An error occured processing the request
+      summary: Requests a bulk quote
+      tags:
+        - BulkQuotes
+  /bulkQuotes/{idValue}:
+    get:
+      operationId: BulkQuotesGet
+      parameters:
+        - in: path
+          name: idValue
+          required: true
+          schema:
+            $ref: '#/components/schemas/idValue'
+      responses:
+        '200':
+          content:
+            application/json:
+              schema:
+                $ref: '#/components/schemas/bulkQuoteResponse'
+          description: Response containing details of the requested bulk quote
+        '400':
+          content:
+            application/json:
+              schema:
+                $ref: '#/components/schemas/errorResponse'
+          description: Malformed or missing required headers or parameters
+        '404':
+          description: The bulk quote specified by the provided identifier value is not known to the server
+        '500':
+          content:
+            application/json:
+              schema:
+                $ref: '#/components/schemas/errorResponse'
+          description: An error occured processing the request
+      summary: Requests information relating to a bulk quote identified by the specified identifier value
+      tags:
+        - BulkQuotes
+  /bulkTransactions/{bulkTransactionId}:
+    put:
+      description: The HTTP request `PUT /bulkTransactions/{bulkTransactionId}` is used to amend information regarding a bulk transaction, i.e. when autoAcceptParty or autoAcceptQuote  is false then the payer need to provide confirmation to proceed with further processing of the request. The `{bulkTransactionId}` in the URI should contain the `bulkTransactionId` that was used for the creation of the bulk transfer.
+      operationId: BulkTransactionsPut
+      parameters:
+        - description: Identifier of the bulk transaction to continue as returned in the response to a `POST /bulkTransaction` request.
+          in: path
+          name: bulkTransactionId
+          required: true
+          schema:
+            description: Identifier that correlates all messages of the same sequence. The API data type UUID (Universally Unique Identifier) is a JSON String in canonical format, conforming to [RFC 4122](https://tools.ietf.org/html/rfc4122), that is restricted by a regular expression for interoperability reasons. A UUID is always 36 characters long, 32 hexadecimal symbols and 4 dashes (‘-‘).
+            example: b51ec534-ee48-4575-b6a9-ead2955b8069
+            pattern: ^[0-9a-f]{8}-[0-9a-f]{4}-[1-5][0-9a-f]{3}-[89ab][0-9a-f]{3}-[0-9a-f]{12}$
+            title: CorrelationId
+            type: string
+      requestBody:
+        content:
+          application/json:
+            schema:
+              properties:
+                bulkHomeTransactionID:
+                  description: Transaction ID from the DFSP backend, used to reconcile transactions between the Switch and DFSP backend systems.
+                  type: string
+                individualTransferResults:
+                  description: List of individual transfers in a bulk transfer with accept party information.
+                  items:
+                    description: Data model for the 'individualTransfer' while accepting party or quote.
+                    properties:
+                      homeTransactionId:
+                        description: Transaction ID from the DFSP backend, used to reconcile transactions between the Switch and DFSP backend systems.
+                        type: string
+                      transactionId:
+                        description: Identifier that correlates all messages of the same sequence. The API data type UUID (Universally Unique Identifier) is a JSON String in canonical format, conforming to [RFC 4122](https://tools.ietf.org/html/rfc4122), that is restricted by a regular expression for interoperability reasons. A UUID is always 36 characters long, 32 hexadecimal symbols and 4 dashes (‘-‘).
+                        example: b51ec534-ee48-4575-b6a9-ead2955b8069
+                        pattern: ^[0-9a-f]{8}-[0-9a-f]{4}-[1-5][0-9a-f]{3}-[89ab][0-9a-f]{3}-[0-9a-f]{12}$
+                        title: CorrelationId
+                        type: string
+                    required:
+                      - homeTransactionId
+                    type: object
+                  minItems: 1
+                  type: array
+              required:
+                - bulkHomeTransactionID
+                - individualTransferResults
+              type: object
+        description: Bulk transaction request body
+        required: true
+      responses:
+        '202':
+          description: Bulk transaction information successfully amended
+        '400':
+          description: Malformed or missing required body, headers or parameters
+        '500':
+          description: An error occurred processing the bulk transaction
+      summary: Callbacks for the bulk transaction request
+      tags:
+        - BulkTransactionsPut
+  /bulkTransfers:
+    post:
+      operationId: BulkTransfersPost
+      requestBody:
+        content:
+          application/json:
+            schema:
+              $ref: '#/components/schemas/bulkTransferRequest'
+        description: An incoming bulk transfer request
+      responses:
+        '200':
+          content:
+            application/json:
+              schema:
+                $ref: '#/components/schemas/bulkTransferResponse'
+          description: The bulk transfer was accepted
+        '400':
+          content:
+            application/json:
+              schema:
+                $ref: '#/components/schemas/errorResponse'
+          description: Malformed or missing required headers or parameters
+        '500':
+          content:
+            application/json:
+              schema:
+                $ref: '#/components/schemas/errorResponse'
+          description: An error occured processing the request
+      summary: Execute bulk transfer of funds from an external account to internal accounts
+      tags:
+        - BulkTransfers
+  /bulkTransfers/{idValue}:
+    get:
+      operationId: BulkTransfersGet
+      parameters:
+        - in: path
+          name: idValue
+          required: true
+          schema:
+            $ref: '#/components/schemas/idValue'
+      responses:
+        '200':
+          content:
+            application/json:
+              schema:
+                $ref: '#/components/schemas/bulkTransferResponse'
+          description: Response containing details of the requested bulk transfer
+        '400':
+          content:
+            application/json:
+              schema:
+                $ref: '#/components/schemas/errorResponse'
+          description: Malformed or missing required headers or parameters
+        '404':
+          description: The bulk transfer specified by the provided identifier value is not known to the server
+        '500':
+          content:
+            application/json:
+              schema:
+                $ref: '#/components/schemas/errorResponse'
+          description: An error occured processing the request
+      summary: Requests information relating to a bulk transfer identified by the specified identifier value
+      tags:
+        - BulkTransfers
+  /otp/{requestToPayId}:
+    get:
+      operationId: OtpGet
+      parameters:
+        - in: path
+          name: requestToPayId
+          required: true
+          schema:
+            $ref: '#/components/schemas/idValue'
+      responses:
+        '200':
+          content:
+            application/json:
+              schema:
+                $ref: '#/components/schemas/otpDetails'
+          description: Response containing details of the OTP
+        '400':
+          content:
+            application/json:
+              schema:
+                $ref: '#/components/schemas/errorResponse'
+          description: Malformed or missing required headers or parameters
+        '404':
+          description: The party specified by the provided identifier type and value is not known to the server
+        '500':
+          content:
+            application/json:
+              schema:
+                $ref: '#/components/schemas/errorResponse'
+          description: An error occured processing the request
+      summary: Requests OTP
+      tags:
+        - OTP
+  /participants/{idType}/{idValue}:
+    get:
+      operationId: ParticipantsGetByTypeAndID
+      parameters:
+        - in: path
+          name: idType
+          required: true
+          schema:
+            $ref: '#/components/schemas/idType'
+        - in: path
+          name: idValue
+          required: true
+          schema:
+            $ref: '#/components/schemas/idValue'
+      responses:
+        '200':
+          content:
+            application/json:
+              schema:
+                $ref: '#/components/schemas/participantsResponse'
+          description: Response containing details of the requested party
+        '400':
+          content:
+            application/json:
+              schema:
+                $ref: '#/components/schemas/errorResponse'
+          description: Malformed or missing required headers or parameters
+        '404':
+          description: The party specified by the provided identifier type and value is not known to the server
+        '500':
+          content:
+            application/json:
+              schema:
+                $ref: '#/components/schemas/errorResponse'
+          description: An error occured processing the request
+      summary: Asks for the FSPID of the scheme participant that can handle transfers for the specified identifier type and value
+      tags:
+        - Participants
+  /participants/{idType}/{idValue}/{subIdValue}:
+    get:
+      operationId: ParticipantsGetByTypeIDAndSubId
+      parameters:
+        - in: path
+          name: idType
+          required: true
+          schema:
+            $ref: '#/components/schemas/idType'
+        - in: path
+          name: idValue
+          required: true
+          schema:
+            $ref: '#/components/schemas/idValue'
+        - in: path
+          name: subIdValue
+          required: true
+          schema:
+            $ref: '#/components/schemas/subIdValue'
+      responses:
+        '200':
+          content:
+            application/json:
+              schema:
+                $ref: '#/components/schemas/participantsResponse'
+          description: Response containing details of the requested party
+        '400':
+          content:
+            application/json:
+              schema:
+                $ref: '#/components/schemas/errorResponse'
+          description: Malformed or missing required headers or parameters
+        '404':
+          description: The party specified by the provided identifier type and value/subId is not known to the server
+        '500':
+          content:
+            application/json:
+              schema:
+                $ref: '#/components/schemas/errorResponse'
+          description: An error occured processing the request
+      summary: Asks for the FSPID of the scheme participant that can handle transfers for the specified identifier type, value and subId value
+      tags:
+        - Participants
+  /parties/{idType}/{idValue}:
+    get:
+      operationId: PartiesGetByTypeAndID
+      parameters:
+        - in: path
+          name: idType
+          required: true
+          schema:
+            $ref: '#/components/schemas/idType'
+        - in: path
+          name: idValue
+          required: true
+          schema:
+            $ref: '#/components/schemas/idValue'
+      responses:
+        '200':
+          content:
+            application/json:
+              schema:
+                $ref: '#/components/schemas/transferParty'
+          description: Response containing details of the requested party
+        '400':
+          content:
+            application/json:
+              schema:
+                $ref: '#/components/schemas/errorResponse'
+          description: Malformed or missing required headers or parameters
+        '404':
+          description: The party specified by the provided identifier type and value is not known to the server
+        '500':
+          content:
+            application/json:
+              schema:
+                $ref: '#/components/schemas/errorResponse'
+          description: An error occured processing the request
+      summary: Requests information relating to a transfer party identified by the specified identifier type and value
+      tags:
+        - Parties
+  /parties/{idType}/{idValue}/{subIdValue}:
+    get:
+      operationId: PartiesGetByTypeIdAndSubId
+      parameters:
+        - in: path
+          name: idType
+          required: true
+          schema:
+            $ref: '#/components/schemas/idType'
+        - in: path
+          name: idValue
+          required: true
+          schema:
+            $ref: '#/components/schemas/idValue'
+        - in: path
+          name: subIdValue
+          required: true
+          schema:
+            $ref: '#/components/schemas/subIdValue'
+      responses:
+        '200':
+          content:
+            application/json:
+              schema:
+                $ref: '#/components/schemas/transferParty'
+          description: Response containing details of the requested party
+        '400':
+          content:
+            application/json:
+              schema:
+                $ref: '#/components/schemas/errorResponse'
+          description: Malformed or missing required headers or parameters
+        '404':
+          description: The party specified by the provided identifier type and value is not known to the server
+        '500':
+          content:
+            application/json:
+              schema:
+                $ref: '#/components/schemas/errorResponse'
+          description: An error occured processing the request
+      summary: Requests information relating to a transfer party identified by the specified identifier type, value and subId value
+      tags:
+        - Parties
+  /quoterequests:
+    post:
+      operationId: QuoteRequest
+      requestBody:
+        content:
+          application/json:
+            schema:
+              $ref: '#/components/schemas/quoteRequest'
+        description: Request for a transfer quotation
+      responses:
+        '200':
+          content:
+            application/json:
+              schema:
+                $ref: '#/components/schemas/quoteResponse'
+          description: A response to the transfer quotation request
+        '400':
+          content:
+            application/json:
+              schema:
+                $ref: '#/components/schemas/errorResponse'
+          description: Malformed or missing required headers or parameters
+        '500':
+          content:
+            application/json:
+              schema:
+                $ref: '#/components/schemas/errorResponse'
+          description: An error occured processing the request
+      summary: Requests a quote for the specified transfer
+      tags:
+        - Quotes
+  /transactionrequests:
+    post:
+      operationId: TransactionRequest
+      requestBody:
+        content:
+          application/json:
+            schema:
+              $ref: '#/components/schemas/transactionRequest'
+        description: Request for Transaction Request
+      responses:
+        '200':
+          content:
+            application/json:
+              schema:
+                $ref: '#/components/schemas/transactionRequestResponse'
+          description: A response to the transfer transaction request
+        '400':
+          content:
+            application/json:
+              schema:
+                $ref: '#/components/schemas/errorResponse'
+          description: Malformed or missing required headers or parameters
+        '500':
+          content:
+            application/json:
+              schema:
+                $ref: '#/components/schemas/errorResponse'
+          description: An error occured processing the request
+      summary: transaction request that supports pull based transfers
+      tags:
+        - TransactionRequest
+  /transfers:
+    post:
+      operationId: TransfersPost
+      requestBody:
+        content:
+          application/json:
+            schema:
+              $ref: '#/components/schemas/transferRequest'
+        description: An incoming transfer request
+      responses:
+        '200':
+          content:
+            application/json:
+              schema:
+                $ref: '#/components/schemas/transferResponse'
+          description: The transfer was accepted
+        '400':
+          content:
+            application/json:
+              schema:
+                $ref: '#/components/schemas/errorResponse'
+          description: Malformed or missing required headers or parameters
+        '500':
+          content:
+            application/json:
+              schema:
+                $ref: '#/components/schemas/errorResponse'
+          description: An error occured processing the request
+      summary: Transfers funds from an external account to an internal account
+      tags:
+        - Transfers
+  /transfers/{transferId}:
+    put:
+      description: The HTTP request `PUT /transfers/{transferId}` is used to receive notification for transfer being fulfiled when the FSP is a Payee
+      operationId: TransfersPut
+      parameters:
+        - in: path
+          name: transferId
+          required: true
+          schema:
+            $ref: '#/components/schemas/idValue'
+      requestBody:
+        content:
+          application/json:
+            schema:
+              $ref: '#/components/schemas/fulfilNotification'
+        description: An incoming notification for fulfiled transfer
+      responses:
+        '200':
+          description: The notification was accepted
+        '500':
+          content:
+            application/json:
+              schema:
+                $ref: '#/components/schemas/errorResponse'
+          description: An error occured processing the request
+      summary: Receive notification for a specific transfer
+      tags:
+        - Transfers
+
+components:
+  schemas:
+    IndividualQuote:
+      description: Data model for individual quote in a bulk quote request
+      properties:
+        amount:
+          $ref: '#/components/schemas/money'
+        amountType:
+          $ref: '#/components/schemas/amountType'
+        currency:
+          $ref: '#/components/schemas/currency'
+        feesAmount:
+          $ref: '#/components/schemas/money'
+        feesCurrency:
+          $ref: '#/components/schemas/currency'
+        initiator:
+          $ref: '#/components/schemas/initiator'
+        initiatorType:
+          $ref: '#/components/schemas/initiatorType'
+        note:
+          description: An optional note associated with the quote
+          maxLength: 128
+          minLength: 1
+          type: string
+        quoteId:
+          $ref: '#/components/schemas/quoteId'
+        to:
+          $ref: '#/components/schemas/transferParty'
+        transactionId:
+          $ref: '#/components/schemas/transactionId'
+        transactionType:
+          $ref: '#/components/schemas/transactionType'
+      required:
+        - quoteId
+        - transactionId
+        - to
+        - amountType
+        - amount
+        - currency
+        - transactionType
+        - initiator
+        - initiatorType
+      type: object
+    IndividualQuoteResultFailed:
+      description: Data model for failed individual quote in a bulk quote response
+      properties:
+        errorResponse:
+          $ref: '#/components/schemas/errorResponse'
+        quoteId:
+          $ref: '#/components/schemas/quoteId'
+      required:
+        - quoteId
+        - errorResponse
+      type: object
+    IndividualQuoteResultSuccess:
+      description: Data model for successful individual quote in a bulk quote response
+      properties:
+        payeeFspCommissionAmount:
+          $ref: '#/components/schemas/money'
+        payeeFspCommissionAmountCurrency:
+          $ref: '#/components/schemas/currency'
+        payeeFspFeeAmount:
+          $ref: '#/components/schemas/money'
+        payeeFspFeeAmountCurrency:
+          $ref: '#/components/schemas/currency'
+        payeeReceiveAmount:
+          $ref: '#/components/schemas/money'
+        payeeReceiveAmountCurrency:
+          $ref: '#/components/schemas/currency'
+        quoteId:
+          $ref: '#/components/schemas/quoteId'
+        transferAmount:
+          $ref: '#/components/schemas/money'
+        transferAmountCurrency:
+          $ref: '#/components/schemas/currency'
+      required:
+        - quoteId
+      type: object
+    IndividualTransfer:
+      description: Data model for individual transfer in a bulk transfer request
+      properties:
+        amount:
+          $ref: '#/components/schemas/money'
+        amountType:
+          $ref: '#/components/schemas/amountType'
+        currency:
+          $ref: '#/components/schemas/currency'
+        feesAmount:
+          $ref: '#/components/schemas/money'
+        feesCurrency:
+          $ref: '#/components/schemas/currency'
+        initiator:
+          $ref: '#/components/schemas/initiator'
+        initiatorType:
+          $ref: '#/components/schemas/initiatorType'
+        note:
+          description: An optional note associated with the quote
+          maxLength: 128
+          minLength: 1
+          type: string
+        to:
+          $ref: '#/components/schemas/transferParty'
+        transactionType:
+          $ref: '#/components/schemas/transactionType'
+        transferId:
+          $ref: '#/components/schemas/transferId'
+      required:
+        - transferId
+        - amount
+        - currency
+      type: object
+    IndividualTransferResult:
+      description: Data model for individual transfer in a bulk transfer response
+      properties:
+        errorResponse:
+          $ref: '#components/schemes/errorResponse'
+        extensionList:
+          $ref: '#/components/schemas/extensionList'
+        transferId:
+          $ref: '#/components/schemas/transferId'
+      required:
+        - transferId
+      type: object
+    amountType:
+      enum:
+        - SEND
+        - RECEIVE
+      type: string
+    bulkQuoteId:
+      description: A Mojaloop API bulk quote identifier (UUID)
+      pattern: ^[0-9a-f]{8}-[0-9a-f]{4}-[1-5][0-9a-f]{3}-[89ab][0-9a-f]{3}-[0-9a-f]{12}$
+      type: string
+    bulkQuoteRequest:
+      description: A request for a bulk quote
+      properties:
+        bulkQuoteId:
+          $ref: '#/components/schemas/bulkQuoteId'
+        expiration:
+          $ref: '#/components/schemas/timestamp'
+        from:
+          $ref: '#/components/schemas/transferParty'
+        geoCode:
+          $ref: '#/components/schemas/geoCode'
+        individualQuotes:
+          items:
+            $ref: '#/components/schemas/IndividualQuote'
+          maxItems: 1000
+          minItems: 1
+          type: array
+      required:
+        - bulkQuoteId
+        - from
+        - individualQuotes
+      type: object
+    bulkQuoteResponse:
+      description: A response to a request for a bulk quote
+      properties:
+        bulkQuoteId:
+          $ref: '#/components/schemas/bulkQuoteId'
+        expiration:
+          $ref: '#/components/schemas/timestamp'
+        individualQuoteResults:
+          description: Fees for each individual transaction, if any of them are charged per transaction.
+          items:
+            oneOf:
+              - $ref: '#/components/schemas/IndividualQuoteResultSuccess'
+              - $ref: '#/components/schemas/IndividualQuoteResultFailed'
+          maxItems: 1000
+          minItems: 1
+          type: array
+      required:
+        - bulkQuoteId
+        - individualQuoteResults
+      type: object
+    bulkTransferId:
+      description: A Mojaloop API transfer identifier (UUID)
+      pattern: ^[0-9a-f]{8}-[0-9a-f]{4}-[1-5][0-9a-f]{3}-[89ab][0-9a-f]{3}-[0-9a-f]{12}$
+      type: string
+    bulkTransferRequest:
+      properties:
+        bulkQuote:
+          $ref: '#/components/schemas/bulkQuoteResponse'
+        bulkTransferId:
+          $ref: '#/components/schemas/bulkTransferId'
+        from:
+          $ref: '#/components/schemas/transferParty'
+        individualTransfers:
+          items:
+            $ref: '#/components/schemas/IndividualTransfer'
+          maxItems: 1000
+          minItems: 1
+          type: array
+      required:
+        - bulkTransferId
+        - individualTransfers
+      type: object
+    bulkTransferResponse:
+      properties:
+        bulkTransferId:
+          $ref: '#/components/schemas/bulkTransferId'
+        homeTransactionId:
+          description: Transaction ID from the DFSP backend, used to reconcile transactions between the switch and DFSP backend systems
+          type: string
+        individualTransferResults:
+          items:
+            $ref: '#/components/schemas/IndividualTransferResult'
+          maxItems: 1000
+          minItems: 1
+          type: array
+      required:
+        - homeTransactionId
+      type: object
+    currency:
+      maxLength: 3
+      minLength: 3
+      type: string
+    dateOfBirth:
+      description: Date of birth in the form YYYY-MM-DD
+      pattern: ^(?:[1-9]\d{3}-(?:(?:0[1-9]|1[0-2])-(?:0[1-9]|1\d|2[0-8])|(?:0[13-9]|1[0-2])-(?:29|30)|(?:0[13578]|1[02])-31)|(?:[1-9]\d(?:0[48]|[2468][048]|[13579][26])|(?:[2468][048]|[13579][26])00)-02-29)$
+      type: string
+    errorResponse:
+      properties:
+        message:
+          description: Error message text
+          type: string
+        statusCode:
+          description: |
+            Backend error code from FSP. Ideally, statusCode is FSPIOP conforming. SDK will use status code to retrieve an FSPIOP error with the same code.
+            Otherwise, a suitable generic FSPIOP will be used with the errorResponse in the FSPIOP error message.
+          type: string
+      type: object
+    extensionItem:
+      properties:
+        key:
+          maxLength: 32
+          minLength: 1
+          type: string
+        value:
+          maxLength: 128
+          minLength: 1
+          type: string
+      type: object
+    extensionList:
+      items:
+        $ref: '#/components/schemas/extensionItem'
+      maxItems: 16
+      minItems: 0
+      type: array
+    fspId:
+      maxLength: 32
+      minLength: 1
+      type: string
+    fulfilNotification:
+      description: PUT /transfers/{transferId} object
+      properties:
+        completedTimestamp:
+          $ref: '#/components/schemas/timestamp'
+        extensionList:
+          $ref: '#/components/schemas/extensionList'
+        transferState:
+          $ref: '#/components/schemas/transferState'
+      required:
+        - completedTimestamp
+        - transferState
+      title: TransfersIDPatchResponse
+      type: object
+    geoCode:
+      description: Indicates the geographic location from where the transaction was initiated.
+      properties:
+        latitude:
+          $ref: '#/components/schemas/latitude'
+        longitude:
+          $ref: '#/components/schemas/longitude'
+      required:
+        - latitude
+        - longitude
+      type: object
+    idType:
+      enum:
+        - MSISDN
+        - ACCOUNT_NO
+        - EMAIL
+        - PERSONAL_ID
+        - BUSINESS
+        - DEVICE
+        - ACCOUNT_ID
+        - IBAN
+        - ALIAS
+      type: string
+    idValue:
+      maxLength: 128
+      minLength: 1
+      type: string
+    initiator:
+      enum:
+        - PAYER
+        - PAYEE
+      type: string
+    initiatorType:
+      enum:
+        - CONSUMER
+        - AGENT
+        - BUSINESS
+        - DEVICE
+      type: string
+    latitude:
+      description: The API data type Latitude is a JSON String in a lexical format that is restricted by a regular expression for interoperability reasons.
+      pattern: ^(\+|-)?(?:90(?:(?:\.0{1,6})?)|(?:[0-9]|[1-8][0-9])(?:(?:\.[0-9]{1,6})?))$
+      type: string
+    longitude:
+      description: The API data type Longitude is a JSON String in a lexical format that is restricted by a regular expression for interoperability reasons.
+      pattern: ^(\+|-)?(?:180(?:(?:\.0{1,6})?)|(?:[0-9]|[1-9][0-9]|1[0-7][0-9])(?:(?:\.[0-9]{1,6})?))$
+      type: string
+    money:
+      pattern: ^([0]|([1-9][0-9]{0,17}))([.][0-9]{0,3}[1-9])?$
+      type: string
+    otpDetails:
+      properties:
+        otpValue:
+          description: OTP value
+          type: string
+      required:
+        - otpValue
+      type: object
+    participantsResponse:
+      properties:
+        fspId:
+          $ref: '#/components/schemas/fspId'
+      type: object
+    payerType:
+      enum:
+        - CONSUMER
+        - AGENT
+        - BUSINESS
+        - DEVICE
+      type: string
+    quoteId:
+      description: A Mojaloop API quote identifier (UUID)
+      pattern: ^[0-9a-f]{8}-[0-9a-f]{4}-[1-5][0-9a-f]{3}-[89ab][0-9a-f]{3}-[0-9a-f]{12}$
+      type: string
+    quoteRequest:
+      description: A request for a quote for transfer from the DFSP backend
+      properties:
+        amount:
+          $ref: '#/components/schemas/money'
+        amountType:
+          $ref: '#/components/schemas/amountType'
+        currency:
+          $ref: '#/components/schemas/currency'
+        expiration:
+          $ref: '#/components/schemas/timestamp'
+        feesAmount:
+          $ref: '#/components/schemas/money'
+        feesCurrency:
+          $ref: '#/components/schemas/currency'
+        from:
+          $ref: '#/components/schemas/transferParty'
+        geoCode:
+          $ref: '#/components/schemas/geoCode'
+        initiator:
+          $ref: '#/components/schemas/initiator'
+        initiatorType:
+          $ref: '#/components/schemas/initiatorType'
+        note:
+          description: An optional note associated with the requested transfer
+          maxLength: 128
+          minLength: 1
+          type: string
+        quoteId:
+          $ref: '#/components/schemas/quoteId'
+        to:
+          $ref: '#/components/schemas/transferParty'
+        transactionId:
+          $ref: '#/components/schemas/transactionId'
+        transactionType:
+          $ref: '#/components/schemas/transactionType'
+      required:
+        - quoteId
+        - transactionId
+        - to
+        - from
+        - amountType
+        - amount
+        - currency
+        - transactionType
+        - initiator
+        - initiatorType
+      type: object
+    quoteResponse:
+      description: A response to a request for a quote
+      properties:
+        expiration:
+          $ref: '#/components/schemas/timestamp'
+        extensionList:
+          $ref: '#/components/schemas/extensionList'
+        geoCode:
+          $ref: '#/components/schemas/geoCode'
+        payeeFspCommissionAmount:
+          $ref: '#/components/schemas/money'
+        payeeFspCommissionAmountCurrency:
+          $ref: '#/components/schemas/currency'
+        payeeFspFeeAmount:
+          $ref: '#/components/schemas/money'
+        payeeFspFeeAmountCurrency:
+          $ref: '#/components/schemas/currency'
+        payeeReceiveAmount:
+          $ref: '#/components/schemas/money'
+        payeeReceiveAmountCurrency:
+          $ref: '#/components/schemas/currency'
+        quoteId:
+          $ref: '#/components/schemas/quoteId'
+        transactionId:
+          $ref: '#/components/schemas/transactionId'
+        transferAmount:
+          $ref: '#/components/schemas/money'
+        transferAmountCurrency:
+          $ref: '#/components/schemas/currency'
+      required:
+        - quoteId
+        - transactionId
+        - transferAmount
+        - transferAmountCurrency
+      type: object
+    subIdValue:
+      maxLength: 128
+      minLength: 1
+      type: string
+    timestamp:
+      description: An ISO-8601 formatted timestamp
+      pattern: ^(?:[1-9]\d{3}-(?:(?:0[1-9]|1[0-2])-(?:0[1-9]|1\d|2[0-8])|(?:0[13-9]|1[0-2])-(?:29|30)|(?:0[13578]|1[02])-31)|(?:[1-9]\d(?:0[48]|[2468][048]|[13579][26])|(?:[2468][048]|[13579][26])00)-02-29)T(?:[01]\d|2[0-3]):[0-5]\d:[0-5]\d(?:(\.\d{3}))(?:Z|[+-][01]\d:[0-5]\d)$
+      type: string
+    transactionId:
+      description: ID of the transaction, the ID is decided by the Payer FSP during the creation of the quote
+      pattern: ^[0-9a-f]{8}-[0-9a-f]{4}-[1-5][0-9a-f]{3}-[89ab][0-9a-f]{3}-[0-9a-f]{12}$
+      type: string
+    transactionRequest:
+      description: A request for a pull based transfer
+      properties:
+        amount:
+          $ref: '#/components/schemas/money'
+        currency:
+          $ref: '#/components/schemas/currency'
+        expiration:
+          $ref: '#/components/schemas/timestamp'
+        from:
+          $ref: '#/components/schemas/transferParty'
+        geoCode:
+          $ref: '#/components/schemas/geoCode'
+        initiator:
+          $ref: '#/components/schemas/initiator'
+        initiatorType:
+          $ref: '#/components/schemas/initiatorType'
+        note:
+          description: An optional note associated with the requested transfer
+          maxLength: 128
+          minLength: 1
+          type: string
+        to:
+          $ref: '#/components/schemas/transferParty'
+        transactionRequestId:
+          $ref: '#/components/schemas/transactionRequestId'
+        transactionType:
+          $ref: '#/components/schemas/transactionType'
+      required:
+        - transactionRequestId
+        - to
+        - from
+        - amount
+        - currency
+        - transactionType
+        - initiator
+        - initiatorType
+      type: object
+    transactionRequestId:
+      description: A Mojaloop API transaction request identifier (UUID)
+      pattern: ^[0-9a-f]{8}-[0-9a-f]{4}-[1-5][0-9a-f]{3}-[89ab][0-9a-f]{3}-[0-9a-f]{12}$
+      type: string
+    transactionRequestResponse:
+      description: A response to a request for a quote
+      properties:
+        transactionId:
+          $ref: '#/components/schemas/transactionId'
+        transferAmount:
+          $ref: '#/components/schemas/transactionRequestState'
+      required:
+        - transactionId
+        - transactionRequestState
+      type: object
+    transactionRequestState:
+      enum:
+        - RECEIVED
+        - PENDING
+        - ACCEPTED
+        - REJECTED
+      type: string
+    transactionType:
+      enum:
+        - TRANSFER
+        - DEPOSIT
+        - PAYMENT
+      type: string
+    transferId:
+      description: A Mojaloop API transfer identifier (UUID)
+      pattern: ^[0-9a-f]{8}-[0-9a-f]{4}-[1-5][0-9a-f]{3}-[89ab][0-9a-f]{3}-[0-9a-f]{12}$
+      type: string
+    transferParty:
+      properties:
+        dateOfBirth:
+          $ref: '#/components/schemas/dateOfBirth'
+        displayName:
+          description: Display name of the sender if known
+          type: string
+        firstName:
+          description: Party first name
+          type: string
+        idType:
+          $ref: '#/components/schemas/idType'
+        idValue:
+          description: The identifier string used to identify the sender
+          type: string
+        lastName:
+          description: Party last name
+          type: string
+        merchantClassificationCode:
+          description: Up to 4 digits specifying the senders merchant classification, if known and applicable
+          type: string
+        middleName:
+          description: Party moddle name
+          type: string
+        subIdValue:
+          description: The sub identifier string used to identify the sender
+          type: string
+        type:
+          $ref: '#/components/schemas/payerType'
+      required:
+        - idType
+        - idValue
+      type: object
+    transferRequest:
+      properties:
+        amount:
+          $ref: '#/components/schemas/money'
+        amountType:
+          $ref: '#/components/schemas/amountType'
+        currency:
+          $ref: '#/components/schemas/currency'
+        from:
+          $ref: '#/components/schemas/transferParty'
+        note:
+          maxLength: 128
+          type: string
+        quote:
+          $ref: '#/components/schemas/quoteResponse'
+        to:
+          $ref: '#/components/schemas/transferParty'
+        transactionType:
+          $ref: '#/components/schemas/transactionType'
+        transferId:
+          $ref: '#/components/schemas/transferId'
+      required:
+        - transferId
+        - currency
+        - amount
+      type: object
+    transferResponse:
+      properties:
+        homeTransactionId:
+          description: Transaction ID from the DFSP backend, used to reconcile transactions between the switch and DFSP backend systems
+          type: string
+      required:
+        - homeTransactionId
+      type: object
+    transferState:
+      description: |
+        Below are the allowed values for the enumeration - RECEIVED DFSP has received the transfer. - RESERVED DFSP has reserved the transfer. - COMMITTED DFSP has successfully performed the transfer. - ABORTED DFSP has aborted the transfer due a rejection or failure to perform the transfer.
+      enum:
+        - RECEIVED
+        - RESERVED
+        - COMMITTED
+        - ABORTED
+      type: string