{
    "$schema": "https://github.com/IBM/audit-ci/raw/main/docs/schema.json",
    // audit-ci supports reading JSON, JSONC, and JSON5 config files.
    // Only use one of ["low": true, "moderate": true, "high": true, "critical": true]
    "moderate": true,
    "allowlist": [
        "GHSA-282f-qqgm-c34q",
        "GHSA-v88g-cgmw-v5xw",
        "GHSA-mjxr-4v3x-q3m4",
        "GHSA-p9pc-299p-vxgp",
        "GHSA-6vfc-qv3f-vr6c",
        "GHSA-rjqq-98f6-6j3r",
        "GHSA-phwq-j96m-2c2q",
        "GHSA-wc69-rhjr-hc9g",
        "GHSA-8qr4-xgw6-wmr3",
        "GHSA-hrpp-h998-j3pp",
        "GHSA-8cf7-32gw-wr33",
        // Vulnerabilities for jsonwebtoken in
        // sdk-standard-components
        // central-services-error-handling
        // central-services-shared
        "GHSA-hjrf-2m68-5959",
        "GHSA-qwph-4952-7xr6",
        "GHSA-7fh5-64p2-3v2j",
        // Some audit issues with api-snippets
        "GHSA-c2qf-rxjj-qqgw",
        // Issue with protobuffs (https://github.com/advisories/GHSA-h755-8qp9-cq85). No fix available.
        "GHSA-h755-8qp9-cq85",
        // @babel/traverse (https://github.com/advisories/GHSA-67hx-6x53-jw92)
        "GHSA-67hx-6x53-jw92",
        // Issue with PostCSS library (https://github.com/advisories/GHSA-7fh5-64p2-3v2j)
        "GHSA-7fh5-64p2-3v2j",
        // SSRF attacks against npm IP (https://github.com/advisories/GHSA-78xj-cgh5-2h22)
        "GHSA-78xj-cgh5-2h22",
        // https://github.com/advisories/GHSA-rm97-x556-q36h
        "GHSA-rm97-x556-q36h",
        "GHSA-wf5p-g6vw-rhxx", // https://github.com/advisories/GHSA-wf5p-g6vw-rhxx
        "GHSA-2p57-rm9w-gvfp", // https://github.com/advisories/GHSA-2p57-rm9w-gvfp
        "GHSA-8hc4-vh64-cxmj", // https://github.com/advisories/GHSA-8hc4-vh64-cxmj
<<<<<<< HEAD
        "GHSA-952p-6rrq-rcjv" // https://github.com/advisories/GHSA-952p-6rrq-rcjv
=======
        "GHSA-952p-6rrq-rcjv"  // https://github.com/advisories/GHSA-952p-6rrq-rcjv
>>>>>>> d64ec2a6
    ]
}<|MERGE_RESOLUTION|>--- conflicted
+++ resolved
@@ -37,10 +37,6 @@
         "GHSA-wf5p-g6vw-rhxx", // https://github.com/advisories/GHSA-wf5p-g6vw-rhxx
         "GHSA-2p57-rm9w-gvfp", // https://github.com/advisories/GHSA-2p57-rm9w-gvfp
         "GHSA-8hc4-vh64-cxmj", // https://github.com/advisories/GHSA-8hc4-vh64-cxmj
-<<<<<<< HEAD
-        "GHSA-952p-6rrq-rcjv" // https://github.com/advisories/GHSA-952p-6rrq-rcjv
-=======
         "GHSA-952p-6rrq-rcjv"  // https://github.com/advisories/GHSA-952p-6rrq-rcjv
->>>>>>> d64ec2a6
     ]
 }