--- conflicted
+++ resolved
@@ -26,16 +26,13 @@
         "GHSA-c2qf-rxjj-qqgw",
         // Issue with protobuffs (https://github.com/advisories/GHSA-h755-8qp9-cq85). No fix available.
         "GHSA-h755-8qp9-cq85",
-<<<<<<< HEAD
         // @babel/traverse (https://github.com/advisories/GHSA-67hx-6x53-jw92)
-        "GHSA-67hx-6x53-jw92"
-=======
+        "GHSA-67hx-6x53-jw92",
         // Issue with PostCSS library (https://github.com/advisories/GHSA-7fh5-64p2-3v2j)
         "GHSA-7fh5-64p2-3v2j",
         // SSRF attacks against npm IP (https://github.com/advisories/GHSA-78xj-cgh5-2h22)
         "GHSA-78xj-cgh5-2h22",
         // https://github.com/advisories/GHSA-rm97-x556-q36h
-        "GHSA-rm97-x556-q36h",
->>>>>>> 6e49b777
+        "GHSA-rm97-x556-q36h"
     ]
 }