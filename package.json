{
  "name": "@mojaloop/sdk-scheme-adapter",
  "version": "20.0.0-snapshot.16",
  "description": "mojaloop sdk-scheme-adapter",
  "license": "Apache-2.0",
  "homepage": "https://github.com/mojaloop/sdk-scheme-adapter",
  "private": true,
  "bugs": {
    "url": "https://github.com/mojaloop/sdk-scheme-adapter/issues#readme"
  },
  "contributors": [
    "Miguel de Barros <miguel.debarros@modusbox.com>",
    "Shashikant Hirugade <shashikant.hirugade@modusbox.com>",
    "Vijay Kumar Guthi <vijaya.guthi@modusbox.com>"
  ],
  "packageManager": "yarn@3.2.0",
  "engines": {
    "yarn": "3.2.0"
  },
  "workspaces": [
    "modules/*"
  ],
  "scripts": {
    "start": "nx run-many --output-style=stream --parallel --target=start",
    "start:api-svc": "yarn workspace @mojaloop/sdk-scheme-adapter-api-svc run start",
    "start:event-handler": "yarn workspace @mojaloop/sdk-scheme-adapter-event-handler run start",
    "start:command-handler": "yarn workspace @mojaloop/sdk-scheme-adapter-command-handler run start",
    "build": "nx run-many --all --target=build",
    "build:affected": "nx affected --target=build",
    "build:openapi": "yarn workspace @mojaloop/sdk-scheme-adapter-api-svc run build:openapi",
    "build:openapi:inbound": "yarn workspace @mojaloop/sdk-scheme-adapter-api-svc run build:openapi:inbound",
    "validate:api": "yarn workspace @mojaloop/sdk-scheme-adapter-api-svc run validate:api",
    "watch": "nx run-many --parallel --all --target=watch",
    "clean": "yarn run clean:dist && yarn run clean:npm",
    "clean:npm": "nx run-many --parallel --all --target=clean:npm",
    "clean:dist": "nx run-many --parallel --all --target=clean:dist",
    "lint": "nx run-many --parallel --all --target=lint",
    "lint:affected": "nx affected --parallel --all --target=lint",
    "lint:fix": "yarn run lint -- --fix",
    "lint:fix:affected": "yarn run lint:affected -- --fix",
    "test": "yarn run test:unit",
    "test:unit": "nx run-many --parallel --all --target=test:unit",
    "test:unit:affected": "nx affected --parallel --all --target=test:unit",
    "test:coverage": "nx run-many --parallel --all --target=test:coverage",
    "test:coverage:affected": "nx affected --parallel --all --target=test:coverage",
    "test:coverage-check": "nx run-many --parallel --all --target=test:coverage-check",
    "test:coverage-check:affected": "nx affected --parallel --all --target=test:coverage-check",
    "test:integration": "nx run-many --parallel --all --target=test:integration",
    "test:integration:affected": "nx affected --parallel --all --target=test:integration",
    "audit:check": "yarn dlx audit-ci --config ./audit-ci.jsonc",
    "dep:check": "yarn ncu -e 2 && nx run-many --parallel --all --target=dep:check",
    "dep:update": "yarn ncu -u && nx run-many --parallel --all --target=dep:update",
    "release": "yarn run release:modules -- --skip.tag --skip.commit && standard-version --commit-all --no-verify --releaseCommitMessageFormat 'chore(release): {{currentTag}} [skip ci]'",
    "release:modules": "nx affected --parallel --all --target=release",
    "snapshot": "yarn run snapshot:modules -- --skip.tag --skip.commit && standard-version --commit-all --no-verify --skip.changelog --prerelease snapshot --releaseCommitMessageFormat 'chore(snapshot): {{currentTag}}'",
    "snapshot:modules": "nx affected --parallel --all --target=snapshot",
    "wait-4-docker": "node ./scripts/_wait4_all.js"
  },
  "dependencies": {
    "nx": "14.5.10",
    "tslib": "^2.4.0"
  },
  "devDependencies": {
    "@types/jest": "^28.1.8",
    "@types/node": "^18.7.13",
    "@types/node-cache": "^4.2.5",
    "@typescript-eslint/eslint-plugin": "^5.35.1",
    "@typescript-eslint/parser": "^5.35.1",
    "audit-ci": "^6.3.0",
    "eslint": "^8.22.0",
    "eslint-config-airbnb-typescript": "^17.0.0",
    "eslint-plugin-import": "latest",
    "husky": "^8.0.1",
<<<<<<< HEAD
    "jest": "^29.0.0",
=======
    "jest": "^29.0.1",
>>>>>>> 1806e81d
    "nodemon": "^2.0.19",
    "npm-check-updates": "^16.0.6",
    "replace": "^1.2.1",
    "standard-version": "^9.5.0",
    "ts-jest": "^28.0.8",
    "ts-node": "^10.9.1",
    "typescript": "^4.8.2",
    "yarn-audit-fix": "^9.3.5"
  },
  "standard-version": {
    "scripts": {
      "postchangelog": "replace '\\[mojaloop/#(\\d+)\\]\\(https://github.com/mojaloop/(.*)/issues/(\\d+)\\)' '[mojaloop/#$1](https://github.com/mojaloop/project/issues/$1)' CHANGELOG.md",
      "precommit": "git add **/*package.json"
    }
  }
}<|MERGE_RESOLUTION|>--- conflicted
+++ resolved
@@ -71,11 +71,7 @@
     "eslint-config-airbnb-typescript": "^17.0.0",
     "eslint-plugin-import": "latest",
     "husky": "^8.0.1",
-<<<<<<< HEAD
-    "jest": "^29.0.0",
-=======
     "jest": "^29.0.1",
->>>>>>> 1806e81d
     "nodemon": "^2.0.19",
     "npm-check-updates": "^16.0.6",
     "replace": "^1.2.1",
