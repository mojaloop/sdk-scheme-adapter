--- conflicted
+++ resolved
@@ -1,10 +1,6 @@
 {
   "name": "@mojaloop/sdk-scheme-adapter",
-<<<<<<< HEAD
   "version": "15.0.0",
-=======
-  "version": "0.0.2",
->>>>>>> 5b95759b
   "description": "mojaloop sdk-scheme-adapter",
   "license": "Apache-2.0",
   "homepage": "https://github.com/mojaloop/sdk-scheme-adapter",
@@ -38,14 +34,7 @@
     "test:coverage": "yarn workspaces foreach --parallel -v run test:coverage",
     "test:coverage-check": "yarn workspaces foreach --parallel -v run test:coverage-check",
     "test:integration": "yarn workspaces foreach --parallel -v run test:integration",
-<<<<<<< HEAD
-    "audit:check1": "yarn npm audit --all",
-    "audit:check": "yarn workspaces foreach --parallel -v run audit:check",
-    "audit:resolve": "yarn workspaces foreach --parallel -v run audit:resolve",
-    "audit:resolve1": "npx yarn-audit-fix",
-=======
-    "audit:check": "yarn workspaces foreach --parallel -v run audit:check",
->>>>>>> 5b95759b
+    "audit:check": "yarn dlx audit-ci@^6 --config ./audit-ci.jsonc",
     "dep:check": "yarn workspaces foreach --parallel -v run dep:check",
     "dep:update": "yarn workspaces foreach --parallel -v run dep:update"
   },
@@ -60,12 +49,8 @@
     "jest": "^27.3.1",
     "npm-check-updates": "^12.5.11",
     "ts-jest": "^27.0.7",
-<<<<<<< HEAD
     "typescript": "^4.6.4",
     "yarn-audit-fix": "^9.3.2"
-=======
-    "typescript": "^4.6.4"
->>>>>>> 5b95759b
   },
   "workspaces": [
     "modules/*"
