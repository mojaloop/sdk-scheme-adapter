--- conflicted
+++ resolved
@@ -60,20 +60,12 @@
     "wait-4-docker": "node ./scripts/_wait4_all.js"
   },
   "dependencies": {
-<<<<<<< HEAD
-    "nx": "14.7.12",
-=======
     "nx": "14.7.13",
->>>>>>> f5ac6423
     "tslib": "^2.4.0"
   },
   "devDependencies": {
     "@types/jest": "^29.0.3",
-<<<<<<< HEAD
-    "@types/node": "^18.7.19",
-=======
     "@types/node": "^18.7.22",
->>>>>>> f5ac6423
     "@types/node-cache": "^4.2.5",
     "@typescript-eslint/eslint-plugin": "^5.38.0",
     "@typescript-eslint/parser": "^5.38.0",
