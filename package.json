{
  "name": "@mojaloop/sdk-scheme-adapter",
<<<<<<< HEAD
  "version": "23.2.0-snapshot.6",
=======
  "version": "23.6.0-snapshot.3",
>>>>>>> fa958439
  "description": "mojaloop sdk-scheme-adapter",
  "license": "Apache-2.0",
  "homepage": "https://github.com/mojaloop/sdk-scheme-adapter",
  "private": true,
  "bugs": {
    "url": "https://github.com/mojaloop/sdk-scheme-adapter/issues#readme"
  },
  "contributors": [
    "Kamuela Franco <kamuela.franco@modusbox.com>",
    "Steven Oderayi <steven.oderayi@modusbox.com>",
    "Valentin Genev <valentin.genev@modusbox.com>",
    "Shashikant Hirugade <shashikant.hirugade@modusbox.com>",
    "Paweł Marzec <pawel.marzec@modusbox.com>",
    "Kevin Leyow <kevin.leyow@modusbox.com",
    "Miguel de Barros <miguel.debarros@modusbox.com>",
    "Yevhen Kyriukha <yevhen.kyriukha@modusbox.com>",
    "Vijay Kumar Guthi <vijaya.guthi@modusbox.com>"
  ],
  "packageManager": "yarn@3.6.1",
  "engines": {
    "yarn": "3.2.0"
  },
  "workspaces": [
    "modules/*"
  ],
  "scripts": {
    "postinstall": "yarn husky install",
    "start": "nx run-many --output-style=stream --parallel --target=start",
    "start:api-svc": "yarn workspace @mojaloop/sdk-scheme-adapter-api-svc run start",
    "start:event-handler": "yarn workspace @mojaloop/sdk-scheme-adapter-outbound-domain-event-handler run start",
    "start:command-handler": "yarn workspace @mojaloop/sdk-scheme-adapter-outbound-command-event-handler run start",
    "build": "nx run-many --all --target=build",
    "build:affected": "nx affected --target=build",
    "build:no-cache": "nx run-many --all --target=build --skip-nx-cache",
    "build:openapi": "yarn workspace @mojaloop/sdk-scheme-adapter-api-svc run build:openapi",
    "build:openapi:inbound": "yarn workspace @mojaloop/sdk-scheme-adapter-api-svc run build:openapi:inbound",
    "docker:build": "docker build --build-arg NODE_VERSION=\"$(cat .nvmrc)-alpine\" -t mojaloop/sdk-scheme-adapter:local -f ./Dockerfile .",
    "docker:up": "docker-compose up",
    "docker:stop": "docker-compose stop",
    "docker:rm": "docker-compose rm -f -v",
    "docker:down": "docker-compose down -v",
    "docker:clean": "docker-compose down --rmi local",
    "validate:api": "yarn workspace @mojaloop/sdk-scheme-adapter-api-svc run validate:api",
    "validate:api-sequence-diagram": "node ./scripts/validate-api-sequence-diagram.js",
    "watch": "nx run-many --parallel --all --target=watch",
    "clean": "yarn run clean:dist && yarn run clean:npm",
    "clean:npm": "nx run-many --parallel --all --target=clean:npm",
    "clean:dist": "nx run-many --parallel --all --target=clean:dist --skip-nx-cache",
    "lint": "nx run-many --parallel --all --target=lint",
    "lint:affected": "nx affected --parallel --target=lint",
    "lint:fix": "yarn run lint -- --fix",
    "lint:fix:affected": "yarn run lint:affected -- --fix",
    "test": "yarn run test:unit",
    "test:unit": "nx run-many --parallel --all --target=test:unit -- --detectOpenHandles",
    "test:unit:no-cache": "yarn run test:unit --skip-nx-cache",
    "test:unit:affected": "nx affected --parallel --target=test:unit",
    "test:coverage": "nx run-many --parallel --all --target=test:coverage",
    "test:coverage:affected": "nx affected --parallel --target=test:coverage",
    "test:coverage-check": "nx run-many --parallel --all --target=test:coverage-check",
    "test:coverage-check:affected": "nx affected --parallel --target=test:coverage-check",
    "test:integration": "nx run-many --parallel --all --target=test:integration",
    "test:integration:affected": "nx affected --parallel --target=test:integration",
    "audit:check": "yarn dlx audit-ci --config ./audit-ci.jsonc",
    "audit:fix": "yarn-audit-fix",
    "dep:check": "yarn ncu -e 2 && nx run-many --parallel --all --target=dep:check --output-style=static",
    "dep:update": "yarn ncu -u && nx run-many --parallel --all --target=dep:update --output-style=static",
    "release": "yarn run release:modules -- --skip.tag --skip.commit && standard-version --commit-all --no-verify --releaseCommitMessageFormat 'chore(release): {{currentTag}} [skip ci]'",
    "release:modules": "nx affected --parallel --target=release",
    "snapshot": "yarn run snapshot:modules -- --skip.tag --skip.commit && standard-version --commit-all --no-verify --skip.changelog --prerelease snapshot --releaseCommitMessageFormat 'chore(snapshot): {{currentTag}}'",
    "snapshot:modules": "nx affected --parallel --target=snapshot",
    "wait-4-docker": "node ./scripts/_wait4_all.js"
  },
  "dependencies": {
    "nx": "16.5.0",
    "tslib": "^2.6.3"
  },
  "devDependencies": {
    "@types/jest": "^29.5.12",
    "@types/node": "^22.3.0",
    "@types/node-cache": "^4.2.5",
    "@typescript-eslint/eslint-plugin": "^7.15.0",
    "@typescript-eslint/parser": "^7.15.0",
    "audit-ci": "^7.1.0",
    "eslint": "^8.57.0",
    "eslint-config-airbnb-typescript": "^18.0.0",
    "eslint-plugin-import": "latest",
    "husky": "^9.1.4",
    "jest": "^29.7.0",
    "nodemon": "^3.1.4",
    "npm-check-updates": "^16.7.10",
    "replace": "^1.2.2",
    "standard-version": "^9.5.0",
    "ts-jest": "^29.2.4",
    "ts-node": "^10.9.2",
    "typescript": "^5.5.4",
    "yarn-audit-fix": "^10.0.8"
  },
  "resolutions": {
    "cacache/tar": "^6.2.1",
    "shins/ejs": "^3.1.7",
    "shins/sanitize-html": "2.12.1",
    "shins/jsonpointer": "5.0.0",
    "shins/markdown-it": "12.3.2",
    "shins/yargs-parser": "13.1.2",
    "shins/postcss": "8.4.31",
    "swagger-ui-express/express": "^4.19.2",
    "shins/express": "^4.19.2"
  },
  "standard-version": {
    "scripts": {
      "postchangelog": "replace '\\[mojaloop/#(\\d+)\\]\\(https://github.com/mojaloop/(.*)/issues/(\\d+)\\)' '[mojaloop/#$1](https://github.com/mojaloop/project/issues/$1)' CHANGELOG.md",
      "precommit": "git add **/*package.json"
    }
  }
}<|MERGE_RESOLUTION|>--- conflicted
+++ resolved
@@ -1,10 +1,6 @@
 {
   "name": "@mojaloop/sdk-scheme-adapter",
-<<<<<<< HEAD
-  "version": "23.2.0-snapshot.6",
-=======
   "version": "23.6.0-snapshot.3",
->>>>>>> fa958439
   "description": "mojaloop sdk-scheme-adapter",
   "license": "Apache-2.0",
   "homepage": "https://github.com/mojaloop/sdk-scheme-adapter",
@@ -79,11 +75,11 @@
   },
   "dependencies": {
     "nx": "16.5.0",
-    "tslib": "^2.6.3"
+    "tslib": "^2.7.0"
   },
   "devDependencies": {
     "@types/jest": "^29.5.12",
-    "@types/node": "^22.3.0",
+    "@types/node": "^22.5.1",
     "@types/node-cache": "^4.2.5",
     "@typescript-eslint/eslint-plugin": "^7.15.0",
     "@typescript-eslint/parser": "^7.15.0",
@@ -91,16 +87,16 @@
     "eslint": "^8.57.0",
     "eslint-config-airbnb-typescript": "^18.0.0",
     "eslint-plugin-import": "latest",
-    "husky": "^9.1.4",
+    "husky": "^9.1.5",
     "jest": "^29.7.0",
     "nodemon": "^3.1.4",
     "npm-check-updates": "^16.7.10",
     "replace": "^1.2.2",
     "standard-version": "^9.5.0",
-    "ts-jest": "^29.2.4",
+    "ts-jest": "^29.2.5",
     "ts-node": "^10.9.2",
     "typescript": "^5.5.4",
-    "yarn-audit-fix": "^10.0.8"
+    "yarn-audit-fix": "^10.0.9"
   },
   "resolutions": {
     "cacache/tar": "^6.2.1",
