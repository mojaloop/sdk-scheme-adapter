{
  "name": "@mojaloop/sdk-scheme-adapter",
<<<<<<< HEAD
  "version": "23.5.0-snapshot.4",
=======
  "version": "23.5.1",
>>>>>>> bcffbb94
  "description": "mojaloop sdk-scheme-adapter",
  "license": "Apache-2.0",
  "homepage": "https://github.com/mojaloop/sdk-scheme-adapter",
  "private": true,
  "bugs": {
    "url": "https://github.com/mojaloop/sdk-scheme-adapter/issues#readme"
  },
  "contributors": [
    "Kamuela Franco <kamuela.franco@modusbox.com>",
    "Steven Oderayi <steven.oderayi@modusbox.com>",
    "Valentin Genev <valentin.genev@modusbox.com>",
    "Shashikant Hirugade <shashikant.hirugade@modusbox.com>",
    "Paweł Marzec <pawel.marzec@modusbox.com>",
    "Kevin Leyow <kevin.leyow@modusbox.com",
    "Miguel de Barros <miguel.debarros@modusbox.com>",
    "Yevhen Kyriukha <yevhen.kyriukha@modusbox.com>",
    "Vijay Kumar Guthi <vijaya.guthi@modusbox.com>"
  ],
  "packageManager": "yarn@3.6.1",
  "engines": {
    "yarn": "3.2.0"
  },
  "workspaces": [
    "modules/*"
  ],
  "scripts": {
    "postinstall": "yarn husky install",
    "start": "nx run-many --output-style=stream --parallel --target=start",
    "start:api-svc": "yarn workspace @mojaloop/sdk-scheme-adapter-api-svc run start",
    "start:event-handler": "yarn workspace @mojaloop/sdk-scheme-adapter-outbound-domain-event-handler run start",
    "start:command-handler": "yarn workspace @mojaloop/sdk-scheme-adapter-outbound-command-event-handler run start",
    "build": "nx run-many --all --target=build",
    "build:affected": "nx affected --target=build",
    "build:no-cache": "nx run-many --all --target=build --skip-nx-cache",
    "build:openapi": "yarn workspace @mojaloop/sdk-scheme-adapter-api-svc run build:openapi",
    "build:openapi:inbound": "yarn workspace @mojaloop/sdk-scheme-adapter-api-svc run build:openapi:inbound",
    "docker:build": "docker build --build-arg NODE_VERSION=\"$(cat .nvmrc)-alpine\" -t mojaloop/sdk-scheme-adapter:local -f ./Dockerfile .",
    "docker:up": "docker-compose up",
    "docker:stop": "docker-compose stop",
    "docker:rm": "docker-compose rm -f -v",
    "docker:down": "docker-compose down -v",
    "docker:clean": "docker-compose down --rmi local",
    "validate:api": "yarn workspace @mojaloop/sdk-scheme-adapter-api-svc run validate:api",
    "validate:api-sequence-diagram": "node ./scripts/validate-api-sequence-diagram.js",
    "watch": "nx run-many --parallel --all --target=watch",
    "clean": "yarn run clean:dist && yarn run clean:npm",
    "clean:npm": "nx run-many --parallel --all --target=clean:npm",
    "clean:dist": "nx run-many --parallel --all --target=clean:dist --skip-nx-cache",
    "lint": "nx run-many --parallel --all --target=lint",
    "lint:affected": "nx affected --parallel --target=lint",
    "lint:fix": "yarn run lint -- --fix",
    "lint:fix:affected": "yarn run lint:affected -- --fix",
    "test": "yarn run test:unit",
    "test:unit": "nx run-many --parallel --all --target=test:unit -- --detectOpenHandles",
    "test:unit:no-cache": "yarn run test:unit --skip-nx-cache",
    "test:unit:affected": "nx affected --parallel --target=test:unit",
    "test:coverage": "nx run-many --parallel --all --target=test:coverage",
    "test:coverage:affected": "nx affected --parallel --target=test:coverage",
    "test:coverage-check": "nx run-many --parallel --all --target=test:coverage-check",
    "test:coverage-check:affected": "nx affected --parallel --target=test:coverage-check",
    "test:integration": "nx run-many --parallel --all --target=test:integration",
    "test:integration:affected": "nx affected --parallel --target=test:integration",
    "audit:check": "yarn dlx audit-ci --config ./audit-ci.jsonc",
    "audit:fix": "yarn-audit-fix",
    "dep:check": "yarn ncu -e 2 && nx run-many --parallel --all --target=dep:check --output-style=static",
    "dep:update": "yarn ncu -u && nx run-many --parallel --all --target=dep:update --output-style=static",
    "release": "yarn run release:modules -- --skip.tag --skip.commit && standard-version --commit-all --no-verify --releaseCommitMessageFormat 'chore(release): {{currentTag}} [skip ci]'",
    "release:modules": "nx affected --parallel --target=release",
    "snapshot": "yarn run snapshot:modules -- --skip.tag --skip.commit && standard-version --commit-all --no-verify --skip.changelog --prerelease snapshot --releaseCommitMessageFormat 'chore(snapshot): {{currentTag}}'",
    "snapshot:modules": "nx affected --parallel --target=snapshot",
    "wait-4-docker": "node ./scripts/_wait4_all.js"
  },
  "dependencies": {
    "nx": "16.5.0",
    "tslib": "^2.6.3"
  },
  "devDependencies": {
    "@types/jest": "^29.5.12",
<<<<<<< HEAD
    "@types/node": "^20.14.8",
    "@types/node-cache": "^4.2.5",
    "@typescript-eslint/eslint-plugin": "^7.13.1",
    "@typescript-eslint/parser": "^7.13.1",
    "audit-ci": "^7.0.1",
=======
    "@types/node": "^20.11.30",
    "@types/node-cache": "^4.2.5",
    "@typescript-eslint/eslint-plugin": "^7.3.1",
    "@typescript-eslint/parser": "^7.3.1",
    "audit-ci": "^6.6.1",
>>>>>>> bcffbb94
    "eslint": "^8.57.0",
    "eslint-config-airbnb-typescript": "^18.0.0",
    "eslint-plugin-import": "latest",
    "husky": "^9.0.11",
    "jest": "^29.7.0",
<<<<<<< HEAD
    "nodemon": "^3.1.4",
=======
    "nodemon": "^3.1.0",
>>>>>>> bcffbb94
    "npm-check-updates": "^16.7.10",
    "replace": "^1.2.2",
    "standard-version": "^9.5.0",
    "ts-jest": "^29.1.5",
    "ts-node": "^10.9.2",
<<<<<<< HEAD
    "typescript": "^5.5.2",
=======
    "typescript": "^5.4.2",
>>>>>>> bcffbb94
    "yarn-audit-fix": "^10.0.7"
  },
  "resolutions": {
    "cacache/tar": "^6.2.1",
    "shins/ejs": "^3.1.7",
    "shins/sanitize-html": "2.12.1",
    "shins/jsonpointer": "5.0.0",
    "shins/markdown-it": "12.3.2",
    "shins/yargs-parser": "13.1.2",
    "shins/postcss": "8.4.31",
    "swagger-ui-express/express": "^4.19.2",
    "shins/express": "^4.19.2"
  },
  "standard-version": {
    "scripts": {
      "postchangelog": "replace '\\[mojaloop/#(\\d+)\\]\\(https://github.com/mojaloop/(.*)/issues/(\\d+)\\)' '[mojaloop/#$1](https://github.com/mojaloop/project/issues/$1)' CHANGELOG.md",
      "precommit": "git add **/*package.json"
    }
  }
}<|MERGE_RESOLUTION|>--- conflicted
+++ resolved
@@ -1,10 +1,6 @@
 {
   "name": "@mojaloop/sdk-scheme-adapter",
-<<<<<<< HEAD
-  "version": "23.5.0-snapshot.4",
-=======
   "version": "23.5.1",
->>>>>>> bcffbb94
   "description": "mojaloop sdk-scheme-adapter",
   "license": "Apache-2.0",
   "homepage": "https://github.com/mojaloop/sdk-scheme-adapter",
@@ -83,39 +79,23 @@
   },
   "devDependencies": {
     "@types/jest": "^29.5.12",
-<<<<<<< HEAD
     "@types/node": "^20.14.8",
     "@types/node-cache": "^4.2.5",
-    "@typescript-eslint/eslint-plugin": "^7.13.1",
-    "@typescript-eslint/parser": "^7.13.1",
+    "@typescript-eslint/eslint-plugin": "^7.14.1",
+    "@typescript-eslint/parser": "^7.14.1",
     "audit-ci": "^7.0.1",
-=======
-    "@types/node": "^20.11.30",
-    "@types/node-cache": "^4.2.5",
-    "@typescript-eslint/eslint-plugin": "^7.3.1",
-    "@typescript-eslint/parser": "^7.3.1",
-    "audit-ci": "^6.6.1",
->>>>>>> bcffbb94
     "eslint": "^8.57.0",
     "eslint-config-airbnb-typescript": "^18.0.0",
     "eslint-plugin-import": "latest",
     "husky": "^9.0.11",
     "jest": "^29.7.0",
-<<<<<<< HEAD
     "nodemon": "^3.1.4",
-=======
-    "nodemon": "^3.1.0",
->>>>>>> bcffbb94
     "npm-check-updates": "^16.7.10",
     "replace": "^1.2.2",
     "standard-version": "^9.5.0",
     "ts-jest": "^29.1.5",
     "ts-node": "^10.9.2",
-<<<<<<< HEAD
     "typescript": "^5.5.2",
-=======
-    "typescript": "^5.4.2",
->>>>>>> bcffbb94
     "yarn-audit-fix": "^10.0.7"
   },
   "resolutions": {
