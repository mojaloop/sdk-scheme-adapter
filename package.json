{
  "name": "@mojaloop/sdk-scheme-adapter",
  "version": "23.6.0-snapshot.16",
  "description": "mojaloop sdk-scheme-adapter",
  "license": "Apache-2.0",
  "homepage": "https://github.com/mojaloop/sdk-scheme-adapter",
  "private": true,
  "bugs": {
    "url": "https://github.com/mojaloop/sdk-scheme-adapter/issues#readme"
  },
  "contributors": [
    "Kamuela Franco <kamuela.franco@modusbox.com>",
    "Steven Oderayi <steven.oderayi@modusbox.com>",
    "Valentin Genev <valentin.genev@modusbox.com>",
    "Shashikant Hirugade <shashikant.hirugade@modusbox.com>",
    "Paweł Marzec <pawel.marzec@modusbox.com>",
    "Kevin Leyow <kevin.leyow@modusbox.com",
    "Miguel de Barros <miguel.debarros@modusbox.com>",
    "Yevhen Kyriukha <yevhen.kyriukha@modusbox.com>",
    "Vijay Kumar Guthi <vijaya.guthi@modusbox.com>"
  ],
  "packageManager": "yarn@3.6.1",
  "engines": {
    "yarn": "3.2.0"
  },
  "workspaces": [
    "modules/*"
  ],
  "scripts": {
    "postinstall": "yarn husky install",
    "start": "nx run-many --output-style=stream --parallel --target=start",
    "start:api-svc": "yarn workspace @mojaloop/sdk-scheme-adapter-api-svc run start",
    "start:event-handler": "yarn workspace @mojaloop/sdk-scheme-adapter-outbound-domain-event-handler run start",
    "start:command-handler": "yarn workspace @mojaloop/sdk-scheme-adapter-outbound-command-event-handler run start",
    "build": "nx run-many --all --target=build",
    "build:affected": "nx affected --target=build",
    "build:no-cache": "nx run-many --all --target=build --skip-nx-cache",
    "build:openapi": "yarn workspace @mojaloop/sdk-scheme-adapter-api-svc run build:openapi",
    "build:openapi:inbound": "yarn workspace @mojaloop/sdk-scheme-adapter-api-svc run build:openapi:inbound",
    "docker:build": "docker build --build-arg NODE_VERSION=\"$(cat .nvmrc)-alpine\" -t mojaloop/sdk-scheme-adapter:local -f ./Dockerfile .",
    "docker:up": "docker-compose up",
    "docker:stop": "docker-compose stop",
    "docker:rm": "docker-compose rm -f -v",
    "docker:down": "docker-compose down -v",
    "docker:clean": "docker-compose down --rmi local",
    "validate:api": "yarn workspace @mojaloop/sdk-scheme-adapter-api-svc run validate:api",
    "validate:api-sequence-diagram": "node ./scripts/validate-api-sequence-diagram.js",
    "watch": "nx run-many --parallel --all --target=watch",
    "clean": "yarn run clean:dist && yarn run clean:npm",
    "clean:npm": "nx run-many --parallel --all --target=clean:npm",
    "clean:dist": "nx run-many --parallel --all --target=clean:dist --skip-nx-cache",
    "lint": "nx run-many --parallel --all --target=lint",
    "lint:affected": "nx affected --parallel --target=lint",
    "lint:fix": "yarn run lint -- --fix",
    "lint:fix:affected": "yarn run lint:affected -- --fix",
    "test": "yarn run test:unit",
    "test:unit": "nx run-many --parallel --all --target=test:unit -- --detectOpenHandles",
    "test:unit:no-cache": "yarn run test:unit --skip-nx-cache",
    "test:unit:affected": "nx affected --parallel --target=test:unit",
    "test:coverage": "nx run-many --parallel --all --target=test:coverage",
    "test:coverage:affected": "nx affected --parallel --target=test:coverage",
    "test:coverage-check": "nx run-many --parallel --all --target=test:coverage-check",
    "test:coverage-check:affected": "nx affected --parallel --target=test:coverage-check",
    "test:integration": "nx run-many --parallel --all --target=test:integration",
    "test:integration:affected": "nx affected --parallel --target=test:integration",
    "audit:check": "yarn dlx audit-ci --config ./audit-ci.jsonc",
    "audit:fix": "yarn-audit-fix",
    "dep:check": "yarn ncu -e 2 && nx run-many --parallel --all --target=dep:check --output-style=static",
    "dep:update": "yarn ncu -u && nx run-many --parallel --all --target=dep:update --output-style=static",
    "release": "yarn run release:modules -- --skip.tag --skip.commit && standard-version --commit-all --no-verify --releaseCommitMessageFormat 'chore(release): {{currentTag}} [skip ci]'",
    "release:modules": "nx affected --parallel --target=release",
    "snapshot": "yarn run snapshot:modules -- --skip.tag --skip.commit && standard-version --commit-all --no-verify --skip.changelog --prerelease snapshot --releaseCommitMessageFormat 'chore(snapshot): {{currentTag}}'",
    "snapshot:modules": "nx affected --parallel --target=snapshot",
    "wait-4-docker": "node ./scripts/_wait4_all.js"
  },
  "dependencies": {
    "nx": "16.5.0",
    "tslib": "^2.8.0"
  },
  "devDependencies": {
    "@types/jest": "^29.5.14",
    "@types/node": "^22.8.1",
    "@types/node-cache": "^4.2.5",
<<<<<<< HEAD
    "@typescript-eslint/eslint-plugin": "^8.11.0",
    "@typescript-eslint/parser": "^8.11.0",
    "audit-ci": "^7.1.0",
    "eslint": "^9.13.0",
=======
    "@typescript-eslint/eslint-plugin": "^7.15.0",
    "@typescript-eslint/parser": "^7.15.0",
    "audit-ci": "^7.1.0",
    "eslint": "^8.57.0",
>>>>>>> dacbcd37
    "eslint-config-airbnb-typescript": "^18.0.0",
    "eslint-plugin-import": "latest",
    "husky": "^9.1.6",
    "jest": "^29.7.0",
    "nodemon": "^3.1.7",
    "npm-check-updates": "^16.7.10",
    "replace": "^1.2.2",
    "standard-version": "^9.5.0",
    "ts-jest": "^29.2.5",
    "ts-node": "^10.9.2",
    "typescript": "^5.6.3",
    "yarn-audit-fix": "^10.1.0"
<<<<<<< HEAD
=======
  },
  "resolutions": {
    "cacache/tar": "^6.2.1",
    "shins/ejs": "^3.1.7",
    "shins/sanitize-html": "2.12.1",
    "shins/jsonpointer": "5.0.0",
    "shins/markdown-it": "12.3.2",
    "shins/yargs-parser": "13.1.2",
    "shins/postcss": "8.4.31",
    "swagger-ui-express/express": "^4.19.2",
    "shins/express": "^4.19.2",
    "serve-static/send": "0.19.0",
    "widdershins/yargs-parser": "13.1.2",
    "widdershins/markdown-it": "12.3.2",
    "widdershins/swagger2openapi": "7.0.8"
>>>>>>> dacbcd37
  },
  "standard-version": {
    "scripts": {
      "postchangelog": "replace '\\[mojaloop/#(\\d+)\\]\\(https://github.com/mojaloop/(.*)/issues/(\\d+)\\)' '[mojaloop/#$1](https://github.com/mojaloop/project/issues/$1)' CHANGELOG.md",
      "precommit": "git add **/*package.json"
    }
  }
}<|MERGE_RESOLUTION|>--- conflicted
+++ resolved
@@ -81,17 +81,10 @@
     "@types/jest": "^29.5.14",
     "@types/node": "^22.8.1",
     "@types/node-cache": "^4.2.5",
-<<<<<<< HEAD
     "@typescript-eslint/eslint-plugin": "^8.11.0",
     "@typescript-eslint/parser": "^8.11.0",
     "audit-ci": "^7.1.0",
     "eslint": "^9.13.0",
-=======
-    "@typescript-eslint/eslint-plugin": "^7.15.0",
-    "@typescript-eslint/parser": "^7.15.0",
-    "audit-ci": "^7.1.0",
-    "eslint": "^8.57.0",
->>>>>>> dacbcd37
     "eslint-config-airbnb-typescript": "^18.0.0",
     "eslint-plugin-import": "latest",
     "husky": "^9.1.6",
@@ -104,8 +97,6 @@
     "ts-node": "^10.9.2",
     "typescript": "^5.6.3",
     "yarn-audit-fix": "^10.1.0"
-<<<<<<< HEAD
-=======
   },
   "resolutions": {
     "cacache/tar": "^6.2.1",
@@ -121,7 +112,6 @@
     "widdershins/yargs-parser": "13.1.2",
     "widdershins/markdown-it": "12.3.2",
     "widdershins/swagger2openapi": "7.0.8"
->>>>>>> dacbcd37
   },
   "standard-version": {
     "scripts": {
