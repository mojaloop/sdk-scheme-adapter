--- conflicted
+++ resolved
@@ -72,11 +72,7 @@
   },
   "devDependencies": {
     "@types/jest": "^29.5.10",
-<<<<<<< HEAD
-    "@types/node": "^20.10.0",
-=======
     "@types/node": "^20.10.1",
->>>>>>> f43fc47a
     "@types/node-cache": "^4.2.5",
     "@typescript-eslint/eslint-plugin": "^6.13.1",
     "@typescript-eslint/parser": "^6.13.1",
