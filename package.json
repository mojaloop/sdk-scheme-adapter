--- conflicted
+++ resolved
@@ -1,6 +1,5 @@
 {
   "name": "@mojaloop/sdk-scheme-adapter",
-<<<<<<< HEAD
   "version": "20.0.0-bulk-snapshot.20",
   "description": "mojaloop sdk-scheme-adapter",
   "license": "Apache-2.0",
@@ -8,49 +7,17 @@
   "private": true,
   "bugs": {
     "url": "https://github.com/mojaloop/sdk-scheme-adapter/issues#readme"
-=======
-  "version": "19.0.1",
-  "description": "An adapter for connecting to Mojaloop API enabled switches.",
-  "main": "src/index.js",
-  "types": "src/index.d.ts",
-  "engines": {
-    "node": "=16.x"
   },
-  "_moduleAliases": {
-    "~": "src"
-  },
-  "scripts": {
-    "start": "node src/index.js",
-    "audit:check": "npx audit-ci --config ./audit-ci.jsonc",
-    "build": "npm run build:openapi",
-    "build:openapi": "npm run build:openapi:inbound",
-    "build:openapi:inbound": "openapi bundle --output ./src/InboundServer/api.yaml --ext yaml ./src/InboundServer/api_template.yaml",
-    "lint": "eslint ./src/",
-    "lint:fix": "eslint ./src/ --fix",
-    "test": "npm run test:unit",
-    "test:unit": "jest --runInBand --ci --reporters=default --reporters=jest-junit --env=node test/unit/",
-    "test:int": "jest --ci --reporters=default --reporters=jest-junit --env=node test/integration",
-    "validate:api": "npm run validate:api:in",
-    "validate:api:in": "swagger-cli validate ./src/InboundServer/api.yaml",
-    "updates:check": "npm run dep:check",
-    "updates:update": "npm run dep:update && npm install",
-    "dep:check": "npx ncu -e 2",
-    "dep:update": "npx ncu -u",
-    "release": "standard-version --releaseCommitMessageFormat 'chore(release): {{currentTag}} [skip ci]'",
-    "snapshot": "standard-version --no-verify --skip.changelog --prerelease snapshot --releaseCommitMessageFormat 'chore(snapshot): {{currentTag}}'"
->>>>>>> 16ccfe52
-  },
+  "author": "Matt Kingston, James Bush, ModusBox Inc.",
   "contributors": [
-    "Miguel de Barros <miguel.debarros@modusbox.com>",
+    "Kamuela Franco <kamuela.franco@modusbox.com>",
+    "Steven Oderayi <steven.oderayi@modusbox.com>",
+    "Valentin Genev <valentin.genev@modusbox.com>",
     "Shashikant Hirugade <shashikant.hirugade@modusbox.com>",
-<<<<<<< HEAD
-    "Vijay Kumar Guthi <vijaya.guthi@modusbox.com>"
-=======
     "Paweł Marzec <pawel.marzec@modusbox.com>",
     "Kevin Leyow <kevin.leyow@modusbox.com",
     "Miguel de Barros <miguel.debarros@modusbox.com>",
     "Yevhen Kyriukha <yevhen.kyriukha@modusbox.com>"
->>>>>>> 16ccfe52
   ],
   "packageManager": "yarn@3.2.0",
   "engines": {
@@ -100,24 +67,23 @@
     "wait-4-docker": "node ./scripts/_wait4_all.js"
   },
   "dependencies": {
-<<<<<<< HEAD
-    "nx": "14.8.3",
+    "nx": "15.0.0",
     "tslib": "^2.4.0"
   },
   "devDependencies": {
-    "@types/jest": "^29.1.2",
-    "@types/node": "^18.8.3",
+    "@types/jest": "^29.2.0",
+    "@types/node": "^18.11.3",
     "@types/node-cache": "^4.2.5",
-    "@typescript-eslint/eslint-plugin": "^5.40.0",
-    "@typescript-eslint/parser": "^5.40.0",
+    "@typescript-eslint/eslint-plugin": "^5.40.1",
+    "@typescript-eslint/parser": "^5.40.1",
     "audit-ci": "^6.3.0",
     "eslint": "^8.25.0",
     "eslint-config-airbnb-typescript": "^17.0.0",
     "eslint-plugin-import": "latest",
     "husky": "^8.0.1",
-    "jest": "^29.1.2",
+    "jest": "^29.2.1",
     "nodemon": "^2.0.20",
-    "npm-check-updates": "^16.3.11",
+    "npm-check-updates": "^16.3.14",
     "replace": "^1.2.1",
     "standard-version": "^9.5.0",
     "ts-jest": "^29.0.3",
@@ -130,56 +96,5 @@
       "postchangelog": "replace '\\[mojaloop/#(\\d+)\\]\\(https://github.com/mojaloop/(.*)/issues/(\\d+)\\)' '[mojaloop/#$1](https://github.com/mojaloop/project/issues/$1)' CHANGELOG.md",
       "precommit": "git add **/*package.json"
     }
-=======
-    "@koa/cors": "^3.4.1",
-    "@mojaloop/api-snippets": "^14.2.3",
-    "@mojaloop/central-services-shared": "17.3.0",
-    "@mojaloop/sdk-standard-components": "^17.1.1",
-    "ajv": "8.11.0",
-    "axios": "^0.27.2",
-    "co-body": "^6.1.0",
-    "dotenv": "^16.0.1",
-    "env-var": "^7.1.1",
-    "express": "^4.18.1",
-    "fast-json-patch": "^3.1.1",
-    "javascript-state-machine": "^3.1.0",
-    "js-yaml": "^4.1.0",
-    "json-schema-ref-parser": "^9.0.9",
-    "koa": "^2.13.4",
-    "koa-body": "^5.0.0",
-    "lodash": "^4.17.21",
-    "module-alias": "^2.2.2",
-    "oauth2-server": "^4.0.0-dev.2",
-    "openapi-jsonschema-parameters": "^12.0.0",
-    "prom-client": "^14.1.0",
-    "promise-timeout": "^1.3.0",
-    "random-word-slugs": "^0.1.6",
-    "redis": "^4.3.0",
-    "uuidv4": "^6.2.13",
-    "ws": "^7.5.5"
-  },
-  "devDependencies": {
-    "@babel/core": "^7.18.13",
-    "@babel/preset-env": "^7.18.10",
-    "@redocly/openapi-cli": "^1.0.0-beta.94",
-    "@types/jest": "^28.1.8",
-    "audit-ci": "^6.3.0",
-    "babel-jest": "^28.1.3",
-    "eslint": "^8.22.0",
-    "eslint-config-airbnb-base": "^15.0.0",
-    "eslint-plugin-import": "^2.26.0",
-    "eslint-plugin-jest": "^26.8.7",
-    "jest": "^28.1.3",
-    "jest-junit": "^14.0.0",
-    "nock": "^13.2.9",
-    "npm-audit-resolver": "^3.0.0-7",
-    "npm-check-updates": "^16.0.5",
-    "openapi-response-validator": "^12.0.0",
-    "openapi-typescript": "^5.4.1",
-    "redis-mock": "^0.56.3",
-    "standard-version": "^9.5.0",
-    "supertest": "^6.2.4",
-    "swagger-cli": "^4.0.4"
->>>>>>> 16ccfe52
   }
 }