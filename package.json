{
  "name": "@mojaloop/sdk-scheme-adapter",
<<<<<<< HEAD
  "version": "23.1.2",
=======
  "version": "23.4.1",
>>>>>>> 6e49b777
  "description": "mojaloop sdk-scheme-adapter",
  "license": "Apache-2.0",
  "homepage": "https://github.com/mojaloop/sdk-scheme-adapter",
  "private": true,
  "bugs": {
    "url": "https://github.com/mojaloop/sdk-scheme-adapter/issues#readme"
  },
  "contributors": [
    "Kamuela Franco <kamuela.franco@modusbox.com>",
    "Steven Oderayi <steven.oderayi@modusbox.com>",
    "Valentin Genev <valentin.genev@modusbox.com>",
    "Shashikant Hirugade <shashikant.hirugade@modusbox.com>",
    "Paweł Marzec <pawel.marzec@modusbox.com>",
    "Kevin Leyow <kevin.leyow@modusbox.com",
    "Miguel de Barros <miguel.debarros@modusbox.com>",
    "Yevhen Kyriukha <yevhen.kyriukha@modusbox.com>",
    "Vijay Kumar Guthi <vijaya.guthi@modusbox.com>"
  ],
  "packageManager": "yarn@3.6.1",
  "engines": {
    "yarn": "3.2.0"
  },
  "workspaces": [
    "modules/*"
  ],
  "scripts": {
    "postinstall": "yarn husky install",
    "start": "nx run-many --output-style=stream --parallel --target=start",
    "start:api-svc": "yarn workspace @mojaloop/sdk-scheme-adapter-api-svc run start",
    "start:event-handler": "yarn workspace @mojaloop/sdk-scheme-adapter-outbound-domain-event-handler run start",
    "start:command-handler": "yarn workspace @mojaloop/sdk-scheme-adapter-outbound-command-event-handler run start",
    "build": "nx run-many --all --target=build",
    "build:affected": "nx affected --target=build",
    "build:no-cache": "nx run-many --all --target=build --skip-nx-cache",
    "build:openapi": "yarn workspace @mojaloop/sdk-scheme-adapter-api-svc run build:openapi",
    "build:openapi:inbound": "yarn workspace @mojaloop/sdk-scheme-adapter-api-svc run build:openapi:inbound",
    "validate:api": "yarn workspace @mojaloop/sdk-scheme-adapter-api-svc run validate:api",
    "validate:api-sequence-diagram": "node ./scripts/validate-api-sequence-diagram.js",
    "watch": "nx run-many --parallel --all --target=watch",
    "clean": "yarn run clean:dist && yarn run clean:npm",
    "clean:npm": "nx run-many --parallel --all --target=clean:npm",
    "clean:dist": "nx run-many --parallel --all --target=clean:dist --skip-nx-cache",
    "lint": "nx run-many --parallel --all --target=lint",
    "lint:affected": "nx affected --parallel --target=lint",
    "lint:fix": "yarn run lint -- --fix",
    "lint:fix:affected": "yarn run lint:affected -- --fix",
    "test": "yarn run test:unit",
    "test:unit": "nx run-many --parallel --all --target=test:unit -- --detectOpenHandles",
    "test:unit:no-cache": "yarn run test:unit --skip-nx-cache",
    "test:unit:affected": "nx affected --parallel --target=test:unit",
    "test:coverage": "nx run-many --parallel --all --target=test:coverage",
    "test:coverage:affected": "nx affected --parallel --target=test:coverage",
    "test:coverage-check": "nx run-many --parallel --all --target=test:coverage-check",
    "test:coverage-check:affected": "nx affected --parallel --target=test:coverage-check",
    "test:integration": "nx run-many --parallel --all --target=test:integration",
    "test:integration:affected": "nx affected --parallel --target=test:integration",
    "audit:check": "yarn dlx audit-ci --config ./audit-ci.jsonc",
    "dep:check": "yarn ncu -e 2 && nx run-many --parallel --all --target=dep:check --output-style=static",
    "dep:update": "yarn ncu -u && nx run-many --parallel --all --target=dep:update --output-style=static",
    "release": "yarn run release:modules -- --skip.tag --skip.commit && standard-version --commit-all --no-verify --releaseCommitMessageFormat 'chore(release): {{currentTag}} [skip ci]'",
    "release:modules": "nx affected --parallel --target=release",
    "snapshot": "yarn run snapshot:modules -- --skip.tag --skip.commit && standard-version --commit-all --no-verify --skip.changelog --prerelease snapshot --releaseCommitMessageFormat 'chore(snapshot): {{currentTag}}'",
    "snapshot:modules": "nx affected --parallel --target=snapshot",
    "wait-4-docker": "node ./scripts/_wait4_all.js"
  },
  "dependencies": {
    "nx": "16.5.0",
    "tslib": "^2.6.2"
  },
  "devDependencies": {
    "@types/jest": "^29.5.12",
    "@types/node": "^20.11.29",
    "@types/node-cache": "^4.2.5",
    "@typescript-eslint/eslint-plugin": "^7.3.0",
    "@typescript-eslint/parser": "^7.3.0",
    "audit-ci": "^6.6.1",
    "eslint": "^8.57.0",
    "eslint-config-airbnb-typescript": "^18.0.0",
    "eslint-plugin-import": "latest",
    "husky": "^9.0.11",
    "jest": "^29.7.0",
    "nodemon": "^3.1.0",
    "npm-check-updates": "^16.7.10",
    "replace": "^1.2.2",
    "standard-version": "^9.5.0",
    "ts-jest": "^29.1.2",
    "ts-node": "^10.9.2",
    "typescript": "^5.4.2",
    "yarn-audit-fix": "^10.0.7"
  },
  "standard-version": {
    "scripts": {
      "postchangelog": "replace '\\[mojaloop/#(\\d+)\\]\\(https://github.com/mojaloop/(.*)/issues/(\\d+)\\)' '[mojaloop/#$1](https://github.com/mojaloop/project/issues/$1)' CHANGELOG.md",
      "precommit": "git add **/*package.json"
    }
  }
}<|MERGE_RESOLUTION|>--- conflicted
+++ resolved
@@ -1,10 +1,6 @@
 {
   "name": "@mojaloop/sdk-scheme-adapter",
-<<<<<<< HEAD
-  "version": "23.1.2",
-=======
   "version": "23.4.1",
->>>>>>> 6e49b777
   "description": "mojaloop sdk-scheme-adapter",
   "license": "Apache-2.0",
   "homepage": "https://github.com/mojaloop/sdk-scheme-adapter",
