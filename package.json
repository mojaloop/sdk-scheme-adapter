--- conflicted
+++ resolved
@@ -78,24 +78,14 @@
     "random-word-slugs": "^0.1.6",
     "redis": "^4.2.0",
     "uuidv4": "^6.2.13",
-<<<<<<< HEAD
-    "ws": "^8.8.1"
-=======
     "ws": "^7.5.5"
->>>>>>> dd542e68
   },
   "devDependencies": {
     "@babel/core": "^7.18.9",
     "@babel/preset-env": "^7.18.9",
-<<<<<<< HEAD
     "@redocly/openapi-cli": "^1.0.0-beta.94",
     "@types/jest": "^28.1.6",
     "audit-ci": "^6.3.0",
-=======
-    "@mojaloop/api-snippets": "^14.2.0",
-    "@redocly/openapi-cli": "^1.0.0-beta.94",
-    "@types/jest": "^28.1.6",
->>>>>>> dd542e68
     "babel-jest": "^28.1.3",
     "eslint": "^8.20.0",
     "eslint-config-airbnb-base": "^15.0.0",
