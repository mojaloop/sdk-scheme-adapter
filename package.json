--- conflicted
+++ resolved
@@ -1,10 +1,6 @@
 {
   "name": "@mojaloop/sdk-scheme-adapter",
-<<<<<<< HEAD
-  "version": "23.6.0-snapshot.10",
-=======
   "version": "23.6.0-snapshot.11",
->>>>>>> 6912693b
   "description": "mojaloop sdk-scheme-adapter",
   "license": "Apache-2.0",
   "homepage": "https://github.com/mojaloop/sdk-scheme-adapter",
