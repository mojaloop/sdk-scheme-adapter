--- conflicted
+++ resolved
@@ -82,17 +82,10 @@
   },
   "devDependencies": {
     "@types/jest": "29.5.14",
-<<<<<<< HEAD
-    "@types/node": "22.13.17",
-    "@types/node-cache": "4.2.5",
-    "@typescript-eslint/eslint-plugin": "8.29.0",
-    "@typescript-eslint/parser": "8.29.0",
-=======
     "@types/node": "22.15.30",
     "@types/node-cache": "4.2.5",
     "@typescript-eslint/eslint-plugin": "8.33.1",
     "@typescript-eslint/parser": "8.33.1",
->>>>>>> 3ef2eb03
     "audit-ci": "7.1.0",
     "eslint": "9.15.0",
     "eslint-config-airbnb-typescript": "18.0.0",
@@ -104,11 +97,7 @@
     "npm-check-updates": "16.7.10",
     "replace": "1.2.2",
     "standard-version": "9.5.0",
-<<<<<<< HEAD
-    "ts-jest": "29.3.1",
-=======
     "ts-jest": "29.3.4",
->>>>>>> 3ef2eb03
     "ts-node": "10.9.2",
     "typescript": "5.8.3",
     "yarn-audit-fix": "10.1.1"
