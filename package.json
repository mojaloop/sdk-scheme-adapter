--- conflicted
+++ resolved
@@ -1,10 +1,6 @@
 {
   "name": "@mojaloop/sdk-scheme-adapter",
-<<<<<<< HEAD
-  "version": "21.4.0-snapshot.5",
-=======
   "version": "21.3.5",
->>>>>>> de635c14
   "description": "mojaloop sdk-scheme-adapter",
   "license": "Apache-2.0",
   "homepage": "https://github.com/mojaloop/sdk-scheme-adapter",
@@ -87,11 +83,7 @@
     "husky": "^8.0.2",
     "jest": "^29.3.1",
     "nodemon": "^2.0.20",
-<<<<<<< HEAD
-    "npm-check-updates": "^16.3.20",
-=======
     "npm-check-updates": "^16.3.22",
->>>>>>> de635c14
     "replace": "^1.2.2",
     "standard-version": "^9.5.0",
     "ts-jest": "^29.0.3",
