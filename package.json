--- conflicted
+++ resolved
@@ -1,10 +1,6 @@
 {
   "name": "@mojaloop/sdk-scheme-adapter",
-<<<<<<< HEAD
-  "version": "21.2.1-snapshot.0",
-=======
   "version": "21.3.0",
->>>>>>> def7fe15
   "description": "mojaloop sdk-scheme-adapter",
   "license": "Apache-2.0",
   "homepage": "https://github.com/mojaloop/sdk-scheme-adapter",
