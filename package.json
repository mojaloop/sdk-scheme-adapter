{
  "name": "@mojaloop/sdk-scheme-adapter",
  "version": "20.0.0-bulk-snapshot.21",
  "description": "mojaloop sdk-scheme-adapter",
  "license": "Apache-2.0",
  "homepage": "https://github.com/mojaloop/sdk-scheme-adapter",
  "private": true,
  "bugs": {
    "url": "https://github.com/mojaloop/sdk-scheme-adapter/issues#readme"
  },
  "contributors": [
    "Kamuela Franco <kamuela.franco@modusbox.com>",
    "Steven Oderayi <steven.oderayi@modusbox.com>",
    "Valentin Genev <valentin.genev@modusbox.com>",
    "Shashikant Hirugade <shashikant.hirugade@modusbox.com>",
    "Paweł Marzec <pawel.marzec@modusbox.com>",
    "Kevin Leyow <kevin.leyow@modusbox.com",
    "Miguel de Barros <miguel.debarros@modusbox.com>",
    "Yevhen Kyriukha <yevhen.kyriukha@modusbox.com>",
    "Vijay Kumar Guthi <vijaya.guthi@modusbox.com>"
  ],
  "packageManager": "yarn@3.2.0",
  "engines": {
    "yarn": "3.2.0"
  },
  "workspaces": [
    "modules/*"
  ],
  "scripts": {
    "postinstall": "yarn husky install",
    "start": "nx run-many --output-style=stream --parallel --target=start",
    "start:api-svc": "yarn workspace @mojaloop/sdk-scheme-adapter-api-svc run start",
    "start:event-handler": "yarn workspace @mojaloop/sdk-scheme-adapter-outbound-domain-event-handler run start",
    "start:command-handler": "yarn workspace @mojaloop/sdk-scheme-adapter-outbound-command-event-handler run start",
    "build": "nx run-many --all --target=build",
    "build:affected": "nx affected --target=build",
    "build:no-cache": "nx run-many --all --target=build --skip-nx-cache",
    "build:openapi": "yarn workspace @mojaloop/sdk-scheme-adapter-api-svc run build:openapi",
    "build:openapi:inbound": "yarn workspace @mojaloop/sdk-scheme-adapter-api-svc run build:openapi:inbound",
    "validate:api": "yarn workspace @mojaloop/sdk-scheme-adapter-api-svc run validate:api",
    "validate:api-sequence-diagram": "node ./scripts/validate-api-sequence-diagram.js",
    "watch": "nx run-many --parallel --all --target=watch",
    "clean": "yarn run clean:dist && yarn run clean:npm",
    "clean:npm": "nx run-many --parallel --all --target=clean:npm",
    "clean:dist": "nx run-many --parallel --all --target=clean:dist --skip-nx-cache",
    "lint": "nx run-many --parallel --all --target=lint",
    "lint:affected": "nx affected --parallel --all --target=lint",
    "lint:fix": "yarn run lint -- --fix",
    "lint:fix:affected": "yarn run lint:affected -- --fix",
    "test": "yarn run test:unit",
    "test:unit": "nx run-many --parallel --all --target=test:unit -- --detectOpenHandles",
    "test:unit:no-cache": "yarn run test:unit --skip-nx-cache",
    "test:unit:affected": "nx affected --parallel --all --target=test:unit",
    "test:coverage": "nx run-many --parallel --all --target=test:coverage",
    "test:coverage:affected": "nx affected --parallel --all --target=test:coverage",
    "test:coverage-check": "nx run-many --parallel --all --target=test:coverage-check",
    "test:coverage-check:affected": "nx affected --parallel --all --target=test:coverage-check",
    "test:integration": "nx run-many --parallel --all --target=test:integration",
    "test:integration:affected": "nx affected --parallel --all --target=test:integration",
    "audit:check": "yarn dlx audit-ci --config ./audit-ci.jsonc",
    "dep:check": "yarn ncu -e 2 && nx run-many --parallel --all --target=dep:check --output-style=static",
    "dep:update": "yarn ncu -u && nx run-many --parallel --all --target=dep:update --output-style=static",
    "release": "yarn run release:modules -- --skip.tag --skip.commit && standard-version --commit-all --no-verify --releaseCommitMessageFormat 'chore(release): {{currentTag}} [skip ci]'",
    "release:modules": "nx affected --parallel --all --target=release",
    "snapshot": "yarn run snapshot:modules -- --skip.tag --skip.commit && standard-version --commit-all --no-verify --skip.changelog --prerelease snapshot --releaseCommitMessageFormat 'chore(snapshot): {{currentTag}}'",
    "snapshot:modules": "nx affected --parallel --all --target=snapshot",
    "wait-4-docker": "node ./scripts/_wait4_all.js"
  },
  "dependencies": {
    "nx": "15.0.0",
    "tslib": "^2.4.0"
  },
  "devDependencies": {
    "@types/jest": "^29.2.0",
<<<<<<< HEAD
    "@types/node": "^18.11.2",
=======
    "@types/node": "^18.11.3",
>>>>>>> efd90d90
    "@types/node-cache": "^4.2.5",
    "@typescript-eslint/eslint-plugin": "^5.40.1",
    "@typescript-eslint/parser": "^5.40.1",
    "audit-ci": "^6.3.0",
    "eslint": "^8.25.0",
    "eslint-config-airbnb-typescript": "^17.0.0",
    "eslint-plugin-import": "latest",
    "husky": "^8.0.1",
    "jest": "^29.2.1",
    "nodemon": "^2.0.20",
    "npm-check-updates": "^16.3.14",
    "replace": "^1.2.1",
    "standard-version": "^9.5.0",
    "ts-jest": "^29.0.3",
    "ts-node": "^10.9.1",
    "typescript": "^4.8.4",
    "yarn-audit-fix": "^9.3.6"
  },
  "standard-version": {
    "scripts": {
      "postchangelog": "replace '\\[mojaloop/#(\\d+)\\]\\(https://github.com/mojaloop/(.*)/issues/(\\d+)\\)' '[mojaloop/#$1](https://github.com/mojaloop/project/issues/$1)' CHANGELOG.md",
      "precommit": "git add **/*package.json"
    }
  }
}<|MERGE_RESOLUTION|>--- conflicted
+++ resolved
@@ -72,11 +72,7 @@
   },
   "devDependencies": {
     "@types/jest": "^29.2.0",
-<<<<<<< HEAD
-    "@types/node": "^18.11.2",
-=======
     "@types/node": "^18.11.3",
->>>>>>> efd90d90
     "@types/node-cache": "^4.2.5",
     "@typescript-eslint/eslint-plugin": "^5.40.1",
     "@typescript-eslint/parser": "^5.40.1",
