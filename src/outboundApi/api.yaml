--- conflicted
+++ resolved
@@ -1,922 +1,915 @@
-openapi: 3.0.1
-info:
-  title: Mojaloop SDK Outbound Scheme Adapter API
-  description: API specification for the Mojaloop SDK Outbound Scheme Adapter API – to be implemented by the Digital Financial Service Provider's (DFSP) backend.
-  
-    
-    **Note on terminology:** The term "Switch" is equal to the term "Hub", and the term "FSP" is equal to the term "DFSP".
-  license:
-    name: Apache License Version 2.0, January 2004
-    url: http://www.apache.org/licenses/
-  version: 1.0.0
-paths:
-  /:
-    get:
-      summary: Health check endpoint.
-      responses:
-        200:
-          description: Returns empty body if the service is running.
-  /transfers:
-    post:
-      summary: Sends money from one account to another
-      description: The HTTP request `POST /transfers` is used to request the creation of a transfer for the transfer party.
-      
-      
-        This method has two modes of operation. 
-        
-        - If the SDK configuration variable `AUTO_ACCEPT_QUOTES` is set to `"true"`, then this operation will block while progressing a transfer through the payee lookup, quote, and transfer stages. 
-        
-        - If `AUTO_ACCEPT_QUOTES` is set to `"false"`, then this method will return after payee lookup and quote, allowing the caller to examine the quote before proceeding to the transfer stage via the `PUT /transfers/{transferId}` method.
-      tags:
-        - Transfers
-      requestBody:
-        description: Transfer request body
-        content:
-          application/json:
-            schema:
-              $ref: '#/components/schemas/transferRequest'
-        required: true
-      responses:
-        200:
-          $ref: '#/components/responses/200'
-        400:
-          description: Malformed or missing required body, headers or parameters
-          content:
-            application/json:
-              schema:
-                $ref: '#/components/schemas/errorResponse'
-        500:
-          $ref: '#/components/responses/500'
-          
-  /transfers/{transferId}:
-    put:
-      summary: Continues a transfer that has paused at the quote stage in order to accept or reject the quote
-      tags:
-        - Transfers
-      requestBody:
-        content:
-          application/json:
-            schema:
-              $ref: '#/components/schemas/transferContinuation'
-      parameters:
-        - $ref: '#/components/parameters/transferId'
-      responses:
-        200:
-          $ref: '#/components/responses/200'
-          
-    get:
-      summary: Retrieves information for a specific transfer
-      description: The HTTP request `GET /transfers/{transferId}` is used to get information regarding a transfer created or requested earlier. The `{transferId}` in the URI should contain the `transferId` that was used for the creation of the transfer.
-      tags:
-        - Transfers
-      parameters:
-        - $ref: '#/components/parameters/transferId'
-      responses:
-        200:
-          description: Transfer information successfully retrieved
-          content:
-            application/json:
-              schema:
-                $ref: '#/components/schemas/transferResponse'
-        500:
-          $ref: '#/components/responses/500'
-<<<<<<< HEAD
-          
-=======
-  /quotes:
-    post:
-      description: The HTTP request POST /quotes is used to request the creation of a quote for the provided financial transaction in the server.
-      summary: Quote
-      tags:
-        - quotes
-      requestBody:
-        content:
-          application/json:
-            schema:
-              $ref: '#/components/schemas/QuotesPostRequest'
-      parameters:
-      #Headers
-        - $ref: '#/components/parameters/Accept'
-        - $ref: '#/components/parameters/Content-Length'
-        - $ref: '#/components/parameters/Content-Type'
-        - $ref: '#/components/parameters/Date'
-        - $ref: '#/components/parameters/X-Forwarded-For'
-        - $ref: '#/components/parameters/FSPIOP-Source'
-        - $ref: '#/components/parameters/FSPIOP-Destination'
-        - $ref: '#/components/parameters/FSPIOP-Encryption'
-        - $ref: '#/components/parameters/FSPIOP-Signature'
-        - $ref: '#/components/parameters/FSPIOP-URI'
-        - $ref: '#/components/parameters/FSPIOP-HTTP-Method'
-      x-examples:
-        application/json:
-          quoteId: b51ec534-ee48-4575-b6a9-ead2955b8069
-          transactionId: a8323bc6-c228-4df2-ae82-e5a997baf899
-          transactionRequestId: a8323bc6-c228-4df2-ae82-e5a997baf890
-          payee:
-            partyIdInfo:
-              partyIdType: PERSONAL_ID
-              partyIdentifier: '16135551212'
-              partySubIdOrType: DRIVING_LICENSE
-              fspId: '1234'
-            merchantClassificationCode: '4321'
-            name: Justin Trudeau
-            personalInfo:
-              complexName:
-                firstName: Justin
-                middleName: Pierre
-                lastName: Trudeau
-              dateOfBirth: '1971-12-25'
-          payer:
-            partyIdInfo:
-              partyIdType: PERSONAL_ID
-              partyIdentifier: '16135551212'
-              partySubIdOrType: PASSPORT
-              fspId: '1234'
-            merchantClassificationCode: '1234'
-            name: Donald Trump
-            personalInfo:
-              complexName:
-                firstName: Donald
-                middleName: John
-                lastName: Trump
-              dateOfBirth: '1946-06-14'
-          amountType: SEND
-          amount:
-            currency: USD
-            amount: '123.45'
-          fees:
-            currency: USD
-            amount: '1.25'
-          transactionType:
-            scenario: DEPOSIT
-            subScenario: locally defined sub-scenario
-            initiator: PAYEE
-            initiatorType: CONSUMER
-            refundInfo:
-              originalTransactionId: b51ec534-ee48-4575-b6a9-ead2955b8069
-              refundReason: free text indicating reason for the refund
-            balanceOfPayments: '123'
-          geoCode:
-            latitude: '+45.4215'
-            longitude: '+75.6972'
-          note: Free-text memo
-          expiration: '2016-05-24T08:38:08.699-04:00'
-          extensionList:
-            extension:
-              - key: errorDescription
-                value: This is a more detailed error description
-              - key: errorDescription
-                value: This is a more detailed error description
-      responses:
-        '202':
-          $ref: '#/components/responses/Response202'
-
->>>>>>> 4e01d667
-components:
-  schemas:
-  
-    amountType:
-      type: string
-      enum:
-      - SEND
-      - RECEIVE
-      description: SEND for send amount, RECEIVE for receive amount.
-      
-    currency:
-      maxLength: 3
-      minLength: 3
-      type: string
-      enum:
-      - AED
-      - AFN
-      - ALL
-      - AMD
-      - ANG
-      - AOA
-      - ARS
-      - AUD
-      - AWG
-      - AZN
-      - BAM
-      - BBD
-      - BDT
-      - BGN
-      - BHD
-      - BIF
-      - BMD
-      - BND
-      - BOB
-      - BRL
-      - BSD
-      - BTN
-      - BWP
-      - BYN
-      - BZD
-      - CAD
-      - CDF
-      - CHF
-      - CLP
-      - CNY
-      - COP
-      - CRC
-      - CUC
-      - CUP
-      - CVE
-      - CZK
-      - DJF
-      - DKK
-      - DOP
-      - DZD
-      - EGP
-      - ERN
-      - ETB
-      - EUR
-      - FJD
-      - FKP
-      - GBP
-      - GEL
-      - GGP
-      - GHS
-      - GIP
-      - GMD
-      - GNF
-      - GTQ
-      - GYD
-      - HKD
-      - HNL
-      - HRK
-      - HTG
-      - HUF
-      - IDR
-      - ILS
-      - IMP
-      - INR
-      - IQD
-      - IRR
-      - ISK
-      - JEP
-      - JMD
-      - JOD
-      - JPY
-      - KES
-      - KGS
-      - KHR
-      - KMF
-      - KPW
-      - KRW
-      - KWD
-      - KYD
-      - KZT
-      - LAK
-      - LBP
-      - LKR
-      - LRD
-      - LSL
-      - LYD
-      - MAD
-      - MDL
-      - MGA
-      - MKD
-      - MMK
-      - MNT
-      - MOP
-      - MRO
-      - MUR
-      - MVR
-      - MWK
-      - MXN
-      - MYR
-      - MZN
-      - NAD
-      - NGN
-      - NIO
-      - NOK
-      - NPR
-      - NZD
-      - OMR
-      - PAB
-      - PEN
-      - PGK
-      - PHP
-      - PKR
-      - PLN
-      - PYG
-      - QAR
-      - RON
-      - RSD
-      - RUB
-      - RWF
-      - SAR
-      - SBD
-      - SCR
-      - SDG
-      - SEK
-      - SGD
-      - SHP
-      - SLL
-      - SOS
-      - SPL
-      - SRD
-      - STD
-      - SVC
-      - SYP
-      - SZL
-      - THB
-      - TJS
-      - TMT
-      - TND
-      - TOP
-      - TRY
-      - TTD
-      - TVD
-      - TWD
-      - TZS
-      - UAH
-      - UGX
-      - USD
-      - UYU
-      - UZS
-      - VEF
-      - VND
-      - VUV
-      - WST
-      - XAF
-      - XCD
-      - XDR
-      - XOF
-      - XPF
-      - YER
-      - ZAR
-      - ZMW
-      - ZWD 
-      
-    dateOfBirth:
-      type: string
-      pattern: ^(?:[1-9]\d{3}-(?:(?:0[1-9]|1[0-2])-(?:0[1-9]|1\d|2[0-8])|(?:0[13-9]|1[0-2])-(?:29|30)|(?:0[13578]|1[02])-31)|(?:[1-9]\d(?:0[48]|[2468][048]|[13579][26])|(?:[2468][048]|[13579][26])00)-02-29)$
-      description: Date of birth in the form YYYY-MM-DD.
-
-    errorResponse:
-      type: object
-      properties:
-        statusCode:
-          type: string
-          description: Error code as string.
-        message:
-          type: string
-          description: Error message text.
-        transferState:
-          $ref: '#/components/schemas/transferResponse'
-  
-    idType:
-      type: string
-      enum:
-      - MSISDN
-      - ACCOUNT_ID
-      description: Below are the allowed values for the enumeration.
-      
-        - MSISDN -  An MSISDN (Mobile Station International Subscriber Directory Number, that is, the phone number) is used as reference to a participant. The MSISDN identifier should be in international format according to the [ITU-T E.164 standard](https://www.itu.int/rec/T-REC-E.164/en). Optionally, the MSISDN may be prefixed by a single plus sign, indicating the international prefix.
-        
-        - ACCOUNT_ID - A bank account number or FSP account ID should be used as reference to a participant. The ACCOUNT_ID identifier can be in any format, as formats can greatly differ depending on country and FSP.
-        
-    idValue:
-      type: string
-      minLength: 1
-      maxLength: 128
-      description: Identifier of the party.
-  
-    money:
-      pattern: ^([0]|([1-9][0-9]{0,17}))([.][0-9]{0,3}[1-9])?$
-      type: string    
-    
-    payerType:
-      type: string
-      enum:
-      - CONSUMER
-      - AGENT
-      - BUSINESS
-      - DEVICE
-
-    timestamp:
-      type: string
-      pattern: ^(?:[1-9]\d{3}-(?:(?:0[1-9]|1[0-2])-(?:0[1-9]|1\d|2[0-8])|(?:0[13-9]|1[0-2])-(?:29|30)|(?:0[13578]|1[02])-31)|(?:[1-9]\d(?:0[48]|[2468][048]|[13579][26])|(?:[2468][048]|[13579][26])00)-02-29)T(?:[01]\d|2[0-3]):[0-5]\d:[0-5]\d(?:(\.\d{3}))(?:Z|[+-][01]\d:[0-5]\d)$
-      description: An ISO-8601 formatted timestamp.
-      
-    transactionType:
-      type: string
-      enum:
-      - TRANSFER
-      description: Type of transaction.
-      
-    transferContinuation:
-      type: object
-      required:
-        - acceptQuote
-      properties:
-        acceptQuote:
-          type: boolean
-          description: true if the caller wishes to accept the quote and proceed with the transfer, otherwise false.
-          
-    transferId:
-      pattern: ^[0-9a-f]{8}-[0-9a-f]{4}-[1-5][0-9a-f]{3}-[89ab][0-9a-f]{3}-[0-9a-f]{12}$
-      type: string
-      description: A Mojaloop API transfer identifier (UUID).
-
-    transferParty:
-      type: object
-      required:
-        - idType
-        - idValue
-      properties:
-        type:
-          $ref: '#/components/schemas/payerType'
-        idType:
-          $ref: '#/components/schemas/idType'
-        idValue:
-          $ref: '#/components/schemas/idValue'
-        displayName:
-          type: string
-          description: Display name of the sender, if known.
-        firstName:
-          type: string
-          description: Party first name.
-        middleName:
-          type: string
-          description: Party middle name.
-        lastName:
-          type: string
-          description: Party last name.
-        dateOfBirth:
-          $ref: '#/components/schemas/dateOfBirth'
-        merchantClassificationCode:
-          type: string
-          description: Up to 4 digits specifying the sender's merchant classification, if known and applicable.
-      
-    transferRequest:
-      type: object
-      required:
-        - homeTransactionId
-        - from
-        - to
-        - amountType
-        - currency
-        - amount
-        - transactionType
-      properties:
-        homeTransactionId:
-          type: string
-          description: Transaction ID from the DFSP backend, used to reconcile transactions between the Switch and DFSP backend systems.
-        from:
-          $ref: '#/components/schemas/transferParty'
-        to:
-          $ref: '#/components/schemas/transferParty'
-        amountType:
-          $ref: '#/components/schemas/amountType'
-        currency:
-          $ref: '#/components/schemas/currency'
-        amount:
-          $ref: '#/components/schemas/money'
-        transactionType:
-          $ref: '#/components/schemas/transactionType'
-        note:
-          maxLength: 128
-          type: string
-          
-    transferResponse:
-      type: object
-      required:
-        - homeTransactionId
-        - from
-        - to
-        - amountType
-        - currency
-        - amount
-        - transactionType
-      properties:
-        transferId:
-          $ref: '#/components/schemas/transferId'
-        homeTransactionId:
-          type: string
-          description: Transaction ID from the DFSP backend, used to reconcile transactions between the Switch and DFSP backend systems.
-        from:
-          $ref: '#/components/schemas/transferParty'
-        to:
-          $ref: '#/components/schemas/transferParty'
-        amountType:
-          $ref: '#/components/schemas/amountType'
-        currency:
-          $ref: '#/components/schemas/currency'
-        amount:
-          $ref: '#/components/schemas/money'
-        transactionType:
-          $ref: '#/components/schemas/transactionType'
-        note:
-          maxLength: 128
-          type: string
-        currentState:
-          $ref: '#/components/schemas/transferStatus'
-        lastError:
-          type: string
-          description: String giving details of any error that occurred during processing the request.    
-    
-    transferStatus:
-      type: string
-      enum:
-      - ERROR_OCCURRED
-      - WAITING_FOR_QUOTE_ACCEPTANCE
-      - COMPLETED
-<<<<<<< HEAD
-=======
-
-    CorrelationId:
-      title: CorrelationId
-      type: string
-      pattern: ^[0-9a-f]{8}-[0-9a-f]{4}-[1-5][0-9a-f]{3}-[89ab][0-9a-f]{3}-[0-9a-f]{12}$
-      description: Identifier that correlates all messages of the same sequence. The API data type UUID (Universally Unique Identifier) is a JSON String in canonical format, conforming to RFC 4122, that is restricted by a regular expression for interoperability reasons. An UUID is always 36 characters long, 32 hexadecimal symbols and 4 dashes (‘-‘).
-
-
-
-
-
-    PartyIdType:
-      title: PartyIdTypeEnum
-      type: string
-      enum:
-        - MSISDN
-        - EMAIL
-        - PERSONAL_ID
-        - BUSINESS
-        - DEVICE
-        - ACCOUNT_ID
-        - IBAN
-        - ALIAS
-      description: >-
-        Below are the allowed values for the enumeration - MSISDN An MSISDN
-        (Mobile Station International Subscriber Directory Number, that is, the
-        phone number) is used as reference to a participant. The MSISDN
-        identifier should be in international format according to the ITU-T
-        E.164 standard. Optionally, the MSISDN may be prefixed by a single plus
-        sign, indicating the international prefix. - EMAIL An email is used as
-        reference to a participant. The format of the email should be according
-        to the informational RFC 3696. - PERSONAL_ID A personal identifier is
-        used as reference to a participant. Examples of personal identification
-        are passport number, birth certificate number, and national registration
-        number. The identifier number is added in the PartyIdentifier element.
-        The personal identifier type is added in the PartySubIdOrType element. -
-        BUSINESS A specific Business (for example, an organization or a company)
-        is used as reference to a participant. The BUSINESS identifier can be in
-        any format. To make a transaction connected to a specific username or
-        bill number in a Business, the PartySubIdOrType element should be used.
-        - DEVICE A specific device (for example, a POS or ATM) ID connected to a
-        specific business or organization is used as reference to a Party. For
-        referencing a specific device under a specific business or organization,
-        use the PartySubIdOrType element. - ACCOUNT_ID A bank account number or
-        FSP account ID should be used as reference to a participant. The
-        ACCOUNT_ID identifier can be in any format, as formats can greatly
-        differ depending on country and FSP. - IBAN A bank account number or FSP
-        account ID is used as reference to a participant. The IBAN identifier
-        can consist of up to 34 alphanumeric characters and should be entered
-        without whitespace. - ALIAS An alias is used as reference to a
-        participant. The alias should be created in the FSP as an alternative
-        reference to an account owner. Another example of an alias is a username
-        in the FSP system. The ALIAS identifier can be in any format. It is also
-        possible to use the PartySubIdOrType element for identifying an account
-        under an Alias defined by the PartyIdentifier.
-
-    PartyIdentifier:
-      title: PartyIdentifier
-      type: string
-      minLength: 1
-      maxLength: 128
-      description: Identifier of the Party.
-
-    PartySubIdOrType:
-      title: PartySubIdOrType
-      type: string
-      minLength: 1
-      maxLength: 128
-      description: >-
-        Either a sub-identifier of a PartyIdentifier, or a sub-type of the
-        PartyIdType, normally a PersonalIdentifierType.
-
-    FspId:
-      title: FspId
-      type: string
-      minLength: 1
-      maxLength: 32
-      description: FSP identifier.
-
-    PartyIdInfo:
-      title: PartyIdInfo
-      type: object
-      description: Data model for the complex type PartyIdInfo.
-      properties:
-        partyIdType:
-          $ref: '#/components/schemas/PartyIdType'
-          description: Type of the identifier.
-        partyIdentifier:
-          $ref: '#/components/schemas/PartyIdentifier'
-          description: An identifier for the Party.
-        partySubIdOrType:
-          $ref: '#/components/schemas/PartySubIdOrType'
-          description: A sub-identifier or sub-type for the Party.
-        fspId:
-          $ref: '#/components/schemas/FspId'
-          description: FSP ID (if known)
-      required:
-        - partyIdType
-        - partyIdentifier
-
-    MerchantClassificationCode:
-      title: MerchantClassificationCode
-      type: string
-      pattern: '^[\d]{1,4}$'
-      description: >-
-        A limited set of pre-defined numbers. This list would be a limited set
-        of numbers identifying a set of popular merchant types like School Fees,
-        Pubs and Restaurants, Groceries, etc.
-
-    PartyName:
-      title: PartyName
-      type: string
-      minLength: 1
-      maxLength: 128
-      description: Name of the Party. Could be a real name or a nickname.
-
-    FirstName:
-      title: FirstName
-      type: string
-      minLength: 1
-      maxLength: 128
-      pattern: '^(?!\s*$)[\w .,''-]{1,128}$'
-      description: First name of the Party (Name Type).
-
-    MiddleName:
-      title: MiddleName
-      type: string
-      minLength: 1
-      maxLength: 128
-      pattern: '^(?!\s*$)[\w .,''-]{1,128}$'
-      description: Middle name of the Party (Name Type).
-
-    LastName:
-      title: LastName
-      type: string
-      minLength: 1
-      maxLength: 128
-      pattern: '^(?!\s*$)[\w .,''-]{1,128}$'
-      description: Last name of the Party (Name Type).
-
-    PartyComplexName:
-      title: PartyComplexName
-      type: object
-      description: Data model for the complex type PartyComplexName.
-      properties:
-        firstName:
-          $ref: '#/components/schemas/FirstName'
-          description: Party’s first name.
-        middleName:
-          $ref: '#/components/schemas/MiddleName'
-          description: Party’s middle name.
-        lastName:
-          $ref: '#/components/schemas/LastName'
-          description: Party’s last name.
-
-    PartyPersonalInfo:
-      title: PartyPersonalInfo
-      type: object
-      description: Data model for the complex type PartyPersonalInfo.
-      properties:
-        complexName:
-          $ref: '#/components/schemas/PartyComplexName'
-          description: 'First, middle and last name for the Party.'
-        dateOfBirth:
-          $ref: '#/components/schemas/DateOfBirth'
-          description: Date of birth for the Party.
-
-    Party:
-      title: Party
-      type: object
-      description: Data model for the complex type Party.
-      properties:
-        partyIdInfo:
-          $ref: '#/components/schemas/PartyIdInfo'
-          description: 'Party Id type, id, sub ID or type, and FSP Id.'
-        merchantClassificationCode:
-          $ref: '#/components/schemas/MerchantClassificationCode'
-          description: >-
-            Used in the context of Payee Information, where the Payee happens to
-            be a merchant accepting merchant payments.
-        name:
-          $ref: '#/components/schemas/PartyName'
-          description: 'Display name of the Party, could be a real name or a nick name.'
-        personalInfo:
-          $ref: '#/components/schemas/PartyPersonalInfo'
-          description: >-
-            Personal information used to verify identity of Party such as first,
-            middle, last name and date of birth.
-      required:
-        - partyIdInfo
-
-    Latitude:
-      title: Latitude
-      type: string
-      pattern: >-
-        ^(\+|-)?(?:90(?:(?:\.0{1,6})?)|(?:[0-9]|[1-8][0-9])(?:(?:\.[0-9]{1,6})?))$
-      description: >-
-        The API data type Latitude is a JSON String in a lexical format that is
-        restricted by a regular expression for interoperability reasons.
-
-    Longitude:
-      title: Longitude
-      type: string
-      pattern: >-
-        ^(\+|-)?(?:180(?:(?:\.0{1,6})?)|(?:[0-9]|[1-9][0-9]|1[0-7][0-9])(?:(?:\.[0-9]{1,6})?))$
-      description: >-
-        The API data type Longitude is a JSON String in a lexical format that is
-        restricted by a regular expression for interoperability reasons.
-
-    GeoCode:
-      title: GeoCode
-      type: object
-      description: >-
-        Data model for the complex type GeoCode. Indicates the geographic
-        location from where the transaction was initiated.
-      properties:
-        latitude:
-          $ref: '#/components/schemas/Latitude'
-          description: Latitude of the Party.
-        longitude:
-          $ref: '#/components/schemas/Longitude'
-          description: Longitude of the   Party.
-      required:
-        - latitude
-        - longitude      
-
-    Note:
-      title: Note
-      type: string
-      minLength: 1
-      maxLength: 128
-      description: Memo assigned to transaction     
-
-    DateTime:
-      title: DateTime
-      type: string
-      pattern: >-
-        ^(?:[1-9]\d{3}-(?:(?:0[1-9]|1[0-2])-(?:0[1-9]|1\d|2[0-8])|(?:0[13-9]|1[0-2])-(?:29|30)|(?:0[13578]|1[02])-31)|(?:[1-9]\d(?:0[48]|[2468][048]|[13579][26])|(?:[2468][048]|[13579][26])00)-02-29)T(?:[01]\d|2[0-3]):[0-5]\d:[0-5]\d(?:(\.\d{3}))(?:Z|[+-][01]\d:[0-5]\d)$
-      description: >-
-        The API data type DateTime is a JSON String in a lexical format that is
-        restricted by a regular expression for interoperability reasons. The
-        format is according to ISO 8601, expressed in a combined date, time and
-        time zone format. A more readable version of the format is
-        yyyy-MM-ddTHH:mm:ss.SSS[-HH:MM]. Examples - 
-        "2016-05-24T08:38:08.699-04:00", "2016-05-24T08:38:08.699Z" (where Z
-        indicates Zulu time zone, same as UTC).
-
-    ExtensionKey:
-      title: ExtensionKey
-      type: string
-      minLength: 1
-      maxLength: 32
-      description: Extension key.
-      
-    ExtensionValue:
-      title: ExtensionValue
-      type: string
-      minLength: 1
-      maxLength: 128
-      description: Extension value.        
-
-    Extension:
-      title: Extension
-      type: object
-      description: Data model for the complex type Extension
-      properties:
-        key:
-          $ref: '#/components/schemas/ExtensionKey'
-          description: Extension key.
-        value:
-          $ref: '#/components/schemas/ExtensionValue'
-          description: Extension value.
-      required:
-        - key
-        - value
-
-    ExtensionList:
-      title: ExtensionList
-      type: object
-      description: Data model for the complex type ExtensionList
-      properties:
-        extension:
-          type: array
-          items:
-            $ref: '#/components/schemas/Extension'
-          minItems: 1
-          maxItems: 16
-          description: Number of Extension elements
-      required:
-        - extension
-
-    QuotePostRequest:
-      title: QuotePostRequest
-      type: object
-      required:
-        - quoteId
-        - transactionId
-        - payee
-        - payer
-        - amountType
-        - amount
-        - transactionType
-      description: POST /quotes object
-      properties:
-        quoteId:
-          $ref: '#/components/schemas/CorrelationId'
-          description: >-
-            Common ID between the FSPs for the quote object, decided by the
-            Payer FSP. The ID should be reused for resends of the same quote for
-            a transaction. A new ID should be generated for each new quote for a
-            transaction.
-        transactionId:
-          $ref: '#/components/schemas/CorrelationId'
-          description: >-
-            Common ID (decided by the Payer FSP) between the FSPs for the future
-            transaction object. The actual transaction will be created as part
-            of a successful transfer process. The ID should be reused for
-            resends of the same quote for a transaction. A new ID should be
-            generated for each new quote for a transaction.
-        transactionRequestId:
-          $ref: '#/components/schemas/CorrelationId'
-          description: Identifies an optional previously-sent transaction request.
-        payee:
-          $ref: '#/components/schemas/Party'
-          description: Information about the Payee in the proposed financial transaction.
-        payer:
-          $ref: '#/components/schemas/Party'
-          description: Information about the Payer in the proposed financial transaction.
-        amountType:
-          $ref: '#/components/schemas/AmountType'
-          description: 'SEND for send amount, RECEIVE for receive amount.'
-        amount:
-          $ref: '#/components/schemas/Money'
-          description: >-
-            Depending on amountType. If SEND - The amount the Payer would like
-            to send, that is, the amount that should be withdrawn from the Payer
-            account including any fees. The amount is updated by each
-            participating entity in the transaction. If RECEIVE - The amount the
-            Payee should receive, that is, the amount that should be sent to the
-            receiver exclusive any fees. The amount is not updated by any of the
-            participating entities.
-        fees:
-          $ref: '#/components/schemas/Money'
-          description: >-
-            The fees in the transaction. The fees element should be empty if
-            fees should be non-disclosed. The fees element should be non-empty
-            if fees should be disclosed.
-        transactionType:
-          $ref: '#/components/schemas/TransactionType'
-          description: Type of transaction for which the quote is requested.
-        geoCode:
-          $ref: '#/components/schemas/GeoCode'
-          description: >-
-            Longitude and Latitude of the initiating Party. Can be used to
-            detect fraud.
-        note:
-          $ref: '#/components/schemas/Note'
-          description: A memo that will be attached to the transaction.
-        expiration:
-          $ref: '#/components/schemas/DateTime'
-          description: >-
-            Expiration is optional. It can be set to get a quick failure in case
-            the peer FSP takes too long to respond. Also, it may be beneficial
-            for Consumer, Agent, and Merchant to know that their request has a
-            time limit.
-        extensionList:
-          $ref: '#/components/schemas/ExtensionList'
-          description: 'Optional extension, specific to deployment.'
-    
->>>>>>> 4e01d667
-          
-  responses:
-    '200':
-      description: Transfer completed successfully
-      content:
-        application/json:
-          schema:
-            $ref: '#/components/schemas/transferResponse'
-    '500':
-      description: An error occurred processing the transfer
-      content:
-        application/json:
-          schema:
-            $ref: '#/components/schemas/errorResponse'
-    
-  parameters:
-    transferId:
-      name: transferId
-      in: path
-      required: true
-      schema:
-        pattern: ^[0-9a-f]{8}-[0-9a-f]{4}-[1-5][0-9a-f]{3}-[89ab][0-9a-f]{3}-[0-9a-f]{12}$
-        type: string
-      description: Identifier of the transfer.
+openapi: 3.0.1
+info:
+  title: Mojaloop SDK Outbound Scheme Adapter API
+  description: API specification for the Mojaloop SDK Outbound Scheme Adapter API – to be implemented by the Digital Financial Service Provider's (DFSP) backend.
+  
+    
+    **Note on terminology:** The term "Switch" is equal to the term "Hub", and the term "FSP" is equal to the term "DFSP".
+  license:
+    name: Apache License Version 2.0, January 2004
+    url: http://www.apache.org/licenses/
+  version: 1.0.0
+paths:
+  /:
+    get:
+      summary: Health check endpoint.
+      responses:
+        200:
+          description: Returns empty body if the service is running.
+  /transfers:
+    post:
+      summary: Sends money from one account to another
+      description: The HTTP request `POST /transfers` is used to request the creation of a transfer for the transfer party.
+      
+      
+        This method has two modes of operation. 
+        
+        - If the SDK configuration variable `AUTO_ACCEPT_QUOTES` is set to `"true"`, then this operation will block while progressing a transfer through the payee lookup, quote, and transfer stages. 
+        
+        - If `AUTO_ACCEPT_QUOTES` is set to `"false"`, then this method will return after payee lookup and quote, allowing the caller to examine the quote before proceeding to the transfer stage via the `PUT /transfers/{transferId}` method.
+      tags:
+        - Transfers
+      requestBody:
+        description: Transfer request body
+        content:
+          application/json:
+            schema:
+              $ref: '#/components/schemas/transferRequest'
+        required: true
+      responses:
+        200:
+          $ref: '#/components/responses/200'
+        400:
+          description: Malformed or missing required body, headers or parameters
+          content:
+            application/json:
+              schema:
+                $ref: '#/components/schemas/errorResponse'
+        500:
+          $ref: '#/components/responses/500'
+          
+  /transfers/{transferId}:
+    put:
+      summary: Continues a transfer that has paused at the quote stage in order to accept or reject the quote
+      tags:
+        - Transfers
+      requestBody:
+        content:
+          application/json:
+            schema:
+              $ref: '#/components/schemas/transferContinuation'
+      parameters:
+        - $ref: '#/components/parameters/transferId'
+      responses:
+        200:
+          $ref: '#/components/responses/200'
+          
+    get:
+      summary: Retrieves information for a specific transfer
+      description: The HTTP request `GET /transfers/{transferId}` is used to get information regarding a transfer created or requested earlier. The `{transferId}` in the URI should contain the `transferId` that was used for the creation of the transfer.
+      tags:
+        - Transfers
+      parameters:
+        - $ref: '#/components/parameters/transferId'
+      responses:
+        200:
+          description: Transfer information successfully retrieved
+          content:
+            application/json:
+              schema:
+                $ref: '#/components/schemas/transferResponse'
+        500:
+          $ref: '#/components/responses/500'
+  /quotes:
+    post:
+      description: The HTTP request POST /quotes is used to request the creation of a quote for the provided financial transaction in the server.
+      summary: Quote
+      tags:
+        - quotes
+      requestBody:
+        content:
+          application/json:
+            schema:
+              $ref: '#/components/schemas/QuotesPostRequest'
+      parameters:
+      #Headers
+        - $ref: '#/components/parameters/Accept'
+        - $ref: '#/components/parameters/Content-Length'
+        - $ref: '#/components/parameters/Content-Type'
+        - $ref: '#/components/parameters/Date'
+        - $ref: '#/components/parameters/X-Forwarded-For'
+        - $ref: '#/components/parameters/FSPIOP-Source'
+        - $ref: '#/components/parameters/FSPIOP-Destination'
+        - $ref: '#/components/parameters/FSPIOP-Encryption'
+        - $ref: '#/components/parameters/FSPIOP-Signature'
+        - $ref: '#/components/parameters/FSPIOP-URI'
+        - $ref: '#/components/parameters/FSPIOP-HTTP-Method'
+      x-examples:
+        application/json:
+          quoteId: b51ec534-ee48-4575-b6a9-ead2955b8069
+          transactionId: a8323bc6-c228-4df2-ae82-e5a997baf899
+          transactionRequestId: a8323bc6-c228-4df2-ae82-e5a997baf890
+          payee:
+            partyIdInfo:
+              partyIdType: PERSONAL_ID
+              partyIdentifier: '16135551212'
+              partySubIdOrType: DRIVING_LICENSE
+              fspId: '1234'
+            merchantClassificationCode: '4321'
+            name: Justin Trudeau
+            personalInfo:
+              complexName:
+                firstName: Justin
+                middleName: Pierre
+                lastName: Trudeau
+              dateOfBirth: '1971-12-25'
+          payer:
+            partyIdInfo:
+              partyIdType: PERSONAL_ID
+              partyIdentifier: '16135551212'
+              partySubIdOrType: PASSPORT
+              fspId: '1234'
+            merchantClassificationCode: '1234'
+            name: Donald Trump
+            personalInfo:
+              complexName:
+                firstName: Donald
+                middleName: John
+                lastName: Trump
+              dateOfBirth: '1946-06-14'
+          amountType: SEND
+          amount:
+            currency: USD
+            amount: '123.45'
+          fees:
+            currency: USD
+            amount: '1.25'
+          transactionType:
+            scenario: DEPOSIT
+            subScenario: locally defined sub-scenario
+            initiator: PAYEE
+            initiatorType: CONSUMER
+            refundInfo:
+              originalTransactionId: b51ec534-ee48-4575-b6a9-ead2955b8069
+              refundReason: free text indicating reason for the refund
+            balanceOfPayments: '123'
+          geoCode:
+            latitude: '+45.4215'
+            longitude: '+75.6972'
+          note: Free-text memo
+          expiration: '2016-05-24T08:38:08.699-04:00'
+          extensionList:
+            extension:
+              - key: errorDescription
+                value: This is a more detailed error description
+              - key: errorDescription
+                value: This is a more detailed error description
+      responses:
+        '202':
+          $ref: '#/components/responses/Response202'
+
+components:
+  schemas:
+  
+    amountType:
+      type: string
+      enum:
+      - SEND
+      - RECEIVE
+      description: SEND for send amount, RECEIVE for receive amount.
+      
+    currency:
+      maxLength: 3
+      minLength: 3
+      type: string
+      enum:
+      - AED
+      - AFN
+      - ALL
+      - AMD
+      - ANG
+      - AOA
+      - ARS
+      - AUD
+      - AWG
+      - AZN
+      - BAM
+      - BBD
+      - BDT
+      - BGN
+      - BHD
+      - BIF
+      - BMD
+      - BND
+      - BOB
+      - BRL
+      - BSD
+      - BTN
+      - BWP
+      - BYN
+      - BZD
+      - CAD
+      - CDF
+      - CHF
+      - CLP
+      - CNY
+      - COP
+      - CRC
+      - CUC
+      - CUP
+      - CVE
+      - CZK
+      - DJF
+      - DKK
+      - DOP
+      - DZD
+      - EGP
+      - ERN
+      - ETB
+      - EUR
+      - FJD
+      - FKP
+      - GBP
+      - GEL
+      - GGP
+      - GHS
+      - GIP
+      - GMD
+      - GNF
+      - GTQ
+      - GYD
+      - HKD
+      - HNL
+      - HRK
+      - HTG
+      - HUF
+      - IDR
+      - ILS
+      - IMP
+      - INR
+      - IQD
+      - IRR
+      - ISK
+      - JEP
+      - JMD
+      - JOD
+      - JPY
+      - KES
+      - KGS
+      - KHR
+      - KMF
+      - KPW
+      - KRW
+      - KWD
+      - KYD
+      - KZT
+      - LAK
+      - LBP
+      - LKR
+      - LRD
+      - LSL
+      - LYD
+      - MAD
+      - MDL
+      - MGA
+      - MKD
+      - MMK
+      - MNT
+      - MOP
+      - MRO
+      - MUR
+      - MVR
+      - MWK
+      - MXN
+      - MYR
+      - MZN
+      - NAD
+      - NGN
+      - NIO
+      - NOK
+      - NPR
+      - NZD
+      - OMR
+      - PAB
+      - PEN
+      - PGK
+      - PHP
+      - PKR
+      - PLN
+      - PYG
+      - QAR
+      - RON
+      - RSD
+      - RUB
+      - RWF
+      - SAR
+      - SBD
+      - SCR
+      - SDG
+      - SEK
+      - SGD
+      - SHP
+      - SLL
+      - SOS
+      - SPL
+      - SRD
+      - STD
+      - SVC
+      - SYP
+      - SZL
+      - THB
+      - TJS
+      - TMT
+      - TND
+      - TOP
+      - TRY
+      - TTD
+      - TVD
+      - TWD
+      - TZS
+      - UAH
+      - UGX
+      - USD
+      - UYU
+      - UZS
+      - VEF
+      - VND
+      - VUV
+      - WST
+      - XAF
+      - XCD
+      - XDR
+      - XOF
+      - XPF
+      - YER
+      - ZAR
+      - ZMW
+      - ZWD 
+      
+    dateOfBirth:
+      type: string
+      pattern: ^(?:[1-9]\d{3}-(?:(?:0[1-9]|1[0-2])-(?:0[1-9]|1\d|2[0-8])|(?:0[13-9]|1[0-2])-(?:29|30)|(?:0[13578]|1[02])-31)|(?:[1-9]\d(?:0[48]|[2468][048]|[13579][26])|(?:[2468][048]|[13579][26])00)-02-29)$
+      description: Date of birth in the form YYYY-MM-DD.
+
+    errorResponse:
+      type: object
+      properties:
+        statusCode:
+          type: string
+          description: Error code as string.
+        message:
+          type: string
+          description: Error message text.
+        transferState:
+          $ref: '#/components/schemas/transferResponse'
+  
+    idType:
+      type: string
+      enum:
+      - MSISDN
+      - ACCOUNT_ID
+      description: Below are the allowed values for the enumeration.
+      
+        - MSISDN -  An MSISDN (Mobile Station International Subscriber Directory Number, that is, the phone number) is used as reference to a participant. The MSISDN identifier should be in international format according to the [ITU-T E.164 standard](https://www.itu.int/rec/T-REC-E.164/en). Optionally, the MSISDN may be prefixed by a single plus sign, indicating the international prefix.
+        
+        - ACCOUNT_ID - A bank account number or FSP account ID should be used as reference to a participant. The ACCOUNT_ID identifier can be in any format, as formats can greatly differ depending on country and FSP.
+        
+    idValue:
+      type: string
+      minLength: 1
+      maxLength: 128
+      description: Identifier of the party.
+  
+    money:
+      pattern: ^([0]|([1-9][0-9]{0,17}))([.][0-9]{0,3}[1-9])?$
+      type: string    
+    
+    payerType:
+      type: string
+      enum:
+      - CONSUMER
+      - AGENT
+      - BUSINESS
+      - DEVICE
+
+    timestamp:
+      type: string
+      pattern: ^(?:[1-9]\d{3}-(?:(?:0[1-9]|1[0-2])-(?:0[1-9]|1\d|2[0-8])|(?:0[13-9]|1[0-2])-(?:29|30)|(?:0[13578]|1[02])-31)|(?:[1-9]\d(?:0[48]|[2468][048]|[13579][26])|(?:[2468][048]|[13579][26])00)-02-29)T(?:[01]\d|2[0-3]):[0-5]\d:[0-5]\d(?:(\.\d{3}))(?:Z|[+-][01]\d:[0-5]\d)$
+      description: An ISO-8601 formatted timestamp.
+      
+    transactionType:
+      type: string
+      enum:
+      - TRANSFER
+      description: Type of transaction.
+      
+    transferContinuation:
+      type: object
+      required:
+        - acceptQuote
+      properties:
+        acceptQuote:
+          type: boolean
+          description: true if the caller wishes to accept the quote and proceed with the transfer, otherwise false.
+          
+    transferId:
+      pattern: ^[0-9a-f]{8}-[0-9a-f]{4}-[1-5][0-9a-f]{3}-[89ab][0-9a-f]{3}-[0-9a-f]{12}$
+      type: string
+      description: A Mojaloop API transfer identifier (UUID).
+
+    transferParty:
+      type: object
+      required:
+        - idType
+        - idValue
+      properties:
+        type:
+          $ref: '#/components/schemas/payerType'
+        idType:
+          $ref: '#/components/schemas/idType'
+        idValue:
+          $ref: '#/components/schemas/idValue'
+        displayName:
+          type: string
+          description: Display name of the sender, if known.
+        firstName:
+          type: string
+          description: Party first name.
+        middleName:
+          type: string
+          description: Party middle name.
+        lastName:
+          type: string
+          description: Party last name.
+        dateOfBirth:
+          $ref: '#/components/schemas/dateOfBirth'
+        merchantClassificationCode:
+          type: string
+          description: Up to 4 digits specifying the sender's merchant classification, if known and applicable.
+      
+    transferRequest:
+      type: object
+      required:
+        - homeTransactionId
+        - from
+        - to
+        - amountType
+        - currency
+        - amount
+        - transactionType
+      properties:
+        homeTransactionId:
+          type: string
+          description: Transaction ID from the DFSP backend, used to reconcile transactions between the Switch and DFSP backend systems.
+        from:
+          $ref: '#/components/schemas/transferParty'
+        to:
+          $ref: '#/components/schemas/transferParty'
+        amountType:
+          $ref: '#/components/schemas/amountType'
+        currency:
+          $ref: '#/components/schemas/currency'
+        amount:
+          $ref: '#/components/schemas/money'
+        transactionType:
+          $ref: '#/components/schemas/transactionType'
+        note:
+          maxLength: 128
+          type: string
+          
+    transferResponse:
+      type: object
+      required:
+        - homeTransactionId
+        - from
+        - to
+        - amountType
+        - currency
+        - amount
+        - transactionType
+      properties:
+        transferId:
+          $ref: '#/components/schemas/transferId'
+        homeTransactionId:
+          type: string
+          description: Transaction ID from the DFSP backend, used to reconcile transactions between the Switch and DFSP backend systems.
+        from:
+          $ref: '#/components/schemas/transferParty'
+        to:
+          $ref: '#/components/schemas/transferParty'
+        amountType:
+          $ref: '#/components/schemas/amountType'
+        currency:
+          $ref: '#/components/schemas/currency'
+        amount:
+          $ref: '#/components/schemas/money'
+        transactionType:
+          $ref: '#/components/schemas/transactionType'
+        note:
+          maxLength: 128
+          type: string
+        currentState:
+          $ref: '#/components/schemas/transferStatus'
+        lastError:
+          type: string
+          description: String giving details of any error that occurred during processing the request.    
+    
+    transferStatus:
+      type: string
+      enum:
+      - ERROR_OCCURRED
+      - WAITING_FOR_QUOTE_ACCEPTANCE
+      - COMPLETED
+
+    CorrelationId:
+      title: CorrelationId
+      type: string
+      pattern: ^[0-9a-f]{8}-[0-9a-f]{4}-[1-5][0-9a-f]{3}-[89ab][0-9a-f]{3}-[0-9a-f]{12}$
+      description: Identifier that correlates all messages of the same sequence. The API data type UUID (Universally Unique Identifier) is a JSON String in canonical format, conforming to RFC 4122, that is restricted by a regular expression for interoperability reasons. An UUID is always 36 characters long, 32 hexadecimal symbols and 4 dashes (‘-‘).
+
+
+
+
+
+    PartyIdType:
+      title: PartyIdTypeEnum
+      type: string
+      enum:
+        - MSISDN
+        - EMAIL
+        - PERSONAL_ID
+        - BUSINESS
+        - DEVICE
+        - ACCOUNT_ID
+        - IBAN
+        - ALIAS
+      description: >-
+        Below are the allowed values for the enumeration - MSISDN An MSISDN
+        (Mobile Station International Subscriber Directory Number, that is, the
+        phone number) is used as reference to a participant. The MSISDN
+        identifier should be in international format according to the ITU-T
+        E.164 standard. Optionally, the MSISDN may be prefixed by a single plus
+        sign, indicating the international prefix. - EMAIL An email is used as
+        reference to a participant. The format of the email should be according
+        to the informational RFC 3696. - PERSONAL_ID A personal identifier is
+        used as reference to a participant. Examples of personal identification
+        are passport number, birth certificate number, and national registration
+        number. The identifier number is added in the PartyIdentifier element.
+        The personal identifier type is added in the PartySubIdOrType element. -
+        BUSINESS A specific Business (for example, an organization or a company)
+        is used as reference to a participant. The BUSINESS identifier can be in
+        any format. To make a transaction connected to a specific username or
+        bill number in a Business, the PartySubIdOrType element should be used.
+        - DEVICE A specific device (for example, a POS or ATM) ID connected to a
+        specific business or organization is used as reference to a Party. For
+        referencing a specific device under a specific business or organization,
+        use the PartySubIdOrType element. - ACCOUNT_ID A bank account number or
+        FSP account ID should be used as reference to a participant. The
+        ACCOUNT_ID identifier can be in any format, as formats can greatly
+        differ depending on country and FSP. - IBAN A bank account number or FSP
+        account ID is used as reference to a participant. The IBAN identifier
+        can consist of up to 34 alphanumeric characters and should be entered
+        without whitespace. - ALIAS An alias is used as reference to a
+        participant. The alias should be created in the FSP as an alternative
+        reference to an account owner. Another example of an alias is a username
+        in the FSP system. The ALIAS identifier can be in any format. It is also
+        possible to use the PartySubIdOrType element for identifying an account
+        under an Alias defined by the PartyIdentifier.
+
+    PartyIdentifier:
+      title: PartyIdentifier
+      type: string
+      minLength: 1
+      maxLength: 128
+      description: Identifier of the Party.
+
+    PartySubIdOrType:
+      title: PartySubIdOrType
+      type: string
+      minLength: 1
+      maxLength: 128
+      description: >-
+        Either a sub-identifier of a PartyIdentifier, or a sub-type of the
+        PartyIdType, normally a PersonalIdentifierType.
+
+    FspId:
+      title: FspId
+      type: string
+      minLength: 1
+      maxLength: 32
+      description: FSP identifier.
+
+    PartyIdInfo:
+      title: PartyIdInfo
+      type: object
+      description: Data model for the complex type PartyIdInfo.
+      properties:
+        partyIdType:
+          $ref: '#/components/schemas/PartyIdType'
+          description: Type of the identifier.
+        partyIdentifier:
+          $ref: '#/components/schemas/PartyIdentifier'
+          description: An identifier for the Party.
+        partySubIdOrType:
+          $ref: '#/components/schemas/PartySubIdOrType'
+          description: A sub-identifier or sub-type for the Party.
+        fspId:
+          $ref: '#/components/schemas/FspId'
+          description: FSP ID (if known)
+      required:
+        - partyIdType
+        - partyIdentifier
+
+    MerchantClassificationCode:
+      title: MerchantClassificationCode
+      type: string
+      pattern: '^[\d]{1,4}$'
+      description: >-
+        A limited set of pre-defined numbers. This list would be a limited set
+        of numbers identifying a set of popular merchant types like School Fees,
+        Pubs and Restaurants, Groceries, etc.
+
+    PartyName:
+      title: PartyName
+      type: string
+      minLength: 1
+      maxLength: 128
+      description: Name of the Party. Could be a real name or a nickname.
+
+    FirstName:
+      title: FirstName
+      type: string
+      minLength: 1
+      maxLength: 128
+      pattern: '^(?!\s*$)[\w .,''-]{1,128}$'
+      description: First name of the Party (Name Type).
+
+    MiddleName:
+      title: MiddleName
+      type: string
+      minLength: 1
+      maxLength: 128
+      pattern: '^(?!\s*$)[\w .,''-]{1,128}$'
+      description: Middle name of the Party (Name Type).
+
+    LastName:
+      title: LastName
+      type: string
+      minLength: 1
+      maxLength: 128
+      pattern: '^(?!\s*$)[\w .,''-]{1,128}$'
+      description: Last name of the Party (Name Type).
+
+    PartyComplexName:
+      title: PartyComplexName
+      type: object
+      description: Data model for the complex type PartyComplexName.
+      properties:
+        firstName:
+          $ref: '#/components/schemas/FirstName'
+          description: Party’s first name.
+        middleName:
+          $ref: '#/components/schemas/MiddleName'
+          description: Party’s middle name.
+        lastName:
+          $ref: '#/components/schemas/LastName'
+          description: Party’s last name.
+
+    PartyPersonalInfo:
+      title: PartyPersonalInfo
+      type: object
+      description: Data model for the complex type PartyPersonalInfo.
+      properties:
+        complexName:
+          $ref: '#/components/schemas/PartyComplexName'
+          description: 'First, middle and last name for the Party.'
+        dateOfBirth:
+          $ref: '#/components/schemas/DateOfBirth'
+          description: Date of birth for the Party.
+
+    Party:
+      title: Party
+      type: object
+      description: Data model for the complex type Party.
+      properties:
+        partyIdInfo:
+          $ref: '#/components/schemas/PartyIdInfo'
+          description: 'Party Id type, id, sub ID or type, and FSP Id.'
+        merchantClassificationCode:
+          $ref: '#/components/schemas/MerchantClassificationCode'
+          description: >-
+            Used in the context of Payee Information, where the Payee happens to
+            be a merchant accepting merchant payments.
+        name:
+          $ref: '#/components/schemas/PartyName'
+          description: 'Display name of the Party, could be a real name or a nick name.'
+        personalInfo:
+          $ref: '#/components/schemas/PartyPersonalInfo'
+          description: >-
+            Personal information used to verify identity of Party such as first,
+            middle, last name and date of birth.
+      required:
+        - partyIdInfo
+
+    Latitude:
+      title: Latitude
+      type: string
+      pattern: >-
+        ^(\+|-)?(?:90(?:(?:\.0{1,6})?)|(?:[0-9]|[1-8][0-9])(?:(?:\.[0-9]{1,6})?))$
+      description: >-
+        The API data type Latitude is a JSON String in a lexical format that is
+        restricted by a regular expression for interoperability reasons.
+
+    Longitude:
+      title: Longitude
+      type: string
+      pattern: >-
+        ^(\+|-)?(?:180(?:(?:\.0{1,6})?)|(?:[0-9]|[1-9][0-9]|1[0-7][0-9])(?:(?:\.[0-9]{1,6})?))$
+      description: >-
+        The API data type Longitude is a JSON String in a lexical format that is
+        restricted by a regular expression for interoperability reasons.
+
+    GeoCode:
+      title: GeoCode
+      type: object
+      description: >-
+        Data model for the complex type GeoCode. Indicates the geographic
+        location from where the transaction was initiated.
+      properties:
+        latitude:
+          $ref: '#/components/schemas/Latitude'
+          description: Latitude of the Party.
+        longitude:
+          $ref: '#/components/schemas/Longitude'
+          description: Longitude of the   Party.
+      required:
+        - latitude
+        - longitude      
+
+    Note:
+      title: Note
+      type: string
+      minLength: 1
+      maxLength: 128
+      description: Memo assigned to transaction     
+
+    DateTime:
+      title: DateTime
+      type: string
+      pattern: >-
+        ^(?:[1-9]\d{3}-(?:(?:0[1-9]|1[0-2])-(?:0[1-9]|1\d|2[0-8])|(?:0[13-9]|1[0-2])-(?:29|30)|(?:0[13578]|1[02])-31)|(?:[1-9]\d(?:0[48]|[2468][048]|[13579][26])|(?:[2468][048]|[13579][26])00)-02-29)T(?:[01]\d|2[0-3]):[0-5]\d:[0-5]\d(?:(\.\d{3}))(?:Z|[+-][01]\d:[0-5]\d)$
+      description: >-
+        The API data type DateTime is a JSON String in a lexical format that is
+        restricted by a regular expression for interoperability reasons. The
+        format is according to ISO 8601, expressed in a combined date, time and
+        time zone format. A more readable version of the format is
+        yyyy-MM-ddTHH:mm:ss.SSS[-HH:MM]. Examples - 
+        "2016-05-24T08:38:08.699-04:00", "2016-05-24T08:38:08.699Z" (where Z
+        indicates Zulu time zone, same as UTC).
+
+    ExtensionKey:
+      title: ExtensionKey
+      type: string
+      minLength: 1
+      maxLength: 32
+      description: Extension key.
+      
+    ExtensionValue:
+      title: ExtensionValue
+      type: string
+      minLength: 1
+      maxLength: 128
+      description: Extension value.        
+
+    Extension:
+      title: Extension
+      type: object
+      description: Data model for the complex type Extension
+      properties:
+        key:
+          $ref: '#/components/schemas/ExtensionKey'
+          description: Extension key.
+        value:
+          $ref: '#/components/schemas/ExtensionValue'
+          description: Extension value.
+      required:
+        - key
+        - value
+
+    ExtensionList:
+      title: ExtensionList
+      type: object
+      description: Data model for the complex type ExtensionList
+      properties:
+        extension:
+          type: array
+          items:
+            $ref: '#/components/schemas/Extension'
+          minItems: 1
+          maxItems: 16
+          description: Number of Extension elements
+      required:
+        - extension
+
+    QuotePostRequest:
+      title: QuotePostRequest
+      type: object
+      required:
+        - quoteId
+        - transactionId
+        - payee
+        - payer
+        - amountType
+        - amount
+        - transactionType
+      description: POST /quotes object
+      properties:
+        quoteId:
+          $ref: '#/components/schemas/CorrelationId'
+          description: >-
+            Common ID between the FSPs for the quote object, decided by the
+            Payer FSP. The ID should be reused for resends of the same quote for
+            a transaction. A new ID should be generated for each new quote for a
+            transaction.
+        transactionId:
+          $ref: '#/components/schemas/CorrelationId'
+          description: >-
+            Common ID (decided by the Payer FSP) between the FSPs for the future
+            transaction object. The actual transaction will be created as part
+            of a successful transfer process. The ID should be reused for
+            resends of the same quote for a transaction. A new ID should be
+            generated for each new quote for a transaction.
+        transactionRequestId:
+          $ref: '#/components/schemas/CorrelationId'
+          description: Identifies an optional previously-sent transaction request.
+        payee:
+          $ref: '#/components/schemas/Party'
+          description: Information about the Payee in the proposed financial transaction.
+        payer:
+          $ref: '#/components/schemas/Party'
+          description: Information about the Payer in the proposed financial transaction.
+        amountType:
+          $ref: '#/components/schemas/AmountType'
+          description: 'SEND for send amount, RECEIVE for receive amount.'
+        amount:
+          $ref: '#/components/schemas/Money'
+          description: >-
+            Depending on amountType. If SEND - The amount the Payer would like
+            to send, that is, the amount that should be withdrawn from the Payer
+            account including any fees. The amount is updated by each
+            participating entity in the transaction. If RECEIVE - The amount the
+            Payee should receive, that is, the amount that should be sent to the
+            receiver exclusive any fees. The amount is not updated by any of the
+            participating entities.
+        fees:
+          $ref: '#/components/schemas/Money'
+          description: >-
+            The fees in the transaction. The fees element should be empty if
+            fees should be non-disclosed. The fees element should be non-empty
+            if fees should be disclosed.
+        transactionType:
+          $ref: '#/components/schemas/TransactionType'
+          description: Type of transaction for which the quote is requested.
+        geoCode:
+          $ref: '#/components/schemas/GeoCode'
+          description: >-
+            Longitude and Latitude of the initiating Party. Can be used to
+            detect fraud.
+        note:
+          $ref: '#/components/schemas/Note'
+          description: A memo that will be attached to the transaction.
+        expiration:
+          $ref: '#/components/schemas/DateTime'
+          description: >-
+            Expiration is optional. It can be set to get a quick failure in case
+            the peer FSP takes too long to respond. Also, it may be beneficial
+            for Consumer, Agent, and Merchant to know that their request has a
+            time limit.
+        extensionList:
+          $ref: '#/components/schemas/ExtensionList'
+          description: 'Optional extension, specific to deployment.'
+    
+          
+  responses:
+    '200':
+      description: Transfer completed successfully
+      content:
+        application/json:
+          schema:
+            $ref: '#/components/schemas/transferResponse'
+    '500':
+      description: An error occurred processing the transfer
+      content:
+        application/json:
+          schema:
+            $ref: '#/components/schemas/errorResponse'
+    
+  parameters:
+    transferId:
+      name: transferId
+      in: path
+      required: true
+      schema:
+        pattern: ^[0-9a-f]{8}-[0-9a-f]{4}-[1-5][0-9a-f]{3}-[89ab][0-9a-f]{3}-[0-9a-f]{12}$
+        type: string
+      description: Identifier of the transfer.