/**************************************************************************
 *  (C) Copyright ModusBox Inc. 2019 - All rights reserved.               *
 *                                                                        *
 *  This file is made available under the terms of the license agreement  *
 *  specified in the corresponding source code repository.                *
 *                                                                        *
 *  ORIGINAL AUTHOR:                                                      *
 *       James Bush - james.bush@modusbox.com                             *
 *  CONTRIBUTORS:                                                         *
 *       Steven Oderayi - steven.oderayi@modusbox.com                     *
 **************************************************************************/

'use strict';


const util = require('util');
const {
    AccountsModel,
    OutboundTransfersModel,
    OutboundBulkTransfersModel,
    OutboundRequestToPayTransferModel,
    OutboundRequestToPayModel,
    OutboundBulkQuotesModel,
<<<<<<< HEAD
    OutboundAuthorizationsModel,
    OutboundThirdpartyTransactionModel,
    PartiesModel
=======
>>>>>>> fec30bf3
} = require('@internal/model');


/**
 * Error handling logic shared by outbound API handlers
 */
const handleError = (method, err, ctx, stateField) => {
    ctx.state.logger.log(`Error handling ${method}: ${util.inspect(err)}`);
    ctx.response.status = err.httpStatusCode || 500;
    ctx.response.body = {
        message: err.message || 'Unspecified error',
        [stateField]: err[stateField] || {},
        statusCode: (err.httpStatusCode || 500).toString()
    };
    if(err[stateField]
        && err[stateField].lastError
        && err[stateField].lastError.mojaloopError
        && err[stateField].lastError.mojaloopError.errorInformation
        && err[stateField].lastError.mojaloopError.errorInformation.errorCode) {

        // by default we set the statusCode property of the error body to be that of any model state lastError
        // property containing a mojaloop API error structure. This means the caller does not have to inspect
        // the structure of the response object in depth to ascertain an underlying mojaloop API error code.
        const errorInformation = err[stateField].lastError.mojaloopError.errorInformation;
        ctx.response.body.statusCode = errorInformation.errorCode;

        // if we have been configured to use an error extensionList item as status code, look for it and use
        // it if it is present...
        if(ctx.state.conf.outboundErrorStatusCodeExtensionKey
            && errorInformation.extensionList
            && Array.isArray(errorInformation.extensionList.extension)) {

            // search the extensionList array for a key that matches what we have been configured to look for...
            // the first one will do - spec is a bit loose on duplicate keys...
            const extensionItem = errorInformation.extensionList.extension.find(e => {
                return e.key === ctx.state.conf.outboundErrorStatusCodeExtensionKey;
            });

            if(extensionItem) {
                ctx.response.body.statusCode = extensionItem.value;
            }
        }
    }
};

const handleTransferError = (method, err, ctx) =>
    handleError(method, err, ctx, 'transferState');

const handleBulkTransferError = (method, err, ctx) =>
    handleError(method, err, ctx, 'bulkTransferState');

const handleBulkQuoteError = (method, err, ctx) =>
    handleError(method, err, ctx, 'bulkQuoteState');

const handleAccountsError = (method, err, ctx) =>
    handleError(method, err, ctx, 'executionState');

const handleRequestToPayError = (method, err, ctx) =>
    handleError(method, err, ctx, 'requestToPayState');

const handleRequestToPayTransferError = (method, err, ctx) =>
    handleError(method, err, ctx, 'requestToPayTransferState');

const handleAuthorizationsError = (method, err, ctx) =>
    handleError(method, err, ctx, 'authorizationsState');

const handleThirdpartyRequestsTransactionsError = (method, err, ctx) =>
    handleError(method, err, ctx, 'thirdpartyRequestsTransactionsState');


const handleRequestPartiesInformationError = (method, err, ctx) =>
    handleError(method, err, ctx, 'requestPartiesInformationState');
    
/**
 * Handler for outbound transfer request initiation
 */
const postTransfers = async (ctx) => {
    try {
        // this requires a multi-stage sequence with the switch.
        let transferRequest = {
            ...ctx.request.body
        };

        // use the transfers model to execute asynchronous stages with the switch
        const model = new OutboundTransfersModel({
            ...ctx.state.conf,
            cache: ctx.state.cache,
            logger: ctx.state.logger,
            wso2Auth: ctx.state.wso2Auth,
        });

        // initialize the transfer model and start it running
        await model.initialize(transferRequest);
        const response = await model.run();

        // return the result
        ctx.response.status = 200;
        ctx.response.body = response;
    }
    catch(err) {
        return handleTransferError('postTransfers', err, ctx);
    }
};

/**
 * Handler for outbound transfer request
 */
const getTransfers = async (ctx) => {
    try {
        let transferRequest = {
            ...ctx.request.body,
            transferId: ctx.state.path.params.transferId,
            currentState: 'getTransfer',
        };

        // use the transfers model to execute asynchronous stages with the switch
        const model = new OutboundTransfersModel({
            ...ctx.state.conf,
            cache: ctx.state.cache,
            logger: ctx.state.logger,
            wso2Auth: ctx.state.wso2Auth,
        });

        // initialize the transfer model and start it running
        await model.initialize(transferRequest);
        const response = await model.run();

        // return the result
        ctx.response.status = 200;
        ctx.response.body = response;
    }
    catch(err) {
        return handleTransferError('getTransfers', err, ctx);
    }
};

/**
 * Handler for resuming outbound transfers in scenarios where two-step transfers are enabled
 * by disabling the autoAcceptQuote SDK option
 */
const putTransfers = async (ctx) => {
    try {
        // this requires a multi-stage sequence with the switch.
        // use the transfers model to execute asynchronous stages with the switch
        const model = new OutboundTransfersModel({
            ...ctx.state.conf,
            cache: ctx.state.cache,
            logger: ctx.state.logger,
            wso2Auth: ctx.state.wso2Auth,
        });

        // TODO: check the incoming body to reject party or quote when requested to do so

        // load the transfer model from cache and start it running again
        await model.load(ctx.state.path.params.transferId);

        const response = await model.run();

        // return the result
        ctx.response.status = 200;
        ctx.response.body = response;
    }
    catch(err) {
        return handleTransferError('putTransfers', err, ctx);
    }
};

/**
 * Handler for outbound bulk transfer request
 */
const postBulkTransfers = async (ctx) => {
    try {
        // this requires a multi-stage sequence with the switch.
        let bulkTransferRequest = {
            ...ctx.request.body
        };

        // use the bulk transfers model to execute asynchronous stages with the switch
        const model = new OutboundBulkTransfersModel({
            ...ctx.state.conf,
            cache: ctx.state.cache,
            logger: ctx.state.logger,
            wso2Auth: ctx.state.wso2Auth,
        });

        await model.initialize(bulkTransferRequest);
        const response = await model.run();

        // return the result
        ctx.response.status = 200;
        ctx.response.body = response;
    }
    catch (err) {
        return handleBulkTransferError('postBulkTransfers', err, ctx);
    }
};

/**
 * Handler for outbound bulk transfer request
 */
const getBulkTransfers = async (ctx) => {
    try {
        const bulkTransferRequest = {
            ...ctx.request.body,
            bulkTransferId: ctx.state.path.params.bulkTransferId,
            currentState: 'getBulkTransfer',
        };

        // use the bulk transfers model to execute asynchronous stages with the switch
        const model = new OutboundBulkTransfersModel({
            ...ctx.state.conf,
            cache: ctx.state.cache,
            logger: ctx.state.logger,
            wso2Auth: ctx.state.wso2Auth,
        });

        await model.initialize(bulkTransferRequest);
        const response = await model.getBulkTransfer();

        // return the result
        ctx.response.status = 200;
        ctx.response.body = response;
    }
    catch (err) {
        return handleBulkTransferError('getBulkTransfers', err, ctx);
    }
};
<<<<<<< HEAD

/**
 * Handler for outbound bulk quote request
 */
const postBulkQuotes = async (ctx) => {
    try {
        let bulkQuoteRequest = {
            ...ctx.request.body
        };

        // use the bulk quotes model to execute asynchronous request with the switch
        const model = new OutboundBulkQuotesModel({
            ...ctx.state.conf,
            cache: ctx.state.cache,
            logger: ctx.state.logger,
            wso2Auth: ctx.state.wso2Auth,
        });

=======

/**
 * Handler for outbound bulk quote request
 */
const postBulkQuotes = async (ctx) => {
    try {
        let bulkQuoteRequest = {
            ...ctx.request.body
        };

        // use the bulk quotes model to execute asynchronous request with the switch
        const model = new OutboundBulkQuotesModel({
            ...ctx.state.conf,
            cache: ctx.state.cache,
            logger: ctx.state.logger,
            wso2Auth: ctx.state.wso2Auth,
        });

>>>>>>> fec30bf3
        await model.initialize(bulkQuoteRequest);
        const response = await model.run();

        // return the result
        ctx.response.status = 200;
        ctx.response.body = response;
    }
    catch (err) {
        return handleBulkQuoteError('postBulkQuotes', err, ctx);
    }
};

/**
 * Handler for outbound bulk quote request
 */
const getBulkQuoteById = async (ctx) => {
    try {
        const bulkQuoteRequest = {
            ...ctx.request.body,
            bulkQuoteId: ctx.state.path.params.bulkQuoteId,
            currentState: 'getBulkQuote',
        };

        // use the bulk quotes model to execute asynchronous stages with the switch
        const model = new OutboundBulkQuotesModel({
            ...ctx.state.conf,
            cache: ctx.state.cache,
            logger: ctx.state.logger,
            wso2Auth: ctx.state.wso2Auth,
        });

        await model.initialize(bulkQuoteRequest);
        const response = await model.getBulkQuote();

        // return the result
        ctx.response.status = 200;
        ctx.response.body = response;
    }
    catch (err) {
        return handleBulkQuoteError('getBulkQuoteById', err, ctx);
    }
};

/**
 * Handler for outbound transfer request initiation
 */
const postRequestToPayTransfer = async (ctx) => {
    try {
        // this requires a multi-stage sequence with the switch.
        let requestToPayTransferRequest = {
            ...ctx.request.body
        };

        // use the merchant transfers model to execute asynchronous stages with the switch
        const model = new OutboundRequestToPayTransferModel({
            ...ctx.state.conf,
            cache: ctx.state.cache,
            logger: ctx.state.logger,
<<<<<<< HEAD
            wso2Auth: ctx.state.wso2Auth
=======
            wso2Auth: ctx.state.wso2Auth,
>>>>>>> fec30bf3
        });

        // initialize the transfer model and start it running
        await model.initialize(requestToPayTransferRequest);
        const response = await model.run();
        // return the result
        ctx.response.status = 200;
        ctx.response.body = response;
    }
    catch (err) {
        return handleRequestToPayTransferError('postRequestToPayTransfer', err, ctx);
    }
};

/**
 * Handler for resuming outbound transfers in scenarios where two-step transfers are enabled
 * by disabling the autoAcceptQuote SDK option
 */
const putRequestToPayTransfer = async (ctx) => {
    try {
        // this requires a multi-stage sequence with the switch.
        // use the transfers model to execute asynchronous stages with the switch
        const model = new OutboundRequestToPayTransferModel({
            ...ctx.state.conf,
            cache: ctx.state.cache,
            logger: ctx.state.logger,
            wso2Auth: ctx.state.wso2Auth,
        });

        // TODO: check the incoming body to reject party or quote when requested to do so
        const data = ctx.request.body;
        // load the transfer model from cache and start it running again
        await model.load(ctx.state.path.params.requestToPayTransactionId);
        let response;
        if(data.acceptQuote === true || data.acceptOTP === true) {
            response = await model.run();
        } else {
            response = await model.rejectRequestToPay();
        }

        // return the result
        ctx.response.status = 200;
        ctx.response.body = response;
    }
    catch(err) {
        return handleTransferError('putRequestToPayTransfer', err, ctx);
    }
};


/**
 * Handler for outbound participants request initiation
 */
const postAccounts = async (ctx) => {
    try {
        const model = new AccountsModel({
            ...ctx.state.conf,
            cache: ctx.state.cache,
            logger: ctx.state.logger,
            wso2Auth: ctx.state.wso2Auth,
        });

        const state = {
            accounts: ctx.request.body,
        };

        // initialize the accounts model and run it
        await model.initialize(state);
        const response = await model.run();

        // return the result
        ctx.response.status = 200;
        ctx.response.body = response;
    }
    catch(err) {
        return handleAccountsError('postAccounts', err, ctx);
    }
};

const postRequestToPay = async (ctx) => {
    try {
        // this requires a multi-stage sequence with the switch.
        let requestToPayInboundRequest = {
            ...ctx.request.body
        };

        // use the transfers model to execute asynchronous stages with the switch
        const model = new OutboundRequestToPayModel({
            ...ctx.state.conf,
            cache: ctx.state.cache,
            logger: ctx.state.logger,
            wso2Auth: ctx.state.wso2Auth,
        });

        // initialize the transfer model and start it running
        await model.initialize(requestToPayInboundRequest);
        const response = await model.run();

        // return the result
        ctx.response.status = 200;
        ctx.response.body = response;

    } catch(err) {
        return handleRequestToPayError('requestToPayInboundRequest', err, ctx);
    }
};

const healthCheck = async (ctx) => {
    ctx.response.status = 200;
    ctx.response.body = '';
};

const postAuthorizations = async (ctx) => {
    try {
        // prepare request
        const authorizationsRequest = {
            ...ctx.request.body
        };

        // prepare config
        const modelConfig = {
            ...ctx.state.conf,
            cache: ctx.state.cache,
            logger: ctx.state.logger,
            wso2Auth: ctx.state.wso2Auth,
        };

        const cacheKey = `post_authorizations_${authorizationsRequest.transactionRequestId}`;

        // use the authorizations model to execute asynchronous stages with the switch
        const model = await OutboundAuthorizationsModel.create(authorizationsRequest, cacheKey, modelConfig);

        // run model's workflow
        const response = await model.run();

        // return the result
        ctx.response.status = 200;
        ctx.response.body = response;

    } catch(err) {
        return handleAuthorizationsError('postAuthorizations', err, ctx);
    }
};

const getThirdpartyRequestsTransactions = async (ctx) => {
    try {
        // prepare request
        const thirdpartyRequestsTransactionRequest = {
            ...ctx.request.body,
            currentState: 'getTransaction',
            transactionRequestId: ctx.state.path.params.transactionRequestId,
        };

        // prepare config
        const modelConfig = {
            ...ctx.state.conf,
            cache: ctx.state.cache,
            logger: ctx.state.logger,
            wso2Auth: ctx.state.wso2Auth,
        };

        const cacheKey = `get_thirdparty_requests_transactions_${thirdpartyRequestsTransactionRequest}`;

        // use the thirdparty requests transaction model to execute asynchronous stages with the switch
        const model = await OutboundThirdpartyTransactionModel.create(thirdpartyRequestsTransactionRequest, cacheKey, modelConfig);

        // run model's workflow
        const response = await model.run();

        // return the result
        ctx.response.status = 200;
        ctx.response.body = response;

    } catch(err) {
        return handleThirdpartyRequestsTransactionsError('getThirdpartyRequestsTransaction', err, ctx);
    }
};

const postThirdpartyRequestsTransactions = async (ctx) => {
    try {
        // prepare request
        const thirdpartyRequestsTransactionRequest = {
            ...ctx.request.body,
            currentState: 'postTransaction',
        };

        // prepare config
        const modelConfig = {
            ...ctx.state.conf,
            cache: ctx.state.cache,
            logger: ctx.state.logger,
            wso2Auth: ctx.state.wso2Auth,
        };

        const cacheKey = `post_thirdparty_requests_transactions_${ctx.request.body.transactionRequestId}`;

        // use the thirdparty requests transaction model to execute asynchronous stages with the switch
        const model = await OutboundThirdpartyTransactionModel.create(thirdpartyRequestsTransactionRequest, cacheKey, modelConfig);

        // run model's workflow
        const response = await model.run();

        // return the result
        ctx.response.status = 200;
        ctx.response.body = response;

    } catch(err) {
        return handleThirdpartyRequestsTransactionsError('postThirdpartyRequestsTransaction', err, ctx);
    }
};

const getPartiesByTypeAndId = async (ctx) => {
    const type = ctx.state.path.params.Type;
    const id = ctx.state.path.params.ID;
    const subId = ctx.state.path.params.SubId;

    try {
        // prepare config
        const modelConfig = {
            ...ctx.state.conf,
            cache: ctx.state.cache,
            logger: ctx.state.logger,
            wso2Auth: ctx.state.wso2Auth,
        };

        const cacheKey = PartiesModel.generateKey(type, id, subId);

        // use the parties model to execute asynchronous stages with the switch
        const model = await PartiesModel.create({}, cacheKey, modelConfig);

        // run model's workflow
        const response = await model.run(type, id, subId);

        // return the result
        if (response.errorInformation) {
            ctx.response.status = 404;
        } else {
            ctx.response.status = 200;
        }
        ctx.response.body = response;
    } catch (err) {
        return handleRequestPartiesInformationError('getPartiesByTypeAndId', err, ctx);
    }
};

module.exports = {
    '/': {
        get: healthCheck
    },
    '/transfers': {
        post: postTransfers
    },
    '/transfers/{transferId}': {
        get: getTransfers,
        put: putTransfers
    },
    '/bulkTransfers': {
        post: postBulkTransfers
    },
    '/bulkTransfers/{bulkTransferId}': {
        get: getBulkTransfers,
    },
    '/bulkQuotes': {
        post: postBulkQuotes,
    },
    '/bulkQuotes/{bulkQuoteId}': {
        get: getBulkQuoteById,
    },
    '/accounts': {
        post: postAccounts
    },
    '/requestToPay': {
        post: postRequestToPay
    },
    '/requestToPayTransfer': {
        post: postRequestToPayTransfer
    },
    '/requestToPayTransfer/{requestToPayTransactionId}': {
        put: putRequestToPayTransfer
    },
    '/authorizations': {
        post: postAuthorizations
    },
    '/thirdpartyRequests/transactions/{transactionRequestId}': {
        get: getThirdpartyRequestsTransactions
    },
    '/thirdpartyRequests/transactions': {
        post: postThirdpartyRequestsTransactions
    },
    '/parties/{Type}/{ID}': {
        get: getPartiesByTypeAndId
    },
    '/parties/{Type}/{ID}/{SubId}': {
        get: getPartiesByTypeAndId
    }
};<|MERGE_RESOLUTION|>--- conflicted
+++ resolved
@@ -21,12 +21,9 @@
     OutboundRequestToPayTransferModel,
     OutboundRequestToPayModel,
     OutboundBulkQuotesModel,
-<<<<<<< HEAD
     OutboundAuthorizationsModel,
     OutboundThirdpartyTransactionModel,
     PartiesModel
-=======
->>>>>>> fec30bf3
 } = require('@internal/model');
 
 
@@ -254,7 +251,6 @@
         return handleBulkTransferError('getBulkTransfers', err, ctx);
     }
 };
-<<<<<<< HEAD
 
 /**
  * Handler for outbound bulk quote request
@@ -273,26 +269,6 @@
             wso2Auth: ctx.state.wso2Auth,
         });
 
-=======
-
-/**
- * Handler for outbound bulk quote request
- */
-const postBulkQuotes = async (ctx) => {
-    try {
-        let bulkQuoteRequest = {
-            ...ctx.request.body
-        };
-
-        // use the bulk quotes model to execute asynchronous request with the switch
-        const model = new OutboundBulkQuotesModel({
-            ...ctx.state.conf,
-            cache: ctx.state.cache,
-            logger: ctx.state.logger,
-            wso2Auth: ctx.state.wso2Auth,
-        });
-
->>>>>>> fec30bf3
         await model.initialize(bulkQuoteRequest);
         const response = await model.run();
 
@@ -351,11 +327,7 @@
             ...ctx.state.conf,
             cache: ctx.state.cache,
             logger: ctx.state.logger,
-<<<<<<< HEAD
-            wso2Auth: ctx.state.wso2Auth
-=======
-            wso2Auth: ctx.state.wso2Auth,
->>>>>>> fec30bf3
+            wso2Auth: ctx.state.wso2Auth,
         });
 
         // initialize the transfer model and start it running
