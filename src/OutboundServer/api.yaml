--- conflicted
+++ resolved
@@ -25,12 +25,7 @@
         - Health
       responses:
         200:
-<<<<<<< HEAD
-          description: Returns empty body if the scheme adapter outbound transfers service is running.
-  
-=======
           description: Returns empty body if the scheme adapter outbound transfers service is running.  
->>>>>>> 544947a0
   /transfers:
     post:
       summary: Sends money from one account to another
@@ -1258,7 +1253,6 @@
       type: string
       pattern: '^\d{3,10}$'
 
-<<<<<<< HEAD
     mojaloopU2FPinValue:
       title: U2FPinValue
       type: object
@@ -1302,7 +1296,7 @@
           $ref: '#/components/schemas/mojaloopAuthenticationType'
         authenticationValue:
           $ref: '#/components/schemas/mojaloopAuthenticationValue'
-=======
+          
     individualTransferFulfilment:
       type: object
       description: A Mojaloop API transfer fulfilment for individual transfers in a bulk transfer
@@ -1315,7 +1309,6 @@
         extensionList:
           $ref: '#/components/schemas/extensionListComplex'
           description: 'Optional extension, specific to deployment.'
->>>>>>> 544947a0
     
     mojaloopTransferState:
       type: string
@@ -1600,7 +1593,6 @@
           $ref: '#/components/schemas/accountsCreationState'
         lastError:
           $ref: '#/components/schemas/transferError'
-<<<<<<< HEAD
     
     authorizationsRequest:
       title: authorizationsRequest
@@ -1647,8 +1639,6 @@
             resend of the authentication value.
             TODO: enum specification will be defined when all values will be known
           type: string
-  
-=======
 
     bulkTransferRequest:
       type: object
@@ -1856,8 +1846,6 @@
             bulkQuoteState:
               $ref: '#/components/schemas/bulkQuoteResponse'
 
-
->>>>>>> 544947a0
   responses:
     transferSuccess:
       description: Transfer completed successfully
@@ -1970,18 +1958,12 @@
         application/json:
           schema:
             $ref: '#/components/schemas/errorTransferResponse'
-<<<<<<< HEAD
-    
     authorizationsResponse:
       description: authorization response
       content: 
         application/json:
           schema: 
             $ref: '#/components/schemas/authorizationsResponse'
-    
-=======
-
->>>>>>> 544947a0
 
   parameters:
     transferId:
