/**************************************************************************
 *  (C) Copyright ModusBox Inc. 2019 - All rights reserved.               *
 *                                                                        *
 *  This file is made available under the terms of the license agreement  *
 *  specified in the corresponding source code repository.                *
 *                                                                        *
 *  ORIGINAL AUTHOR:                                                      *
 *       James Bush - james.bush@modusbox.com                             *
 **************************************************************************/
'use strict';

const fs = require('fs');
require('dotenv').config();
const { from } = require('env-var');

function getFileContent(path) {
    if (!fs.existsSync(path)) {
        throw new Error('File doesn\'t exist');
    }
    return fs.readFileSync(path);
}

const env = from(process.env, {
    asFileContent: (path) => getFileContent(path),
    asFileListContent: (pathList) => pathList.split(',').map((path) => getFileContent(path)),
});

module.exports = {
    inboundPort: env.get('INBOUND_LISTEN_PORT').default('4000').asPortNumber(),
    outboundPort: env.get('OUTBOUND_LISTEN_PORT').default('4001').asPortNumber(),
    tls: {
        inbound: {
            mutualTLS: {
                enabled: env.get('INBOUND_MUTUAL_TLS_ENABLED').default('false').asBool(),
            },
            creds: {
                ca: env.get('IN_CA_CERT_PATH').asFileListContent(),
                cert: env.get('IN_SERVER_CERT_PATH').asFileContent(),
                key: env.get('IN_SERVER_KEY_PATH').asFileContent(),
            },
        },
        outbound: {
            mutualTLS: {
                enabled: env.get('OUTBOUND_MUTUAL_TLS_ENABLED').default('false').asBool(),
            },
            creds: {
                ca: env.get('OUT_CA_CERT_PATH').asFileListContent(),
                cert: env.get('OUT_CLIENT_CERT_PATH').asFileContent(),
                key: env.get('OUT_CLIENT_KEY_PATH').asFileContent(),
            },
        },
    },
    peerEndpoint: env.get('PEER_ENDPOINT').required().asString(),
    alsEndpoint: env.get('ALS_ENDPOINT_HOST').asString(),
    quotesEndpoint: env.get('QUOTES_ENDPOINT').asString(),
    transfersEndpoint: env.get('TRANSFERS_ENDPOINT').asString(),
    backendEndpoint: env.get('BACKEND_ENDPOINT').required().asString(),

    dfspId: env.get('DFSP_ID').default('mojaloop').asString(),
    ilpSecret: env.get('ILP_SECRET').default('mojaloop-sdk').asString(),
    checkIlp: env.get('CHECK_ILP').default('true').asBool(),
    expirySeconds: env.get('EXPIRY_SECONDS').default('60').asIntPositive(),

    autoAcceptQuotes: env.get('AUTO_ACCEPT_QUOTES').default('true').asBool(),
    autoAcceptParty: env.get('AUTO_ACCEPT_PARTY').default('true').asBool(),

<<<<<<< HEAD
    /* TODO:  high-risk transactions can require additional clearing check */
    // enableClearingCheck: env.get('ENABLE_CLEARING_CHECK').default('false').asBool(),

=======
>>>>>>> 79d4f96b
    useQuoteSourceFSPAsTransferPayeeFSP: env.get('USE_QUOTE_SOURCE_FSP_AS_TRANSFER_PAYEE_FSP').default('false').asBool(),

    // Getting secrets from files instead of environment variables reduces the likelihood of
    // accidental leakage.

    validateInboundJws: env.get('VALIDATE_INBOUND_JWS').default('true').asBool(),
    validateInboundPutPartiesJws: env.get('VALIDATE_INBOUND_PUT_PARTIES_JWS').default('false').asBool(),
    jwsSign: env.get('JWS_SIGN').default('true').asBool(),
    jwsSignPutParties: env.get('JWS_SIGN_PUT_PARTIES').default('false').asBool(),
    jwsSigningKey: env.get('JWS_SIGNING_KEY_PATH').asFileContent(),
    jwsVerificationKeysDirectory: env.get('JWS_VERIFICATION_KEYS_DIRECTORY').asString(),
    cacheConfig: {
        host: env.get('CACHE_HOST').required().asString(),
        port: env.get('CACHE_PORT').required().asPortNumber(),
    },
    enableTestFeatures: env.get('ENABLE_TEST_FEATURES').default('false').asBool(),
    oauthTestServer: {
        enabled: env.get('ENABLE_OAUTH_TOKEN_ENDPOINT').default('false').asBool(),
        clientKey: env.get('OAUTH_TOKEN_ENDPOINT_CLIENT_KEY').asString(),
        clientSecret: env.get('OAUTH_TOKEN_ENDPOINT_CLIENT_SECRET').asString(),
        listenPort: env.get('OAUTH_TOKEN_ENDPOINT_LISTEN_PORT').asPortNumber(),
    },
    wso2Auth: {
        staticToken: env.get('WSO2_BEARER_TOKEN').asString(),
        tokenEndpoint: env.get('OAUTH_TOKEN_ENDPOINT').asString(),
        clientKey: env.get('OAUTH_CLIENT_KEY').asString(),
        clientSecret: env.get('OAUTH_CLIENT_SECRET').asString(),
        refreshSeconds: env.get('OAUTH_REFRESH_SECONDS').default('60').asIntPositive(),
    },
    rejectExpiredQuoteResponses: env.get('REJECT_EXPIRED_QUOTE_RESPONSES').default('false').asBool(),
    rejectTransfersOnExpiredQuotes: env.get('REJECT_TRANSFERS_ON_EXPIRED_QUOTES').default('false').asBool(),
    rejectExpiredTransferFulfils: env.get('REJECT_EXPIRED_TRANSFER_FULFILS').default('false').asBool(),

    requestProcessingTimeoutSeconds: env.get('REQUEST_PROCESSING_TIMEOUT_SECONDS').default('30').asIntPositive(),

    logIndent: env.get('LOG_INDENT').default('2').asIntPositive(),

    allowTransferWithoutQuote: env.get('allowTransferWithoutQuote').default('false').asBool(),
};<|MERGE_RESOLUTION|>--- conflicted
+++ resolved
@@ -64,12 +64,9 @@
     autoAcceptQuotes: env.get('AUTO_ACCEPT_QUOTES').default('true').asBool(),
     autoAcceptParty: env.get('AUTO_ACCEPT_PARTY').default('true').asBool(),
 
-<<<<<<< HEAD
     /* TODO:  high-risk transactions can require additional clearing check */
     // enableClearingCheck: env.get('ENABLE_CLEARING_CHECK').default('false').asBool(),
 
-=======
->>>>>>> 79d4f96b
     useQuoteSourceFSPAsTransferPayeeFSP: env.get('USE_QUOTE_SOURCE_FSP_AS_TRANSFER_PAYEE_FSP').default('false').asBool(),
 
     // Getting secrets from files instead of environment variables reduces the likelihood of
