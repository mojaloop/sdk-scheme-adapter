/**************************************************************************
 *  (C) Copyright ModusBox Inc. 2019 - All rights reserved.               *
 *                                                                        *
 *  This file is made available under the terms of the license agreement  *
 *  specified in the corresponding source code repository.                *
 *                                                                        *
 *  ORIGINAL AUTHOR:                                                      *
 *       James Bush - james.bush@modusbox.com                             *
 **************************************************************************/

'use strict';

const util = require('util');
const EventEmitter = require('events');
const { Errors } = jest.requireActual('@mojaloop/sdk-standard-components');

const actual = require.requireActual('@mojaloop/sdk-standard-components');
const Errors = actual.Errors;

class MockMojaloopRequests extends EventEmitter {
    constructor(config) {
        super();
        console.log('MockMojaloopRequests constructed');
        this.config = config;
    }

    getParties(...args) {
        console.log(`MockMojaloopRequests.getParties called with args: ${util.inspect(args, { depth: 20 })}`);
        setImmediate(() => { this.emit('getParties'); });
        return Promise.resolve(null);
    }

    postQuotes(...args) {
        console.log(`MockMojaloopRequests.postQuotes called with args: ${util.inspect(args, { depth: 20 })}`);
        setImmediate(() => { this.emit('postQuotes'); });
        return Promise.resolve(null);
    }

    putQuotes(...args) {
        console.log(`MockMojaloopRequests.putQuotes called with args: ${util.inspect(args)}`);
        setImmediate(() => { this.emit('putQuotes'); });
        return Promise.resolve(null);
    }

    putQuotesError(...args) {
        console.log(`MockMojaloopRequests.putQuotesError called with args: ${util.inspect(args)}`);
        setImmediate(() => { this.emit('putQuotesError'); });
        return Promise.resolve(null);
    }


    postTransfers(...args) {
        console.log(`MockMojaloopRequests.postTransfers called with args: ${util.inspect(args, { depth: 20 })}`);
        setImmediate(() => { this.emit('postTransfers'); });
        return Promise.resolve(null);
    }
}


class MockIlp {
    constructor(config) {
        console.log('MockIlp constructed');
        this.config = config;
    }

    validateFulfil(fulfil, condition) {
        console.log(`Mock ILP not checking fulfil ${fulfil} against condition ${condition}`);
        return true;
    }

    getQuoteResponseIlp(...args) {
        console.log(`MockIlp.getQuoteResponseIlp called with args: ${util.inspect(args)}`);

        return {
            fulfilment: 'mockGeneratedFulfilment',
            ilpPacket: 'mockBase64encodedIlpPacket',
            condition: 'mockGeneratedCondition'
        };
    }
}


class MockJwsValidator {
    constructor(config) {
        this.validateCalled = 0;
        this.config = config;
        console.log(`MockJwsValidator constructed with config: ${util.inspect(config)}`);
    }

    validate(...args) {
        this.validateCalled++;
        console.log(`MockJwsValidator validate called with args: ${util.inspect(args)}`);
        return true;
    }

}

class MockJwsSigner {
    constructor(config) {
        this.config = config;
        console.log(`MockJwsSigner constructed with config: ${util.inspect(config)}`);
    }
}


module.exports = {
    MojaloopRequests: MockMojaloopRequests,
    Ilp: MockIlp,
<<<<<<< HEAD
    Jws: {
        validator: MockJwsValidator,
        signer: MockJwsSigner
    },
    Errors: Errors
=======
    Errors,
>>>>>>> d469059c
};<|MERGE_RESOLUTION|>--- conflicted
+++ resolved
@@ -106,13 +106,9 @@
 module.exports = {
     MojaloopRequests: MockMojaloopRequests,
     Ilp: MockIlp,
-<<<<<<< HEAD
     Jws: {
         validator: MockJwsValidator,
         signer: MockJwsSigner
     },
     Errors: Errors
-=======
-    Errors,
->>>>>>> d469059c
 };