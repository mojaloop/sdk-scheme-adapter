--- conflicted
+++ resolved
@@ -12,11 +12,7 @@
 
 const assert = require('assert').strict;
 const util = require('util');
-<<<<<<< HEAD
-const { MojaloopRequests, ThirdpartyRequests, Errors, WSO2Auth, Jws } = jest.requireActual('@mojaloop/sdk-standard-components');
-=======
-const { MojaloopRequests, Errors, WSO2Auth, Jws, Logger } = jest.requireActual('@mojaloop/sdk-standard-components');
->>>>>>> 91971b74
+const { MojaloopRequests, ThirdpartyRequests, Errors, WSO2Auth, Jws, Logger } = jest.requireActual('@mojaloop/sdk-standard-components');
 
 
 class MockMojaloopRequests extends MojaloopRequests {
@@ -71,7 +67,6 @@
 MockMojaloopRequests.__putBulkTransfers = jest.fn(() => Promise.resolve());
 MockMojaloopRequests.__putBulkTransfersError = jest.fn(() => Promise.resolve());
 
-<<<<<<< HEAD
 
 class MockThirdpartyRequests extends ThirdpartyRequests {
     constructor(...args) {
@@ -84,8 +79,6 @@
 }
 MockThirdpartyRequests.__getThirdpartyRequestsTransactions = jest.fn(() => Promise.resolve());
 MockThirdpartyRequests.__postThirdpartyRequestsTransactions = jest.fn(() => Promise.resolve());
-=======
->>>>>>> 91971b74
 
 class MockIlp {
     constructor(config) {
@@ -124,11 +117,7 @@
 
 
     getTransactionObject(...args) {
-<<<<<<< HEAD
-        console.log(`MockIlp.getTrasnactionObject called with args: ${util.inspect(args)}`);
-=======
         this.logger.log(`MockIlp.getTrasnactionObject called with args: ${util.inspect(args)}`);
->>>>>>> 91971b74
 
         return MockIlp.__transactionObject;
     }
