--- conflicted
+++ resolved
@@ -106,13 +106,9 @@
 module.exports = {
     MojaloopRequests: MockMojaloopRequests,
     Ilp: MockIlp,
-<<<<<<< HEAD
     Jws: {
         validator: MockJwsValidator,
         signer: MockJwsSigner
     },
     Errors: Errors
-=======
-    Errors,
->>>>>>> 9d5cd123
 };