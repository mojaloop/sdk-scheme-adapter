/**************************************************************************
 *  (C) Copyright ModusBox Inc. 2019 - All rights reserved.               *
 *                                                                        *
 *  This file is made available under the terms of the license agreement  *
 *  specified in the corresponding source code repository.                *
 *                                                                        *
 *  ORIGINAL AUTHOR:                                                      *
 *       James Bush - james.bush@modusbox.com                             *
 **************************************************************************/

'use strict';

const supertest = require('supertest');

const defaultConfig = require('./data/defaultConfig');
const putPartiesBody = require('./data/putPartiesBody');
const postQuotesBody = require('./data/postQuotesBody');
const putParticipantsBody = require('./data/putParticipantsBody');
const commonHttpHeaders = require('./data/commonHttpHeaders');
const WebSocket = require('ws');
<<<<<<< HEAD
=======
const { Logger } = require('@mojaloop/sdk-standard-components');
>>>>>>> 91971b74

const Cache = require('@internal/cache');
jest.mock('@internal/cache');
jest.mock('@mojaloop/sdk-standard-components');
jest.mock('@internal/requests');

const InboundServer = require('../../InboundServer');
const TestServer = require('../../TestServer');

const createWsClient = async (port, path) => {
    const result = new WebSocket(`ws://127.0.0.1:${port}${path}`);
    await new Promise((resolve, reject) => {
        result.on('open', resolve);
        result.on('error', reject);
    });
    return result;
};

describe('Test Server', () => {
<<<<<<< HEAD
    let testServer, inboundServer, inboundReq, testReq, serverConfig, inboundCache, testCache,
        wsClients;
=======
    let testServer, inboundServer, inboundReq, testReq, serverConfig, wsClients, testServerPort,
        logger, cache;
>>>>>>> 91971b74

    beforeEach(async () => {
        Cache.mockClear();

        logger = new Logger.Logger({ stringify: () => '' });

        serverConfig = {
            ...JSON.parse(JSON.stringify(defaultConfig)),
            enableTestFeatures: true,
        };
        cache = new Cache({ ...serverConfig.cacheConfig, logger: logger.push({ component: 'cache' }), enableTestFeatures: true });

<<<<<<< HEAD
        testServer = new TestServer(serverConfig);
        await testServer.setupApi();
        await testServer.start();

        expect(testServer._server.listening).toBe(true);
        testReq = supertest.agent(testServer._server);
        testCache = cache.mock.instances[0];
=======
        testServer = new TestServer({ logger, cache });
        await testServer.start();
        testServerPort = testServer._server.address().port;
>>>>>>> 91971b74

        expect(testServer._server.listening).toBe(true);
        testReq = supertest.agent(testServer._server);

        inboundServer = new InboundServer(serverConfig, logger, cache);
        await inboundServer.start();
        inboundReq = supertest(inboundServer._server);

        wsClients = {
<<<<<<< HEAD
            root: await createWsClient(serverConfig.testPort, '/'),
            callbacks: await createWsClient(serverConfig.testPort, '/callbacks'),
            requests: await createWsClient(serverConfig.testPort, '/requests'),
        };

        expect(Object.values(wsClients).every((cli) => cli.readyState === WebSocket.OPEN)).toBe(true);
        expect(testServer._wsClients.size).toBeGreaterThan(0);

        expect(cache).toHaveBeenCalledTimes(2);
=======
            root: await createWsClient(testServerPort, '/'),
            callbacks: await createWsClient(testServerPort, '/callbacks'),
            requests: await createWsClient(testServerPort, '/requests'),
        };

        expect(Object.values(wsClients).every((cli) => cli.readyState === WebSocket.OPEN)).toBe(true);
        expect(testServer._wsapi._wsClients.size).toBeGreaterThan(0);

        expect(Cache).toHaveBeenCalledTimes(1);
>>>>>>> 91971b74
    });

    afterEach(async () => {
        await Promise.all(Object.values(wsClients).map((cli) => {
            cli.close();
            return new Promise((resolve) => cli.on('close', resolve));
        }));
        await testServer.stop();
        await inboundServer.stop();
    });

    // TODO: check this happens correctly with top-level server if possible?
    test('Inbound server and Test server construct cache with same parameters when provided same config', async () => {
        expect(Cache).toHaveBeenCalledTimes(1);
        const testArgs = { ...Cache.mock.calls[0][0], logger: expect.anything() };
        expect(Cache).toHaveBeenNthCalledWith(1, testArgs);
    });

    test('Health check', async () => {
        const result = await testReq.get('/');
        expect(result.ok).toBeTruthy();
        expect(result.statusCode).toEqual(204);
    });

    test('PUT /parties cache get and set use same value', async () => {
        const MSISDN = '123456789';

        await inboundReq
            .put(`/parties/MSISDN/${MSISDN}`)
            .send(putPartiesBody)
            .set(commonHttpHeaders)
            .set('fspiop-http-method', 'PUT')
            .set('fspiop-uri', `/parties/MSISDN/${MSISDN}`)
            .set('date', new Date().toISOString());

        await testReq.get(`/callbacks/${MSISDN}`);

        expect(cache.set.mock.calls[0][0]).toEqual(cache.get.mock.calls[0][0]);
    });

    test('POST /quotes requests cache get and set use same value', async () => {
        await inboundReq
            .post('/quotes')
            .send(postQuotesBody)
            .set(commonHttpHeaders)
            .set('fspiop-http-method', 'POST')
            .set('fspiop-uri', '/quotes')
            .set('date', new Date().toISOString());

        await testReq.get(`/requests/${postQuotesBody.quoteId}`);

        expect(cache.set.mock.calls[0][0]).toEqual(cache.get.mock.calls[0][0]);
    });

    test('PUT /participants callbacks cache get and set use same value', async () => {
        const participantId = '00000000-0000-1000-a000-000000000002';

        await inboundReq
            .put(`/participants/${participantId}`)
            .send(putParticipantsBody)
            .set(commonHttpHeaders)
            .set('fspiop-http-method', 'PUT')
            .set('fspiop-uri', `/participants/${participantId}`)
            .set('date', new Date().toISOString());

        await testReq.get(`/callbacks/${participantId}`);

        expect(cache.set.mock.calls[0][0]).toEqual(cache.get.mock.calls[0][0]);
    });

    test('Subscribes to the keyevent set notification', async () => {
        expect(testServer._wsapi._cache.subscribe).toBeCalledTimes(1);
        expect(testServer._wsapi._cache.subscribe).toHaveBeenCalledWith(
            testServer._wsapi._cache.EVENT_SET,
            expect.any(Function),
        );
    });

    test('WebSocket /callbacks and / endpoint triggers send to client when callback received to inbound server', async () => {
        const participantId = '00000000-0000-1000-a000-000000000002';

        const headers = {
            ...commonHttpHeaders,
            'fspiop-http-method': 'PUT',
            'fspiop-uri': `/participants/${participantId}`,
            'date': new Date().toISOString(),
        };

        const putParticipantWsClient = await createWsClient(
            testServerPort,
            `/callbacks/${participantId}`
        );

        const putParticipantEndpointMessageReceived = new Promise(resolve => {
            putParticipantWsClient.on('message', resolve);
        });
        const serverCallbackEndpointMessageReceived = new Promise(resolve => {
            wsClients.callbacks.on('message', resolve);
        });
        const serverRootEndpointMessageReceived = new Promise(resolve => {
            wsClients.root.on('message', resolve);
        });

        // get the callback function that the test server subscribed with, and mock the cache by
        // calling the callback when the inbound server sets a key in the cache.
        const callback = testServer._wsapi._cache.subscribe.mock.calls[0][1];
        inboundServer._api._cache.set = jest.fn(async (key) => await callback(
            inboundServer._api._cache.EVENT_SET,
            key,
            1,
        ));
        testServer._wsapi._cache.get = jest.fn(() => ({
            data: putParticipantsBody,
            headers,
        }));

        await inboundReq
            .put(`/participants/${participantId}`)
            .send(putParticipantsBody)
            .set(headers);

        expect(inboundServer._api._cache.set).toHaveBeenCalledTimes(1);
        expect(inboundServer._api._cache.set).toHaveBeenCalledWith(
            `${testServer._wsapi._cache.CALLBACK_PREFIX}${participantId}`,
            {
                data: putParticipantsBody,
                headers: expect.objectContaining(headers),
            }
        );

        expect(testServer._wsapi._cache.get).toHaveBeenCalledTimes(1);
        expect(testServer._wsapi._cache.get).toHaveBeenCalledWith(
            `${testServer._wsapi._cache.CALLBACK_PREFIX}${participantId}`
        );

        const expectedMessage = {
            data: putParticipantsBody,
            headers: expect.objectContaining(headers),
            id: participantId
        };

        // Expect the client websockets to receive a message containing the callback headers and
        // body
        const callbackClientResult = JSON.parse(await serverCallbackEndpointMessageReceived);
        expect(callbackClientResult).toEqual(expectedMessage);
        const rootClientResult = JSON.parse(await serverRootEndpointMessageReceived);
        expect(rootClientResult).toEqual(expectedMessage);
        const putParticipantClientClientResult = JSON.parse(await putParticipantEndpointMessageReceived);
        expect(putParticipantClientClientResult).toEqual(expectedMessage);
    });

    test('WebSocket /requests and / endpoint triggers send to client when callback received to inbound server', async () => {
        const headers = {
            ...commonHttpHeaders,
            'fspiop-http-method': 'POST',
            'fspiop-uri': '/quotes',
            'date': new Date().toISOString(),
        };

        const postQuoteWsClient = await createWsClient(
            testServerPort,
            `/requests/${postQuotesBody.quoteId}`
        );

        const postQuoteEndpointMessageReceived = new Promise(resolve => {
            postQuoteWsClient.on('message', resolve);
        });
        const serverRequestEndpointMessageReceived = new Promise(resolve => {
            wsClients.requests.on('message', resolve);
        });
        const serverRootEndpointMessageReceived = new Promise(resolve => {
            wsClients.root.on('message', resolve);
        });

        // get the callback function that the test server subscribed with, and mock the cache by
        // calling the callback when the inbound server sets a key in the cache.
        const callback = testServer._wsapi._cache.subscribe.mock.calls[0][1];
        inboundServer._api._cache.set = jest.fn(async (key) => await callback(
            inboundServer._api._cache.EVENT_SET,
            key,
            1,
        ));
        testServer._wsapi._cache.get = jest.fn(() => ({
            data: postQuotesBody,
            headers,
        }));

        await inboundReq
            .post('/quotes')
            .send(postQuotesBody)
            .set(headers);

        // Called twice for the quote request, once for the fulfilment
        expect(inboundServer._api._cache.set).toHaveBeenCalledTimes(3);
        expect(inboundServer._api._cache.set).toHaveBeenCalledWith(
            `${testServer._wsapi._cache.REQUEST_PREFIX}${postQuotesBody.quoteId}`,
            {
                data: postQuotesBody,
                headers: expect.objectContaining(headers),
            }
        );

        expect(testServer._wsapi._cache.get).toHaveBeenCalledTimes(1);
        expect(testServer._wsapi._cache.get).toHaveBeenCalledWith(
            `${testServer._wsapi._cache.REQUEST_PREFIX}${postQuotesBody.quoteId}`
        );

        const expectedMessage = {
            data: postQuotesBody,
            headers: expect.objectContaining(headers),
            id: postQuotesBody.quoteId,
        };

        // Expect the client websockets to receive a message containing the callback headers and
        // body
        const callbackClientResult = JSON.parse(await serverRequestEndpointMessageReceived);
        expect(callbackClientResult).toEqual(expectedMessage);
        const rootClientResult = JSON.parse(await serverRootEndpointMessageReceived);
        expect(rootClientResult).toEqual(expectedMessage);
        const postQuoteClientResult = JSON.parse(await postQuoteEndpointMessageReceived);
        expect(postQuoteClientResult).toEqual(expectedMessage);
    });

    test('Websocket / endpoint receives both callbacks and requests', async () => {
        const quoteRequestHeaders = {
            ...commonHttpHeaders,
            'fspiop-http-method': 'POST',
            'fspiop-uri': '/quotes',
            'date': new Date().toISOString(),
        };

        const serverRootEndpointMessageReceived = new Promise(resolve => {
            wsClients.root.on('message', resolve);
        });

        // get the callback function that the test server subscribed with, and mock the cache by
        // calling the callback when the inbound server sets a key in the cache.
        const callback = testServer._wsapi._cache.subscribe.mock.calls[0][1];
        inboundServer._api._cache.set = jest.fn(async (key) => await callback(
            inboundServer._api._cache.EVENT_SET,
            key,
            1,
        ));
        testServer._wsapi._cache.get = jest.fn(() => ({
            data: postQuotesBody,
            headers: quoteRequestHeaders,
        }));

        await inboundReq
            .post('/quotes')
            .send(postQuotesBody)
            .set(quoteRequestHeaders);

        // Called twice for the quote request, once for the fulfilment
        expect(inboundServer._api._cache.set).toHaveBeenCalledTimes(3);
        expect(inboundServer._api._cache.set).toHaveBeenCalledWith(
            `${testServer._wsapi._cache.REQUEST_PREFIX}${postQuotesBody.quoteId}`,
            {
                data: postQuotesBody,
                headers: expect.objectContaining(quoteRequestHeaders),
            }
        );

        expect(testServer._wsapi._cache.get).toHaveBeenCalledTimes(1);
        expect(testServer._wsapi._cache.get).toHaveBeenCalledWith(
            `${testServer._wsapi._cache.REQUEST_PREFIX}${postQuotesBody.quoteId}`
        );

        const expectedMessage = {
            data: postQuotesBody,
            headers: expect.objectContaining(quoteRequestHeaders),
            id: postQuotesBody.quoteId,
        };

        // Expect the client websockets to receive a message containing the callback
        // quoteRequestHeaders and body
        const rootEndpointResult = JSON.parse(await serverRootEndpointMessageReceived);
        expect(rootEndpointResult).toEqual(expectedMessage);

        const participantId = '00000000-0000-1000-a000-000000000002';

        const putParticipantsHeaders = {
            ...commonHttpHeaders,
            'fspiop-http-method': 'PUT',
            'fspiop-uri': `/participants/${participantId}`,
            'date': new Date().toISOString(),
        };

        await inboundReq
            .put(`/participants/${participantId}`)
            .send(putParticipantsBody)
            .set(putParticipantsHeaders);

        // Called thrice for the quote request earlier in this test, another time now for the put
        // participants request
        expect(inboundServer._api._cache.set).toHaveBeenCalledTimes(4);
        expect(inboundServer._api._cache.set.mock.calls[3]).toEqual([
            `${testServer._wsapi._cache.CALLBACK_PREFIX}${participantId}`,
            {
                data: putParticipantsBody,
                headers: expect.objectContaining(putParticipantsHeaders),
            }
        ]);

        // Called once for the quote request earlier in this test, another time now for the
        // participants callback
        expect(testServer._wsapi._cache.get).toHaveBeenCalledTimes(2);
        expect(testServer._wsapi._cache.get.mock.calls[1]).toEqual([
            `${testServer._wsapi._cache.CALLBACK_PREFIX}${participantId}`
        ]);
    });

    test('Subscribes to the keyevent set notification', async () => {
        expect(testServer._cache.subscribe).toBeCalledTimes(1);
        expect(testServer._cache.subscribe).toHaveBeenCalledWith(
            testServer._cache.EVENT_SET,
            expect.any(Function),
        );
    });

    test('Configures cache correctly', async () => {
        expect(testServer._cache.setTestMode).toBeCalledTimes(1);
        expect(testServer._cache.setTestMode).toHaveBeenCalledWith(true);
    });

    test('WebSocket /callbacks and / endpoint triggers send to client when callback received to inbound server', async () => {
        const participantId = '00000000-0000-1000-a000-000000000002';

        const headers = {
            ...commonHttpHeaders,
            'fspiop-http-method': 'PUT',
            'fspiop-uri': `/participants/${participantId}`,
            'date': new Date().toISOString(),
        };

        const putParticipantWsClient = await createWsClient(
            serverConfig.testPort,
            `/callbacks/${participantId}`
        );

        const putParticipantEndpointMessageReceived = new Promise(resolve => {
            putParticipantWsClient.on('message', resolve);
        });
        const serverCallbackEndpointMessageReceived = new Promise(resolve => {
            wsClients.callbacks.on('message', resolve);
        });
        const serverRootEndpointMessageReceived = new Promise(resolve => {
            wsClients.root.on('message', resolve);
        });

        // get the callback function that the test server subscribed with, and mock the cache by
        // calling the callback when the inbound server sets a key in the cache.
        const callback = testServer._cache.subscribe.mock.calls[0][1];
        inboundServer._cache.set = jest.fn(async (key) => await callback(
            inboundServer._cache.EVENT_SET,
            key,
            1,
        ));
        testServer._cache.get = jest.fn(() => ({
            data: putParticipantsBody,
            headers,
        }));

        await inboundReq
            .put(`/participants/${participantId}`)
            .send(putParticipantsBody)
            .set(headers);

        expect(inboundServer._cache.set).toHaveBeenCalledTimes(1);
        expect(inboundServer._cache.set).toHaveBeenCalledWith(
            `${testServer._cache.CALLBACK_PREFIX}${participantId}`,
            {
                data: putParticipantsBody,
                headers: expect.objectContaining(headers),
            }
        );

        expect(testServer._cache.get).toHaveBeenCalledTimes(1);
        expect(testServer._cache.get).toHaveBeenCalledWith(
            `${testServer._cache.CALLBACK_PREFIX}${participantId}`
        );

        const expectedMessage = {
            data: putParticipantsBody,
            headers: expect.objectContaining(headers),
            id: participantId
        };

        // Expect the client websockets to receive a message containing the callback headers and
        // body
        const callbackClientResult = JSON.parse(await serverCallbackEndpointMessageReceived);
        expect(callbackClientResult).toEqual(expectedMessage);
        const rootClientResult = JSON.parse(await serverRootEndpointMessageReceived);
        expect(rootClientResult).toEqual(expectedMessage);
        const putParticipantClientClientResult = JSON.parse(await putParticipantEndpointMessageReceived);
        expect(putParticipantClientClientResult).toEqual(expectedMessage);
    });

    test('WebSocket /requests and / endpoint triggers send to client when callback received to inbound server', async () => {
        const headers = {
            ...commonHttpHeaders,
            'fspiop-http-method': 'POST',
            'fspiop-uri': '/quotes',
            'date': new Date().toISOString(),
        };

        const postQuoteWsClient = await createWsClient(
            serverConfig.testPort,
            `/requests/${postQuotesBody.quoteId}`
        );

        const postQuoteEndpointMessageReceived = new Promise(resolve => {
            postQuoteWsClient.on('message', resolve);
        });
        const serverRequestEndpointMessageReceived = new Promise(resolve => {
            wsClients.requests.on('message', resolve);
        });
        const serverRootEndpointMessageReceived = new Promise(resolve => {
            wsClients.root.on('message', resolve);
        });

        // get the callback function that the test server subscribed with, and mock the cache by
        // calling the callback when the inbound server sets a key in the cache.
        const callback = testServer._cache.subscribe.mock.calls[0][1];
        inboundServer._cache.set = jest.fn(async (key) => await callback(
            inboundServer._cache.EVENT_SET,
            key,
            1,
        ));
        testServer._cache.get = jest.fn(() => ({
            data: postQuotesBody,
            headers,
        }));

        await inboundReq
            .post('/quotes')
            .send(postQuotesBody)
            .set(headers);

        // Called once for the quote request, once for the fulfilment
        expect(inboundServer._cache.set).toHaveBeenCalledTimes(2);
        expect(inboundServer._cache.set).toHaveBeenCalledWith(
            `${testServer._cache.REQUEST_PREFIX}${postQuotesBody.quoteId}`,
            {
                data: postQuotesBody,
                headers: expect.objectContaining(headers),
            }
        );

        expect(testServer._cache.get).toHaveBeenCalledTimes(1);
        expect(testServer._cache.get).toHaveBeenCalledWith(
            `${testServer._cache.REQUEST_PREFIX}${postQuotesBody.quoteId}`
        );

        const expectedMessage = {
            data: postQuotesBody,
            headers: expect.objectContaining(headers),
            id: postQuotesBody.quoteId,
        };

        // Expect the client websockets to receive a message containing the callback headers and
        // body
        const callbackClientResult = JSON.parse(await serverRequestEndpointMessageReceived);
        expect(callbackClientResult).toEqual(expectedMessage);
        const rootClientResult = JSON.parse(await serverRootEndpointMessageReceived);
        expect(rootClientResult).toEqual(expectedMessage);
        const postQuoteClientResult = JSON.parse(await postQuoteEndpointMessageReceived);
        expect(postQuoteClientResult).toEqual(expectedMessage);
    });

    test('Websocket / endpoint receives both callbacks and requests', async () => {
        const quoteRequestHeaders = {
            ...commonHttpHeaders,
            'fspiop-http-method': 'POST',
            'fspiop-uri': '/quotes',
            'date': new Date().toISOString(),
        };

        const serverRootEndpointMessageReceived = new Promise(resolve => {
            wsClients.root.on('message', resolve);
        });

        // get the callback function that the test server subscribed with, and mock the cache by
        // calling the callback when the inbound server sets a key in the cache.
        const callback = testServer._cache.subscribe.mock.calls[0][1];
        inboundServer._cache.set = jest.fn(async (key) => await callback(
            inboundServer._cache.EVENT_SET,
            key,
            1,
        ));
        testServer._cache.get = jest.fn(() => ({
            data: postQuotesBody,
            headers: quoteRequestHeaders,
        }));

        await inboundReq
            .post('/quotes')
            .send(postQuotesBody)
            .set(quoteRequestHeaders);

        // Called once for the quote request, once for the fulfilment
        expect(inboundServer._cache.set).toHaveBeenCalledTimes(2);
        expect(inboundServer._cache.set).toHaveBeenCalledWith(
            `${testServer._cache.REQUEST_PREFIX}${postQuotesBody.quoteId}`,
            {
                data: postQuotesBody,
                headers: expect.objectContaining(quoteRequestHeaders),
            }
        );

        expect(testServer._cache.get).toHaveBeenCalledTimes(1);
        expect(testServer._cache.get).toHaveBeenCalledWith(
            `${testServer._cache.REQUEST_PREFIX}${postQuotesBody.quoteId}`
        );

        const expectedMessage = {
            data: postQuotesBody,
            headers: expect.objectContaining(quoteRequestHeaders),
            id: postQuotesBody.quoteId,
        };

        // Expect the client websockets to receive a message containing the callback
        // quoteRequestHeaders and body
        const rootEndpointResult = JSON.parse(await serverRootEndpointMessageReceived);
        expect(rootEndpointResult).toEqual(expectedMessage);

        const participantId = '00000000-0000-1000-a000-000000000002';

        const putParticipantsHeaders = {
            ...commonHttpHeaders,
            'fspiop-http-method': 'PUT',
            'fspiop-uri': `/participants/${participantId}`,
            'date': new Date().toISOString(),
        };

        await inboundReq
            .put(`/participants/${participantId}`)
            .send(putParticipantsBody)
            .set(putParticipantsHeaders);

        // Called twice for the quote request earlier in this test, another time now for the put
        // participants request
        expect(inboundServer._cache.set).toHaveBeenCalledTimes(3);
        expect(inboundServer._cache.set.mock.calls[2]).toEqual([
            `${testServer._cache.CALLBACK_PREFIX}${participantId}`,
            {
                data: putParticipantsBody,
                headers: expect.objectContaining(putParticipantsHeaders),
            }
        ]);

        // Called once for the quote request earlier in this test, another time now for the
        // participants callback
        expect(testServer._cache.get).toHaveBeenCalledTimes(2);
        expect(testServer._cache.get.mock.calls[1]).toEqual([
            `${testServer._cache.CALLBACK_PREFIX}${participantId}`
        ]);
    });
});<|MERGE_RESOLUTION|>--- conflicted
+++ resolved
@@ -18,10 +18,7 @@
 const putParticipantsBody = require('./data/putParticipantsBody');
 const commonHttpHeaders = require('./data/commonHttpHeaders');
 const WebSocket = require('ws');
-<<<<<<< HEAD
-=======
 const { Logger } = require('@mojaloop/sdk-standard-components');
->>>>>>> 91971b74
 
 const Cache = require('@internal/cache');
 jest.mock('@internal/cache');
@@ -41,13 +38,8 @@
 };
 
 describe('Test Server', () => {
-<<<<<<< HEAD
-    let testServer, inboundServer, inboundReq, testReq, serverConfig, inboundCache, testCache,
-        wsClients;
-=======
     let testServer, inboundServer, inboundReq, testReq, serverConfig, wsClients, testServerPort,
         logger, cache;
->>>>>>> 91971b74
 
     beforeEach(async () => {
         Cache.mockClear();
@@ -60,19 +52,9 @@
         };
         cache = new Cache({ ...serverConfig.cacheConfig, logger: logger.push({ component: 'cache' }), enableTestFeatures: true });
 
-<<<<<<< HEAD
-        testServer = new TestServer(serverConfig);
-        await testServer.setupApi();
-        await testServer.start();
-
-        expect(testServer._server.listening).toBe(true);
-        testReq = supertest.agent(testServer._server);
-        testCache = cache.mock.instances[0];
-=======
         testServer = new TestServer({ logger, cache });
         await testServer.start();
         testServerPort = testServer._server.address().port;
->>>>>>> 91971b74
 
         expect(testServer._server.listening).toBe(true);
         testReq = supertest.agent(testServer._server);
@@ -82,17 +64,6 @@
         inboundReq = supertest(inboundServer._server);
 
         wsClients = {
-<<<<<<< HEAD
-            root: await createWsClient(serverConfig.testPort, '/'),
-            callbacks: await createWsClient(serverConfig.testPort, '/callbacks'),
-            requests: await createWsClient(serverConfig.testPort, '/requests'),
-        };
-
-        expect(Object.values(wsClients).every((cli) => cli.readyState === WebSocket.OPEN)).toBe(true);
-        expect(testServer._wsClients.size).toBeGreaterThan(0);
-
-        expect(cache).toHaveBeenCalledTimes(2);
-=======
             root: await createWsClient(testServerPort, '/'),
             callbacks: await createWsClient(testServerPort, '/callbacks'),
             requests: await createWsClient(testServerPort, '/requests'),
@@ -102,7 +73,6 @@
         expect(testServer._wsapi._wsClients.size).toBeGreaterThan(0);
 
         expect(Cache).toHaveBeenCalledTimes(1);
->>>>>>> 91971b74
     });
 
     afterEach(async () => {
@@ -414,251 +384,4 @@
             `${testServer._wsapi._cache.CALLBACK_PREFIX}${participantId}`
         ]);
     });
-
-    test('Subscribes to the keyevent set notification', async () => {
-        expect(testServer._cache.subscribe).toBeCalledTimes(1);
-        expect(testServer._cache.subscribe).toHaveBeenCalledWith(
-            testServer._cache.EVENT_SET,
-            expect.any(Function),
-        );
-    });
-
-    test('Configures cache correctly', async () => {
-        expect(testServer._cache.setTestMode).toBeCalledTimes(1);
-        expect(testServer._cache.setTestMode).toHaveBeenCalledWith(true);
-    });
-
-    test('WebSocket /callbacks and / endpoint triggers send to client when callback received to inbound server', async () => {
-        const participantId = '00000000-0000-1000-a000-000000000002';
-
-        const headers = {
-            ...commonHttpHeaders,
-            'fspiop-http-method': 'PUT',
-            'fspiop-uri': `/participants/${participantId}`,
-            'date': new Date().toISOString(),
-        };
-
-        const putParticipantWsClient = await createWsClient(
-            serverConfig.testPort,
-            `/callbacks/${participantId}`
-        );
-
-        const putParticipantEndpointMessageReceived = new Promise(resolve => {
-            putParticipantWsClient.on('message', resolve);
-        });
-        const serverCallbackEndpointMessageReceived = new Promise(resolve => {
-            wsClients.callbacks.on('message', resolve);
-        });
-        const serverRootEndpointMessageReceived = new Promise(resolve => {
-            wsClients.root.on('message', resolve);
-        });
-
-        // get the callback function that the test server subscribed with, and mock the cache by
-        // calling the callback when the inbound server sets a key in the cache.
-        const callback = testServer._cache.subscribe.mock.calls[0][1];
-        inboundServer._cache.set = jest.fn(async (key) => await callback(
-            inboundServer._cache.EVENT_SET,
-            key,
-            1,
-        ));
-        testServer._cache.get = jest.fn(() => ({
-            data: putParticipantsBody,
-            headers,
-        }));
-
-        await inboundReq
-            .put(`/participants/${participantId}`)
-            .send(putParticipantsBody)
-            .set(headers);
-
-        expect(inboundServer._cache.set).toHaveBeenCalledTimes(1);
-        expect(inboundServer._cache.set).toHaveBeenCalledWith(
-            `${testServer._cache.CALLBACK_PREFIX}${participantId}`,
-            {
-                data: putParticipantsBody,
-                headers: expect.objectContaining(headers),
-            }
-        );
-
-        expect(testServer._cache.get).toHaveBeenCalledTimes(1);
-        expect(testServer._cache.get).toHaveBeenCalledWith(
-            `${testServer._cache.CALLBACK_PREFIX}${participantId}`
-        );
-
-        const expectedMessage = {
-            data: putParticipantsBody,
-            headers: expect.objectContaining(headers),
-            id: participantId
-        };
-
-        // Expect the client websockets to receive a message containing the callback headers and
-        // body
-        const callbackClientResult = JSON.parse(await serverCallbackEndpointMessageReceived);
-        expect(callbackClientResult).toEqual(expectedMessage);
-        const rootClientResult = JSON.parse(await serverRootEndpointMessageReceived);
-        expect(rootClientResult).toEqual(expectedMessage);
-        const putParticipantClientClientResult = JSON.parse(await putParticipantEndpointMessageReceived);
-        expect(putParticipantClientClientResult).toEqual(expectedMessage);
-    });
-
-    test('WebSocket /requests and / endpoint triggers send to client when callback received to inbound server', async () => {
-        const headers = {
-            ...commonHttpHeaders,
-            'fspiop-http-method': 'POST',
-            'fspiop-uri': '/quotes',
-            'date': new Date().toISOString(),
-        };
-
-        const postQuoteWsClient = await createWsClient(
-            serverConfig.testPort,
-            `/requests/${postQuotesBody.quoteId}`
-        );
-
-        const postQuoteEndpointMessageReceived = new Promise(resolve => {
-            postQuoteWsClient.on('message', resolve);
-        });
-        const serverRequestEndpointMessageReceived = new Promise(resolve => {
-            wsClients.requests.on('message', resolve);
-        });
-        const serverRootEndpointMessageReceived = new Promise(resolve => {
-            wsClients.root.on('message', resolve);
-        });
-
-        // get the callback function that the test server subscribed with, and mock the cache by
-        // calling the callback when the inbound server sets a key in the cache.
-        const callback = testServer._cache.subscribe.mock.calls[0][1];
-        inboundServer._cache.set = jest.fn(async (key) => await callback(
-            inboundServer._cache.EVENT_SET,
-            key,
-            1,
-        ));
-        testServer._cache.get = jest.fn(() => ({
-            data: postQuotesBody,
-            headers,
-        }));
-
-        await inboundReq
-            .post('/quotes')
-            .send(postQuotesBody)
-            .set(headers);
-
-        // Called once for the quote request, once for the fulfilment
-        expect(inboundServer._cache.set).toHaveBeenCalledTimes(2);
-        expect(inboundServer._cache.set).toHaveBeenCalledWith(
-            `${testServer._cache.REQUEST_PREFIX}${postQuotesBody.quoteId}`,
-            {
-                data: postQuotesBody,
-                headers: expect.objectContaining(headers),
-            }
-        );
-
-        expect(testServer._cache.get).toHaveBeenCalledTimes(1);
-        expect(testServer._cache.get).toHaveBeenCalledWith(
-            `${testServer._cache.REQUEST_PREFIX}${postQuotesBody.quoteId}`
-        );
-
-        const expectedMessage = {
-            data: postQuotesBody,
-            headers: expect.objectContaining(headers),
-            id: postQuotesBody.quoteId,
-        };
-
-        // Expect the client websockets to receive a message containing the callback headers and
-        // body
-        const callbackClientResult = JSON.parse(await serverRequestEndpointMessageReceived);
-        expect(callbackClientResult).toEqual(expectedMessage);
-        const rootClientResult = JSON.parse(await serverRootEndpointMessageReceived);
-        expect(rootClientResult).toEqual(expectedMessage);
-        const postQuoteClientResult = JSON.parse(await postQuoteEndpointMessageReceived);
-        expect(postQuoteClientResult).toEqual(expectedMessage);
-    });
-
-    test('Websocket / endpoint receives both callbacks and requests', async () => {
-        const quoteRequestHeaders = {
-            ...commonHttpHeaders,
-            'fspiop-http-method': 'POST',
-            'fspiop-uri': '/quotes',
-            'date': new Date().toISOString(),
-        };
-
-        const serverRootEndpointMessageReceived = new Promise(resolve => {
-            wsClients.root.on('message', resolve);
-        });
-
-        // get the callback function that the test server subscribed with, and mock the cache by
-        // calling the callback when the inbound server sets a key in the cache.
-        const callback = testServer._cache.subscribe.mock.calls[0][1];
-        inboundServer._cache.set = jest.fn(async (key) => await callback(
-            inboundServer._cache.EVENT_SET,
-            key,
-            1,
-        ));
-        testServer._cache.get = jest.fn(() => ({
-            data: postQuotesBody,
-            headers: quoteRequestHeaders,
-        }));
-
-        await inboundReq
-            .post('/quotes')
-            .send(postQuotesBody)
-            .set(quoteRequestHeaders);
-
-        // Called once for the quote request, once for the fulfilment
-        expect(inboundServer._cache.set).toHaveBeenCalledTimes(2);
-        expect(inboundServer._cache.set).toHaveBeenCalledWith(
-            `${testServer._cache.REQUEST_PREFIX}${postQuotesBody.quoteId}`,
-            {
-                data: postQuotesBody,
-                headers: expect.objectContaining(quoteRequestHeaders),
-            }
-        );
-
-        expect(testServer._cache.get).toHaveBeenCalledTimes(1);
-        expect(testServer._cache.get).toHaveBeenCalledWith(
-            `${testServer._cache.REQUEST_PREFIX}${postQuotesBody.quoteId}`
-        );
-
-        const expectedMessage = {
-            data: postQuotesBody,
-            headers: expect.objectContaining(quoteRequestHeaders),
-            id: postQuotesBody.quoteId,
-        };
-
-        // Expect the client websockets to receive a message containing the callback
-        // quoteRequestHeaders and body
-        const rootEndpointResult = JSON.parse(await serverRootEndpointMessageReceived);
-        expect(rootEndpointResult).toEqual(expectedMessage);
-
-        const participantId = '00000000-0000-1000-a000-000000000002';
-
-        const putParticipantsHeaders = {
-            ...commonHttpHeaders,
-            'fspiop-http-method': 'PUT',
-            'fspiop-uri': `/participants/${participantId}`,
-            'date': new Date().toISOString(),
-        };
-
-        await inboundReq
-            .put(`/participants/${participantId}`)
-            .send(putParticipantsBody)
-            .set(putParticipantsHeaders);
-
-        // Called twice for the quote request earlier in this test, another time now for the put
-        // participants request
-        expect(inboundServer._cache.set).toHaveBeenCalledTimes(3);
-        expect(inboundServer._cache.set.mock.calls[2]).toEqual([
-            `${testServer._cache.CALLBACK_PREFIX}${participantId}`,
-            {
-                data: putParticipantsBody,
-                headers: expect.objectContaining(putParticipantsHeaders),
-            }
-        ]);
-
-        // Called once for the quote request earlier in this test, another time now for the
-        // participants callback
-        expect(testServer._cache.get).toHaveBeenCalledTimes(2);
-        expect(testServer._cache.get.mock.calls[1]).toEqual([
-            `${testServer._cache.CALLBACK_PREFIX}${participantId}`
-        ]);
-    });
 });