/**************************************************************************
 *  (C) Copyright ModusBox Inc. 2019 - All rights reserved.               *
 *                                                                        *
 *  This file is made available under the terms of the license agreement  *
 *  specified in the corresponding source code repository.                *
 *                                                                        *
 *  ORIGINAL AUTHOR:                                                      *
 *       Vassilis Barzokas - vassilis.barzokas@modusbox.com               *
 *       Paweł Marzec - pawel.marzec@modusbox.com                         *
 *       Sridhar Voruganti - sridhar.voruganti@modusbox.com               *
 **************************************************************************/

'use strict';

jest.mock('@internal/model');

const handlers = require('../../../InboundServer/handlers');
const Model = require('@internal/model').InboundTransfersModel;
const mockArguments = require('./data/mockArguments');
const mockTransactionRequestData = require('./data/mockTransactionRequest');
<<<<<<< HEAD
const mockAuthorizationArguments = require('../lib/model/data/mockAuthorizationArguments.json');
const mockLogger = require('../mockLogger');
const AuthorizationsModel = require('@internal/model').OutboundAuthorizationsModel;
const ThirdpartyTrxnModelIn = require('@internal/model').InboundThirdpartyTransactionModel;
const ThirdpartyTrxnModelOut = require('@internal/model').OutboundThirdpartyTransactionModel;
const PartiesModel = require('@internal/model').PartiesModel;
=======
const { Logger } = require('@mojaloop/sdk-standard-components');
>>>>>>> 91971b74

describe('Inbound API handlers:', () => {
    let mockArgs;
    let mockTransactionRequest;
<<<<<<< HEAD
    let mockAuthReqArgs;

    beforeEach(() => {
        mockArgs = deepClone(mockArguments);
        mockTransactionRequest = deepClone(mockTransactionRequestData);
        mockAuthReqArgs = deepClone(mockAuthorizationArguments);
=======

    beforeEach(() => {
        mockArgs = JSON.parse(JSON.stringify(mockArguments));
        mockTransactionRequest = JSON.parse(JSON.stringify(mockTransactionRequestData));
>>>>>>> 91971b74
    });

    describe('POST /quotes', () => {

        let mockContext;

        beforeEach(() => {
            mockContext = {
                request: {
                    body: mockArgs.quoteRequest,
                    headers: {
                        'fspiop-source': 'foo'
                    }
                },
                response: {},
                state: {
                    conf: {},
<<<<<<< HEAD
                    logger: mockLogger({ app: 'inbound-handlers-unit-test' })
=======
                    logger: new Logger.Logger({ context: { app: 'inbound-handlers-unit-test' }, stringify: () => '' }),
>>>>>>> 91971b74
                }
            };

        });

        test('calls `model.quoteRequest` with the expected arguments.', async () => {
            const quoteRequestSpy = jest.spyOn(Model.prototype, 'quoteRequest');

            await expect(handlers['/quotes'].post(mockContext)).resolves.toBe(undefined);

            expect(quoteRequestSpy).toHaveBeenCalledTimes(1);
            expect(quoteRequestSpy).toHaveBeenCalledWith(
                mockContext.request.body,
                mockContext.request.headers['fspiop-source']);
        });


    });

    describe('POST /bulkQuotes', () => {

        let mockContext;

        beforeEach(() => {
            mockContext = {
                request: {
                    body: mockArgs.bulkQuoteRequest,
                    headers: {
                        'fspiop-source': 'foo'
                    }
                },
                response: {},
                state: {
                    conf: {},
                    logger: mockLogger({ app: 'inbound-handlers-unit-test' })
                }
            };

        });

        test('calls `model.bulkQuoteRequest` with the expected arguments.', async () => {
            const bulkQuoteRequestSpy = jest.spyOn(Model.prototype, 'bulkQuoteRequest');

            await expect(handlers['/bulkQuotes'].post(mockContext)).resolves.toBe(undefined);

            expect(bulkQuoteRequestSpy).toHaveBeenCalledTimes(1);
            expect(bulkQuoteRequestSpy.mock.calls[0][0]).toBe(mockContext.request.body);
            expect(bulkQuoteRequestSpy.mock.calls[0][1]).toBe(mockContext.request.headers['fspiop-source']);
        });
    });

    describe('PUT /bulkQuotes/{ID}', () => {

        let mockContext;

        beforeEach(() => {

            mockContext = {
                request: {
                    body: mockArgs.bulkQuotePutRequest,
                    headers: {
                        'fspiop-source': 'foo'
                    }
                },
                response: {},
                state: {
                    conf: {},
                    path: {
                        params: {
                            'ID': '1234567890'
                        }
                    },
                    logger: mockLogger({ app: 'inbound-handlers-unit-test' }),
                    cache: {
                        publish: async () => Promise.resolve(true)
                    }
                }
            };
        });

        test('calls `ctx.state.cache.publish` with the expected arguments.', async () => {
            const bulkQuotesSpy = jest.spyOn(mockContext.state.cache, 'publish');

            await expect(handlers['/bulkQuotes/{ID}'].put(mockContext)).resolves.toBe(undefined);
            expect(mockContext.response.status).toBe(200);
            expect(bulkQuotesSpy).toHaveBeenCalledTimes(1);
            expect(bulkQuotesSpy.mock.calls[0][1]).toMatchObject({
                type: 'bulkQuoteResponse',
                data: mockContext.request.body,
                headers: mockContext.request.headers
            });
        });
    });

    describe('PUT /bulkQuotes/{ID}/error', () => {

        let mockContext;

        beforeEach(() => {

            mockContext = {
                request: {
                    body: {
                        errorInformation: {
                            errorCode: '5100',
                            errorDescription: 'Fake error'
                        }
                    },
                    headers: {
                        'fspiop-source': 'foo'
                    }
                },
                response: {},
                state: {
                    conf: {},
                    path: {
                        params: {
                            'ID': '1234567890'
                        }
                    },
                    logger: mockLogger({ app: 'inbound-handlers-unit-test' }),
                    cache: {
                        publish: async () => Promise.resolve(true)
                    }
                }
            };
        });

        test('calls `ctx.state.cache.publish` with the expected arguments.', async () => {
            const bulkQuotesSpy = jest.spyOn(mockContext.state.cache, 'publish');

            await expect(handlers['/bulkQuotes/{ID}/error'].put(mockContext)).resolves.toBe(undefined);
            expect(mockContext.response.status).toBe(200);
            expect(bulkQuotesSpy).toHaveBeenCalledTimes(1);
            expect(bulkQuotesSpy.mock.calls[0][1]).toMatchObject({
                type: 'bulkQuoteResponseError',
                data: mockContext.request.body
            });
        });
    });

    describe('GET /bulkQuotes/{ID}', () => {

        let mockContext;

        beforeEach(() => {

            mockContext = {
                request: {
                    headers: {
                        'fspiop-source': 'foo'
                    }
                },
                response: {},
                state: {
                    conf: {},
                    path: {
                        params: {
                            'ID': '1234567890'
                        }
                    },
                    logger: mockLogger({ app: 'inbound-handlers-unit-test' })
                }
            };
        });

        test('calls `model.getBulkQuote` with the expected arguments.', async () => {
            const bulkQuotesSpy = jest.spyOn(Model.prototype, 'getBulkQuote');

            await expect(handlers['/bulkQuotes/{ID}'].get(mockContext)).resolves.toBe(undefined);

            expect(bulkQuotesSpy).toHaveBeenCalledTimes(1);
            expect(bulkQuotesSpy.mock.calls[0][1]).toBe(mockContext.request.headers['fspiop-source']);
        });
    });

    describe('POST /bulkTransfers', () => {

        let mockContext;

        beforeEach(() => {
            mockContext = {
                request: {
                    body: mockArgs.bulkTransferRequest,
                    headers: {
                        'fspiop-source': 'foo'
                    }
                },
                response: {},
                state: {
                    conf: {},
                    logger: mockLogger({ app: 'inbound-handlers-unit-test' })
                }
            };

        });

        test('calls `model.prepareBulkTransfer` with the expected arguments.', async () => {
            const bulkTransferRequestSpy = jest.spyOn(Model.prototype, 'prepareBulkTransfer');

            await expect(handlers['/bulkTransfers'].post(mockContext)).resolves.toBe(undefined);

            expect(bulkTransferRequestSpy).toHaveBeenCalledTimes(1);
            expect(bulkTransferRequestSpy.mock.calls[0][0]).toBe(mockContext.request.body);
            expect(bulkTransferRequestSpy.mock.calls[0][1]).toBe(mockContext.request.headers['fspiop-source']);
        });
    });

    describe('PUT /bulkTransfers/{ID}', () => {

        let mockContext;

        beforeEach(() => {

            mockContext = {
                request: {
                    body: mockArgs.bulkTransferPutRequest,
                    headers: {
                        'fspiop-source': 'foo'
                    }
                },
                response: {},
                state: {
                    conf: {},
                    path: {
                        params: {
                            'ID': '1234567890'
                        }
                    },
                    logger: mockLogger({ app: 'inbound-handlers-unit-test' }),
                    cache: {
                        publish: async () => Promise.resolve(true)
                    }
                }
            };
        });

        test('calls `ctx.state.cache.publish` with the expected arguments.', async () => {
            const bulkTransfersSpy = jest.spyOn(mockContext.state.cache, 'publish');

            await expect(handlers['/bulkTransfers/{ID}'].put(mockContext)).resolves.toBe(undefined);
            expect(mockContext.response.status).toBe(200);
            expect(bulkTransfersSpy).toHaveBeenCalledTimes(1);
            expect(bulkTransfersSpy.mock.calls[0][1]).toMatchObject({
                type: 'bulkTransferResponse',
                data: mockContext.request.body,
                headers: mockContext.request.headers
            });
        });
    });

    describe('PUT /bulkTransfers/{ID}/error', () => {

        let mockContext;

        beforeEach(() => {

            mockContext = {
                request: {
                    body: {
                        errorInformation: {
                            errorCode: '5100',
                            errorDescription: 'Fake error'
                        }
                    },
                    headers: {
                        'fspiop-source': 'foo'
                    }
                },
                response: {},
                state: {
                    conf: {},
                    path: {
                        params: {
                            'ID': '1234567890'
                        }
                    },
                    logger: mockLogger({ app: 'inbound-handlers-unit-test' }),
                    cache: {
                        publish: async () => Promise.resolve(true)
                    }
                }
            };
        });

<<<<<<< HEAD
=======

    });

    describe('GET /quotes', () => {

        let mockContext;

        beforeEach(() => {
            mockContext = {
                request: {
                    headers: {
                        'fspiop-source': 'foo'
                    }
                },
                response: {},
                state: {
                    conf: {},
                    path: {
                        params: {
                            'ID': '1234567890'
                        }
                    },
                    logger: new Logger.Logger({ context: { app: 'inbound-handlers-unit-test' }, stringify: () => '' }),
                }
            };

        });

        test('calls `model.getQuoteRequest` with the expected arguments.', async () => {
            const getQuoteRequestSpy = jest.spyOn(Model.prototype, 'getQuoteRequest');

            await expect(handlers['/quotes/{ID}'].get(mockContext)).resolves.toBe(undefined);

            expect(getQuoteRequestSpy).toHaveBeenCalledTimes(1);
            expect(getQuoteRequestSpy.mock.calls[0][1]).toBe(mockContext.request.headers['fspiop-source']);

        });


    });

    describe('POST /bulkQuotes', () => {

        let mockContext;

        beforeEach(() => {
            mockContext = {
                request: {
                    body: mockArgs.bulkQuoteRequest,
                    headers: {
                        'fspiop-source': 'foo'
                    }
                },
                response: {},
                state: {
                    conf: {},
                    logger: new Logger.Logger({ context: { app: 'inbound-handlers-unit-test' }, stringify: () => '' }),
                }
            };

        });

        test('calls `model.bulkQuoteRequest` with the expected arguments.', async () => {
            const bulkQuoteRequestSpy = jest.spyOn(Model.prototype, 'bulkQuoteRequest');

            await expect(handlers['/bulkQuotes'].post(mockContext)).resolves.toBe(undefined);

            expect(bulkQuoteRequestSpy).toHaveBeenCalledTimes(1);
            expect(bulkQuoteRequestSpy.mock.calls[0][0]).toBe(mockContext.request.body);
            expect(bulkQuoteRequestSpy.mock.calls[0][1]).toBe(mockContext.request.headers['fspiop-source']);
        });
    });

    describe('PUT /bulkQuotes/{ID}', () => {

        let mockContext;

        beforeEach(() => {

            mockContext = {
                request: {
                    body: mockArgs.bulkQuotePutRequest,
                    headers: {
                        'fspiop-source': 'foo'
                    }
                },
                response: {},
                state: {
                    conf: {},
                    path: {
                        params: {
                            'ID': '1234567890'
                        }
                    },
                    logger: new Logger.Logger({ context: { app: 'inbound-handlers-unit-test' }, stringify: () => '' }),
                    cache: {
                        publish: async () => Promise.resolve(true)
                    } 
                }
            };
        });

        test('calls `ctx.state.cache.publish` with the expected arguments.', async () => {
            const bulkQuotesSpy = jest.spyOn(mockContext.state.cache, 'publish');

            await expect(handlers['/bulkQuotes/{ID}'].put(mockContext)).resolves.toBe(undefined);
            expect(mockContext.response.status).toBe(200);
            expect(bulkQuotesSpy).toHaveBeenCalledTimes(1);
            expect(bulkQuotesSpy.mock.calls[0][1]).toMatchObject({
                type: 'bulkQuoteResponse',
                data: mockContext.request.body,
                headers: mockContext.request.headers
            });
        });
    });

    describe('PUT /bulkQuotes/{ID}/error', () => {

        let mockContext;

        beforeEach(() => {

            mockContext = {
                request: {
                    body: {
                        errorInformation: {
                            errorCode: '5100',
                            errorDescription: 'Fake error'
                        }
                    },
                    headers: {
                        'fspiop-source': 'foo'
                    }
                },
                response: {},
                state: {
                    conf: {},
                    path: {
                        params: {
                            'ID': '1234567890'
                        }
                    },
                    logger: new Logger.Logger({ context: { app: 'inbound-handlers-unit-test' }, stringify: () => '' }),
                    cache: {
                        publish: async () => Promise.resolve(true)
                    } 
                }
            };
        });

        test('calls `ctx.state.cache.publish` with the expected arguments.', async () => {
            const bulkQuotesSpy = jest.spyOn(mockContext.state.cache, 'publish');

            await expect(handlers['/bulkQuotes/{ID}/error'].put(mockContext)).resolves.toBe(undefined);
            expect(mockContext.response.status).toBe(200);
            expect(bulkQuotesSpy).toHaveBeenCalledTimes(1);
            expect(bulkQuotesSpy.mock.calls[0][1]).toMatchObject({
                type: 'bulkQuoteResponseError',
                data: mockContext.request.body
            });
        });
    });

    describe('GET /bulkQuotes/{ID}', () => {

        let mockContext;

        beforeEach(() => {

            mockContext = {
                request: {
                    headers: {
                        'fspiop-source': 'foo'
                    }
                },
                response: {},
                state: {
                    conf: {},
                    path: {
                        params: {
                            'ID': '1234567890'
                        }
                    },
                    logger: new Logger.Logger({ context: { app: 'inbound-handlers-unit-test' }, stringify: () => '' }),
                }
            };
        });

        test('calls `model.getBulkQuote` with the expected arguments.', async () => {
            const bulkQuotesSpy = jest.spyOn(Model.prototype, 'getBulkQuote');

            await expect(handlers['/bulkQuotes/{ID}'].get(mockContext)).resolves.toBe(undefined);

            expect(bulkQuotesSpy).toHaveBeenCalledTimes(1);
            expect(bulkQuotesSpy.mock.calls[0][1]).toBe(mockContext.request.headers['fspiop-source']);
        });
    });

    describe('POST /bulkTransfers', () => {

        let mockContext;

        beforeEach(() => {
            mockContext = {
                request: {
                    body: mockArgs.bulkTransferRequest,
                    headers: {
                        'fspiop-source': 'foo'
                    }
                },
                response: {},
                state: {
                    conf: {},
                    logger: new Logger.Logger({ context: { app: 'inbound-handlers-unit-test' }, stringify: () => '' }),
                }
            };

        });

        test('calls `model.prepareBulkTransfer` with the expected arguments.', async () => {
            const bulkTransferRequestSpy = jest.spyOn(Model.prototype, 'prepareBulkTransfer');

            await expect(handlers['/bulkTransfers'].post(mockContext)).resolves.toBe(undefined);

            expect(bulkTransferRequestSpy).toHaveBeenCalledTimes(1);
            expect(bulkTransferRequestSpy.mock.calls[0][0]).toBe(mockContext.request.body);
            expect(bulkTransferRequestSpy.mock.calls[0][1]).toBe(mockContext.request.headers['fspiop-source']);
        });
    });

    describe('PUT /bulkTransfers/{ID}', () => {

        let mockContext;

        beforeEach(() => {

            mockContext = {
                request: {
                    body: mockArgs.bulkTransferPutRequest,
                    headers: {
                        'fspiop-source': 'foo'
                    }
                },
                response: {},
                state: {
                    conf: {},
                    path: {
                        params: {
                            'ID': '1234567890'
                        }
                    },
                    logger: new Logger.Logger({ context: { app: 'inbound-handlers-unit-test' }, stringify: () => '' }),
                    cache: {
                        publish: async () => Promise.resolve(true)
                    } 
                }
            };
        });

        test('calls `ctx.state.cache.publish` with the expected arguments.', async () => {
            const bulkTransfersSpy = jest.spyOn(mockContext.state.cache, 'publish');

            await expect(handlers['/bulkTransfers/{ID}'].put(mockContext)).resolves.toBe(undefined);
            expect(mockContext.response.status).toBe(200);
            expect(bulkTransfersSpy).toHaveBeenCalledTimes(1);
            expect(bulkTransfersSpy.mock.calls[0][1]).toMatchObject({
                type: 'bulkTransferResponse',
                data: mockContext.request.body,
                headers: mockContext.request.headers
            });
        });
    });

    describe('PUT /bulkTransfers/{ID}/error', () => {

        let mockContext;

        beforeEach(() => {

            mockContext = {
                request: {
                    body: {
                        errorInformation: {
                            errorCode: '5100',
                            errorDescription: 'Fake error'
                        }
                    },
                    headers: {
                        'fspiop-source': 'foo'
                    }
                },
                response: {},
                state: {
                    conf: {},
                    path: {
                        params: {
                            'ID': '1234567890'
                        }
                    },
                    logger: new Logger.Logger({ context: { app: 'inbound-handlers-unit-test' }, stringify: () => '' }),
                    cache: {
                        publish: async () => Promise.resolve(true)
                    } 
                }
            };
        });

>>>>>>> 91971b74
        test('calls `ctx.state.cache.publish` with the expected arguments.', async () => {
            const bulkTransfersSpy = jest.spyOn(mockContext.state.cache, 'publish');

            await expect(handlers['/bulkTransfers/{ID}/error'].put(mockContext)).resolves.toBe(undefined);
            expect(mockContext.response.status).toBe(200);
            expect(bulkTransfersSpy).toHaveBeenCalledTimes(1);
            expect(bulkTransfersSpy.mock.calls[0][1]).toMatchObject({
                type: 'bulkTransferResponseError',
                data: mockContext.request.body
            });
        });
    });

    describe('GET /bulkTransfers/{ID}', () => {

        let mockContext;

        beforeEach(() => {

            mockContext = {
                request: {
                    headers: {
                        'fspiop-source': 'foo'
                    }
                },
                response: {},
                state: {
                    conf: {},
                    path: {
                        params: {
                            'ID': '1234567890'
                        }
                    },
<<<<<<< HEAD
                    logger: mockLogger({ app: 'inbound-handlers-unit-test' })
=======
                    logger: new Logger.Logger({ context: { app: 'inbound-handlers-unit-test' }, stringify: () => '' }),
>>>>>>> 91971b74
                }
            };
        });

        test('calls `model.getBulkTransfer` with the expected arguments.', async () => {
            const bulkTransfersSpy = jest.spyOn(Model.prototype, 'getBulkTransfer');

            await expect(handlers['/bulkTransfers/{ID}'].get(mockContext)).resolves.toBe(undefined);

            expect(bulkTransfersSpy).toHaveBeenCalledTimes(1);
            expect(bulkTransfersSpy.mock.calls[0][1]).toBe(mockContext.request.headers['fspiop-source']);
        });
    });

    describe('POST /transactionRequests', () => {

        let mockTransactionReqContext;

        beforeEach(() => {
<<<<<<< HEAD

=======
>>>>>>> 91971b74
            mockTransactionReqContext = {
                request: {
                    body: mockTransactionRequest.transactionRequest,
                    headers: {
                        'fspiop-source': 'foo'
                    }
                },
                response: {},
                state: {
                    conf: {},
<<<<<<< HEAD
                    logger: mockLogger({ app: 'inbound-handlers-unit-test' })
=======
                    logger: new Logger.Logger({ context: { app: 'inbound-handlers-unit-test' }, stringify: () => '' }),
>>>>>>> 91971b74
                }
            };
        });

        test('calls `model.transactionRequest` with the expected arguments.', async () => {
            const transactionRequestSpy = jest.spyOn(Model.prototype, 'transactionRequest');

            await expect(handlers['/transactionRequests'].post(mockTransactionReqContext)).resolves.toBe(undefined);

            expect(transactionRequestSpy).toHaveBeenCalledTimes(1);
            expect(transactionRequestSpy).toHaveBeenCalledWith(
                mockTransactionReqContext.request.body,
                mockTransactionReqContext.request.headers['fspiop-source']);
        });
    });

    describe('POST /authorizations', () => {

        let mockAuthorizationContext;

        beforeEach(() => {

            mockAuthorizationContext = {
                request: {
                    body: mockAuthReqArgs.authorizationRequest,
                    headers: {
                        'fspiop-source': 'foo'
                    }
                },
                response: {},
                state: {
                    conf: {},
                    logger: mockLogger({ app: 'inbound-handlers-unit-test' })
                }
            };
        });

        test('calls `ThirdpartyTrxnModelIn.postAuthorizations` with the expected arguments.', async () => {
            const authorizationRequestSpy = jest.spyOn(ThirdpartyTrxnModelIn.prototype, 'postAuthorizations');

            await expect(handlers['/authorizations'].post(mockAuthorizationContext)).resolves.toBe(undefined);
            expect(authorizationRequestSpy).toHaveBeenCalledTimes(1);
            expect(authorizationRequestSpy).toHaveBeenCalledWith(
                mockAuthorizationContext.request.body,
                mockAuthorizationContext.request.headers['fspiop-source']);
        });
    });

    describe('GET /authorizations', () => {

        let mockAuthorizationContext;

        beforeEach(() => {

            mockAuthorizationContext = {
                request: {
                    headers: {
                        'fspiop-source': 'foo'
                    }
                },
                response: {},
                state: {
                    conf: {},
                    path: {
                        params: {
                            'ID': '1234'
                        }
                    },
<<<<<<< HEAD
                    logger: mockLogger({ app: 'inbound-handlers-unit-test' })
=======
                    logger: new Logger.Logger({ context: { app: 'inbound-handlers-unit-test' }, stringify: () => '' }),
>>>>>>> 91971b74
                }
            };
        });

        test('calls `model.authorizations` with the expected arguments.', async () => {
            const authorizationsSpy = jest.spyOn(Model.prototype, 'getAuthorizations');

            await expect(handlers['/authorizations/{ID}'].get(mockAuthorizationContext)).resolves.toBe(undefined);

            expect(authorizationsSpy).toHaveBeenCalledTimes(1);
            expect(authorizationsSpy).toHaveBeenCalledWith(
                mockAuthorizationContext.state.path.params.ID,
                mockAuthorizationContext.request.headers['fspiop-source']);
        });
    });

    describe('PISP PUT /authorizations', () => {

        let mockAuthorizationContext;
        beforeEach(() => {

            mockAuthorizationContext = {
                request: {
                    headers: {
                        'fspiop-source': 'foo'
                    },
                    body: {
                        the: 'body'
                    }
                },
                response: {},
                state: {
                    conf: {
                        enablePISPMode: true
                    },
                    path: {
                        params: {
                            'ID': '1234'
                        }
                    },
                    logger: mockLogger({ app: 'inbound-handlers-unit-test' }),
                    // there is no need to mock redis but only Cache
                    cache: {
                        publish: jest.fn(() => Promise.resolve())
                    },
                }
            };
        });

        test('calls `model.authorizations` with the expected arguments.', async () => {
            const notificationSpy = jest.spyOn(AuthorizationsModel, 'notificationChannel').mockImplementationOnce(() => 'notification-channel');

            await expect(handlers['/authorizations/{ID}'].put(mockAuthorizationContext)).resolves.toBe(undefined);

            expect(notificationSpy).toHaveBeenCalledTimes(1);
            expect(notificationSpy).toHaveBeenCalledWith('1234');

            const cache = mockAuthorizationContext.state.cache;
            expect(cache.publish).toBeCalledTimes(1);
            expect(cache.publish).toBeCalledWith('notification-channel', {
                type: 'authorizationsResponse',
                data: mockAuthorizationContext.request.body,
                headers: mockAuthorizationContext.request.headers
            });
        });
    });

    describe('DFSP PUT /authorizations', () => {

        let mockAuthorizationContext;
        beforeEach(() => {

            mockAuthorizationContext = {
                request: {
                    headers: {
                        'fspiop-source': 'foo'
                    },
                    body: {
                        the: 'body'
                    }
                },
                response: {},
                state: {
                    conf: {
                        enablePISPMode: false
                    },
                    path: {
                        params: {
                            'ID': '1234'
                        }
                    },
                    logger: mockLogger({ app: 'inbound-handlers-unit-test' }),
                    // there is no need to mock redis but only Cache
                    cache: {
                        publish: jest.fn(() => Promise.resolve())
                    },
                }
            };
        });

        test('calls `model.authorizations` with the expected arguments.', async () => {

            await expect(handlers['/authorizations/{ID}'].put(mockAuthorizationContext)).resolves.toBe(undefined);

            const cache = mockAuthorizationContext.state.cache;
            expect(cache.publish).toBeCalledTimes(1);
            expect(cache.publish).toBeCalledWith('otp_1234', {
                type: 'authorizationsResponse',
                data: mockAuthorizationContext.request.body,
                headers: mockAuthorizationContext.request.headers
            });
        });
    });

<<<<<<< HEAD
    describe('PUT /thirdpartyRequests/transactions', () => {
        let mockThirdPartyReqContext;
        beforeEach(() => {
            mockThirdPartyReqContext = {
                request: {
                    headers: {
                        'fspiop-source': 'foo'
                    },
                    body: {
                        the: 'body'
                    }
                },
                response: {},
                state: {
                    conf: {},
                    path: {
                        params: {
                            'ID': '1234'
                        }
                    },
                    logger: mockLogger({ app: 'inbound-handlers-unit-test' }),
                    cache: {
                        publish: jest.fn(() => Promise.resolve())
                    },
                }
            };
        });

        test('calls `model.thirdpartyRequests.transactions` with the expected arguments.', async () => {
            const pubNotificatiosnSpy = jest.spyOn(ThirdpartyTrxnModelOut, 'publishNotifications');

            await expect(handlers['/thirdpartyRequests/transactions/{ID}'].put(mockThirdPartyReqContext)).resolves.toBe(undefined);

            expect(pubNotificatiosnSpy).toHaveBeenCalledTimes(1);
            expect(pubNotificatiosnSpy).toHaveBeenCalledWith(mockThirdPartyReqContext.state.cache,
                mockThirdPartyReqContext.state.path.params.ID, {
                    type: 'thirdpartyTransactionsReqResponse',
                    data: mockThirdPartyReqContext.request.body,
                    headers: mockThirdPartyReqContext.request.headers
                });
        });
    });

    describe('PUT /parties/{Type}/{ID}', () => {
        let mockPutPartiesCtx;
        beforeEach(() => {
            mockPutPartiesCtx = {
                request: {
                    headers: {
                        'fspiop-source': 'foo'
                    },
                    body: {
                        party: { Iam: 'mocked-party' }
=======
    describe('PATCH /transfers/{ID}', () => {
        let mockNotificationMessage;

        beforeEach(() => {
            mockNotificationMessage = {
                request: {
                    headers: {

                    },
                    body: {
                        transferState: 'COMMITTED',
                        completedTimestamp: '2020-08-18T09:39:33.552Z'
>>>>>>> 91971b74
                    }
                },
                response: {},
                state: {
                    conf: {},
                    path: {
                        params: {
<<<<<<< HEAD
                            'Type': 'MSISDN',
                            'ID': '123456789'
                        }
                    },
                    logger: mockLogger({ app: 'inbound-handlers-unit-test' }),
                    cache: {
                        publish: jest.fn(() => Promise.resolve())
                    },
                }
            };
        });

        test('calls cache.publish with the expected arguments.', async () => {
            PartiesModel.channelName = jest.fn(() => 'mocked-parties-channel');
            await expect(handlers['/parties/{Type}/{ID}'].put(mockPutPartiesCtx)).resolves.toBe(undefined);
            expect(mockPutPartiesCtx.state.cache.publish).toHaveBeenCalledWith('MSISDN_123456789', {party: { Iam: 'mocked-party' }});
            expect(mockPutPartiesCtx.state.cache.publish).toHaveBeenCalledWith('mocked-parties-channel', {party: { Iam: 'mocked-party' }});
            expect(mockPutPartiesCtx.response.status).toBe(200);
        });
    });

    describe('PUT /parties/{Type}/{ID}/{SubId}', () => {
        let mockPutPartiesCtx;
        beforeEach(() => {
            mockPutPartiesCtx = {
                request: {
                    headers: {
                        'fspiop-source': 'foo'
                    },
                    body: {
                        party: { Iam: 'mocked-party' }
                    }
                },
                response: {},
                state: {
                    conf: {},
                    path: {
                        params: {
                            'Type': 'MSISDN',
                            'ID': '123456789',
                            'SubId': 'abcdefg'
                        }
                    },
                    logger: mockLogger({ app: 'inbound-handlers-unit-test' }),
                    cache: {
                        publish: jest.fn(() => Promise.resolve())
                    },
                }
            };
        });

        test('calls cache.publish with the expected arguments.', async () => {
            PartiesModel.channelName = jest.fn(() => 'mocked-parties-channel');
            await expect(handlers['/parties/{Type}/{ID}'].put(mockPutPartiesCtx)).resolves.toBe(undefined);
            expect(mockPutPartiesCtx.state.cache.publish).toHaveBeenCalledWith('MSISDN_123456789_abcdefg', {party: { Iam: 'mocked-party' }});
            expect(mockPutPartiesCtx.state.cache.publish).toHaveBeenCalledWith('mocked-parties-channel', {party: { Iam: 'mocked-party' }});
            expect(mockPutPartiesCtx.response.status).toBe(200);
        });
    });

});

function deepClone(obj) {
    return JSON.parse(JSON.stringify(obj));
}
=======
                            'ID': '1234'
                        }
                    },
                    logger: new Logger.Logger({ context: { app: 'inbound-handlers-unit-test' }, stringify: () => '' }),
                }
            };
        });

        test('calls `model.sendNotificationToPayee with expected arguments', async () => {
            const notificationSpy = jest.spyOn(Model.prototype, 'sendNotificationToPayee');

            await expect(handlers['/transfers/{ID}'].patch(mockNotificationMessage)).resolves.toBe(undefined);
            expect(notificationSpy).toHaveBeenCalledTimes(1);
            expect(notificationSpy.mock.calls[0][1]).toBe(mockNotificationMessage.state.path.params.ID);
        });

    });
});
>>>>>>> 91971b74
<|MERGE_RESOLUTION|>--- conflicted
+++ resolved
@@ -18,33 +18,24 @@
 const Model = require('@internal/model').InboundTransfersModel;
 const mockArguments = require('./data/mockArguments');
 const mockTransactionRequestData = require('./data/mockTransactionRequest');
-<<<<<<< HEAD
 const mockAuthorizationArguments = require('../lib/model/data/mockAuthorizationArguments.json');
+// TODO: decide between logger implementations
 const mockLogger = require('../mockLogger');
+const { Logger } = require('@mojaloop/sdk-standard-components');
 const AuthorizationsModel = require('@internal/model').OutboundAuthorizationsModel;
 const ThirdpartyTrxnModelIn = require('@internal/model').InboundThirdpartyTransactionModel;
 const ThirdpartyTrxnModelOut = require('@internal/model').OutboundThirdpartyTransactionModel;
 const PartiesModel = require('@internal/model').PartiesModel;
-=======
-const { Logger } = require('@mojaloop/sdk-standard-components');
->>>>>>> 91971b74
 
 describe('Inbound API handlers:', () => {
     let mockArgs;
     let mockTransactionRequest;
-<<<<<<< HEAD
     let mockAuthReqArgs;
 
     beforeEach(() => {
         mockArgs = deepClone(mockArguments);
         mockTransactionRequest = deepClone(mockTransactionRequestData);
         mockAuthReqArgs = deepClone(mockAuthorizationArguments);
-=======
-
-    beforeEach(() => {
-        mockArgs = JSON.parse(JSON.stringify(mockArguments));
-        mockTransactionRequest = JSON.parse(JSON.stringify(mockTransactionRequestData));
->>>>>>> 91971b74
     });
 
     describe('POST /quotes', () => {
@@ -62,11 +53,7 @@
                 response: {},
                 state: {
                     conf: {},
-<<<<<<< HEAD
                     logger: mockLogger({ app: 'inbound-handlers-unit-test' })
-=======
-                    logger: new Logger.Logger({ context: { app: 'inbound-handlers-unit-test' }, stringify: () => '' }),
->>>>>>> 91971b74
                 }
             };
 
@@ -81,6 +68,44 @@
             expect(quoteRequestSpy).toHaveBeenCalledWith(
                 mockContext.request.body,
                 mockContext.request.headers['fspiop-source']);
+        });
+
+
+    });
+
+    describe('GET /quotes', () => {
+
+        let mockContext;
+
+        beforeEach(() => {
+            mockContext = {
+                request: {
+                    headers: {
+                        'fspiop-source': 'foo'
+                    }
+                },
+                response: {},
+                state: {
+                    conf: {},
+                    path: {
+                        params: {
+                            'ID': '1234567890'
+                        }
+                    },
+                    logger: new Logger.Logger({ context: { app: 'inbound-handlers-unit-test' }, stringify: () => '' }),
+                }
+            };
+
+        });
+
+        test('calls `model.getQuoteRequest` with the expected arguments.', async () => {
+            const getQuoteRequestSpy = jest.spyOn(Model.prototype, 'getQuoteRequest');
+
+            await expect(handlers['/quotes/{ID}'].get(mockContext)).resolves.toBe(undefined);
+
+            expect(getQuoteRequestSpy).toHaveBeenCalledTimes(1);
+            expect(getQuoteRequestSpy.mock.calls[0][1]).toBe(mockContext.request.headers['fspiop-source']);
+
         });
 
 
@@ -352,316 +377,6 @@
             };
         });
 
-<<<<<<< HEAD
-=======
-
-    });
-
-    describe('GET /quotes', () => {
-
-        let mockContext;
-
-        beforeEach(() => {
-            mockContext = {
-                request: {
-                    headers: {
-                        'fspiop-source': 'foo'
-                    }
-                },
-                response: {},
-                state: {
-                    conf: {},
-                    path: {
-                        params: {
-                            'ID': '1234567890'
-                        }
-                    },
-                    logger: new Logger.Logger({ context: { app: 'inbound-handlers-unit-test' }, stringify: () => '' }),
-                }
-            };
-
-        });
-
-        test('calls `model.getQuoteRequest` with the expected arguments.', async () => {
-            const getQuoteRequestSpy = jest.spyOn(Model.prototype, 'getQuoteRequest');
-
-            await expect(handlers['/quotes/{ID}'].get(mockContext)).resolves.toBe(undefined);
-
-            expect(getQuoteRequestSpy).toHaveBeenCalledTimes(1);
-            expect(getQuoteRequestSpy.mock.calls[0][1]).toBe(mockContext.request.headers['fspiop-source']);
-
-        });
-
-
-    });
-
-    describe('POST /bulkQuotes', () => {
-
-        let mockContext;
-
-        beforeEach(() => {
-            mockContext = {
-                request: {
-                    body: mockArgs.bulkQuoteRequest,
-                    headers: {
-                        'fspiop-source': 'foo'
-                    }
-                },
-                response: {},
-                state: {
-                    conf: {},
-                    logger: new Logger.Logger({ context: { app: 'inbound-handlers-unit-test' }, stringify: () => '' }),
-                }
-            };
-
-        });
-
-        test('calls `model.bulkQuoteRequest` with the expected arguments.', async () => {
-            const bulkQuoteRequestSpy = jest.spyOn(Model.prototype, 'bulkQuoteRequest');
-
-            await expect(handlers['/bulkQuotes'].post(mockContext)).resolves.toBe(undefined);
-
-            expect(bulkQuoteRequestSpy).toHaveBeenCalledTimes(1);
-            expect(bulkQuoteRequestSpy.mock.calls[0][0]).toBe(mockContext.request.body);
-            expect(bulkQuoteRequestSpy.mock.calls[0][1]).toBe(mockContext.request.headers['fspiop-source']);
-        });
-    });
-
-    describe('PUT /bulkQuotes/{ID}', () => {
-
-        let mockContext;
-
-        beforeEach(() => {
-
-            mockContext = {
-                request: {
-                    body: mockArgs.bulkQuotePutRequest,
-                    headers: {
-                        'fspiop-source': 'foo'
-                    }
-                },
-                response: {},
-                state: {
-                    conf: {},
-                    path: {
-                        params: {
-                            'ID': '1234567890'
-                        }
-                    },
-                    logger: new Logger.Logger({ context: { app: 'inbound-handlers-unit-test' }, stringify: () => '' }),
-                    cache: {
-                        publish: async () => Promise.resolve(true)
-                    } 
-                }
-            };
-        });
-
-        test('calls `ctx.state.cache.publish` with the expected arguments.', async () => {
-            const bulkQuotesSpy = jest.spyOn(mockContext.state.cache, 'publish');
-
-            await expect(handlers['/bulkQuotes/{ID}'].put(mockContext)).resolves.toBe(undefined);
-            expect(mockContext.response.status).toBe(200);
-            expect(bulkQuotesSpy).toHaveBeenCalledTimes(1);
-            expect(bulkQuotesSpy.mock.calls[0][1]).toMatchObject({
-                type: 'bulkQuoteResponse',
-                data: mockContext.request.body,
-                headers: mockContext.request.headers
-            });
-        });
-    });
-
-    describe('PUT /bulkQuotes/{ID}/error', () => {
-
-        let mockContext;
-
-        beforeEach(() => {
-
-            mockContext = {
-                request: {
-                    body: {
-                        errorInformation: {
-                            errorCode: '5100',
-                            errorDescription: 'Fake error'
-                        }
-                    },
-                    headers: {
-                        'fspiop-source': 'foo'
-                    }
-                },
-                response: {},
-                state: {
-                    conf: {},
-                    path: {
-                        params: {
-                            'ID': '1234567890'
-                        }
-                    },
-                    logger: new Logger.Logger({ context: { app: 'inbound-handlers-unit-test' }, stringify: () => '' }),
-                    cache: {
-                        publish: async () => Promise.resolve(true)
-                    } 
-                }
-            };
-        });
-
-        test('calls `ctx.state.cache.publish` with the expected arguments.', async () => {
-            const bulkQuotesSpy = jest.spyOn(mockContext.state.cache, 'publish');
-
-            await expect(handlers['/bulkQuotes/{ID}/error'].put(mockContext)).resolves.toBe(undefined);
-            expect(mockContext.response.status).toBe(200);
-            expect(bulkQuotesSpy).toHaveBeenCalledTimes(1);
-            expect(bulkQuotesSpy.mock.calls[0][1]).toMatchObject({
-                type: 'bulkQuoteResponseError',
-                data: mockContext.request.body
-            });
-        });
-    });
-
-    describe('GET /bulkQuotes/{ID}', () => {
-
-        let mockContext;
-
-        beforeEach(() => {
-
-            mockContext = {
-                request: {
-                    headers: {
-                        'fspiop-source': 'foo'
-                    }
-                },
-                response: {},
-                state: {
-                    conf: {},
-                    path: {
-                        params: {
-                            'ID': '1234567890'
-                        }
-                    },
-                    logger: new Logger.Logger({ context: { app: 'inbound-handlers-unit-test' }, stringify: () => '' }),
-                }
-            };
-        });
-
-        test('calls `model.getBulkQuote` with the expected arguments.', async () => {
-            const bulkQuotesSpy = jest.spyOn(Model.prototype, 'getBulkQuote');
-
-            await expect(handlers['/bulkQuotes/{ID}'].get(mockContext)).resolves.toBe(undefined);
-
-            expect(bulkQuotesSpy).toHaveBeenCalledTimes(1);
-            expect(bulkQuotesSpy.mock.calls[0][1]).toBe(mockContext.request.headers['fspiop-source']);
-        });
-    });
-
-    describe('POST /bulkTransfers', () => {
-
-        let mockContext;
-
-        beforeEach(() => {
-            mockContext = {
-                request: {
-                    body: mockArgs.bulkTransferRequest,
-                    headers: {
-                        'fspiop-source': 'foo'
-                    }
-                },
-                response: {},
-                state: {
-                    conf: {},
-                    logger: new Logger.Logger({ context: { app: 'inbound-handlers-unit-test' }, stringify: () => '' }),
-                }
-            };
-
-        });
-
-        test('calls `model.prepareBulkTransfer` with the expected arguments.', async () => {
-            const bulkTransferRequestSpy = jest.spyOn(Model.prototype, 'prepareBulkTransfer');
-
-            await expect(handlers['/bulkTransfers'].post(mockContext)).resolves.toBe(undefined);
-
-            expect(bulkTransferRequestSpy).toHaveBeenCalledTimes(1);
-            expect(bulkTransferRequestSpy.mock.calls[0][0]).toBe(mockContext.request.body);
-            expect(bulkTransferRequestSpy.mock.calls[0][1]).toBe(mockContext.request.headers['fspiop-source']);
-        });
-    });
-
-    describe('PUT /bulkTransfers/{ID}', () => {
-
-        let mockContext;
-
-        beforeEach(() => {
-
-            mockContext = {
-                request: {
-                    body: mockArgs.bulkTransferPutRequest,
-                    headers: {
-                        'fspiop-source': 'foo'
-                    }
-                },
-                response: {},
-                state: {
-                    conf: {},
-                    path: {
-                        params: {
-                            'ID': '1234567890'
-                        }
-                    },
-                    logger: new Logger.Logger({ context: { app: 'inbound-handlers-unit-test' }, stringify: () => '' }),
-                    cache: {
-                        publish: async () => Promise.resolve(true)
-                    } 
-                }
-            };
-        });
-
-        test('calls `ctx.state.cache.publish` with the expected arguments.', async () => {
-            const bulkTransfersSpy = jest.spyOn(mockContext.state.cache, 'publish');
-
-            await expect(handlers['/bulkTransfers/{ID}'].put(mockContext)).resolves.toBe(undefined);
-            expect(mockContext.response.status).toBe(200);
-            expect(bulkTransfersSpy).toHaveBeenCalledTimes(1);
-            expect(bulkTransfersSpy.mock.calls[0][1]).toMatchObject({
-                type: 'bulkTransferResponse',
-                data: mockContext.request.body,
-                headers: mockContext.request.headers
-            });
-        });
-    });
-
-    describe('PUT /bulkTransfers/{ID}/error', () => {
-
-        let mockContext;
-
-        beforeEach(() => {
-
-            mockContext = {
-                request: {
-                    body: {
-                        errorInformation: {
-                            errorCode: '5100',
-                            errorDescription: 'Fake error'
-                        }
-                    },
-                    headers: {
-                        'fspiop-source': 'foo'
-                    }
-                },
-                response: {},
-                state: {
-                    conf: {},
-                    path: {
-                        params: {
-                            'ID': '1234567890'
-                        }
-                    },
-                    logger: new Logger.Logger({ context: { app: 'inbound-handlers-unit-test' }, stringify: () => '' }),
-                    cache: {
-                        publish: async () => Promise.resolve(true)
-                    } 
-                }
-            };
-        });
-
->>>>>>> 91971b74
         test('calls `ctx.state.cache.publish` with the expected arguments.', async () => {
             const bulkTransfersSpy = jest.spyOn(mockContext.state.cache, 'publish');
 
@@ -695,11 +410,7 @@
                             'ID': '1234567890'
                         }
                     },
-<<<<<<< HEAD
                     logger: mockLogger({ app: 'inbound-handlers-unit-test' })
-=======
-                    logger: new Logger.Logger({ context: { app: 'inbound-handlers-unit-test' }, stringify: () => '' }),
->>>>>>> 91971b74
                 }
             };
         });
@@ -719,10 +430,7 @@
         let mockTransactionReqContext;
 
         beforeEach(() => {
-<<<<<<< HEAD
-
-=======
->>>>>>> 91971b74
+
             mockTransactionReqContext = {
                 request: {
                     body: mockTransactionRequest.transactionRequest,
@@ -733,11 +441,7 @@
                 response: {},
                 state: {
                     conf: {},
-<<<<<<< HEAD
                     logger: mockLogger({ app: 'inbound-handlers-unit-test' })
-=======
-                    logger: new Logger.Logger({ context: { app: 'inbound-handlers-unit-test' }, stringify: () => '' }),
->>>>>>> 91971b74
                 }
             };
         });
@@ -806,11 +510,7 @@
                             'ID': '1234'
                         }
                     },
-<<<<<<< HEAD
                     logger: mockLogger({ app: 'inbound-handlers-unit-test' })
-=======
-                    logger: new Logger.Logger({ context: { app: 'inbound-handlers-unit-test' }, stringify: () => '' }),
->>>>>>> 91971b74
                 }
             };
         });
@@ -925,7 +625,6 @@
         });
     });
 
-<<<<<<< HEAD
     describe('PUT /thirdpartyRequests/transactions', () => {
         let mockThirdPartyReqContext;
         beforeEach(() => {
@@ -979,28 +678,13 @@
                     },
                     body: {
                         party: { Iam: 'mocked-party' }
-=======
-    describe('PATCH /transfers/{ID}', () => {
-        let mockNotificationMessage;
-
-        beforeEach(() => {
-            mockNotificationMessage = {
-                request: {
-                    headers: {
-
-                    },
-                    body: {
-                        transferState: 'COMMITTED',
-                        completedTimestamp: '2020-08-18T09:39:33.552Z'
->>>>>>> 91971b74
-                    }
-                },
-                response: {},
-                state: {
-                    conf: {},
-                    path: {
-                        params: {
-<<<<<<< HEAD
+                    }
+                },
+                response: {},
+                state: {
+                    conf: {},
+                    path: {
+                        params: {
                             'Type': 'MSISDN',
                             'ID': '123456789'
                         }
@@ -1065,24 +749,4 @@
 
 function deepClone(obj) {
     return JSON.parse(JSON.stringify(obj));
-}
-=======
-                            'ID': '1234'
-                        }
-                    },
-                    logger: new Logger.Logger({ context: { app: 'inbound-handlers-unit-test' }, stringify: () => '' }),
-                }
-            };
-        });
-
-        test('calls `model.sendNotificationToPayee with expected arguments', async () => {
-            const notificationSpy = jest.spyOn(Model.prototype, 'sendNotificationToPayee');
-
-            await expect(handlers['/transfers/{ID}'].patch(mockNotificationMessage)).resolves.toBe(undefined);
-            expect(notificationSpy).toHaveBeenCalledTimes(1);
-            expect(notificationSpy.mock.calls[0][1]).toBe(mockNotificationMessage.state.path.params.ID);
-        });
-
-    });
-});
->>>>>>> 91971b74
+}