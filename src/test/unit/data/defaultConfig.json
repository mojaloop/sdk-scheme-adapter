--- conflicted
+++ resolved
@@ -1,25 +1,6 @@
 {
-<<<<<<< HEAD
-  "inboundPort": 4000,
-  "outboundPort": 4001,
-  "testPort": 4002,
-  "peerEndpoint": "172.17.0.2:3001",
-  "backendEndpoint": "172.17.0.2:3001",
-  "alsEndpoint": "127.0.0.1:6500",
-  "dfspId": "mojaloop-sdk",
-  "ilpSecret": "mojaloop-sdk",
-  "checkIlp": false,
-  "expirySeconds": 60,
-  "requestProcessingTimeoutSeconds": 30,
-  "autoAcceptQuotes": true,
-  "autoAcceptParty": true,
-  "useQuoteSourceFSPAsTransferPayeeFSP": false,
-  "tls": {
-    "test": {
-=======
   "test": {
     "tls": {
->>>>>>> 91971b74
       "mutualTLS": { "enabled": false },
       "creds": {
         "ca": null,
