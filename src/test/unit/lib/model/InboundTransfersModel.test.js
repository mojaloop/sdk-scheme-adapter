--- conflicted
+++ resolved
@@ -29,7 +29,7 @@
     let mockArgs;
     let model;
     let cache;
-<<<<<<< HEAD
+    let dummyCacheConfig;
     const span = {
         setTags: jest.fn(() => {
             return true;
@@ -44,9 +44,6 @@
             return span;
         })
     };
-=======
-    let dummyCacheConfig;
->>>>>>> c9c0edb9
 
     // the keys are under the secrets folder that is supposed to be moved by Dockerfile
     // so for the needs of the unit tests, we have to define the proper path manually.
