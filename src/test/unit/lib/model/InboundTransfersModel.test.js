/**************************************************************************
 *  (C) Copyright ModusBox Inc. 2019 - All rights reserved.               *
 *                                                                        *
 *  This file is made available under the terms of the license agreement  *
 *  specified in the corresponding source code repository.                *
 *                                                                        *
 *  ORIGINAL AUTHOR:                                                      *
 *       Vassilis Barzokas - vassilis.barzokas@modusbox.com               *
 **************************************************************************/
'use strict';

// we use a mock standard components lib to intercept and mock certain funcs
jest.mock('@mojaloop/sdk-standard-components');
jest.mock('redis');

const defaultConfig = require('./data/defaultConfig');
const Model = require('@internal/model').InboundTransfersModel;
const mockArguments = require('./data/mockArguments');
const mockTxnReqquestsArguments = require('./data/mockTxnRequestsArguments');
const { MojaloopRequests, Ilp, Logger } = require('@mojaloop/sdk-standard-components');
const { BackendRequests, HTTPResponseError } = require('@internal/requests');
const Cache = require('@internal/cache');

const getTransfersBackendResponse = require('./data/getTransfersBackendResponse');
const getTransfersMojaloopResponse = require('./data/getTransfersMojaloopResponse');
const getBulkTransfersBackendResponse = require('./data/getBulkTransfersBackendResponse');
const getBulkTransfersMojaloopResponse = require('./data/getBulkTransfersMojaloopResponse');
<<<<<<< HEAD
=======
const notificationToPayee = require('./data/notificationToPayee');
>>>>>>> 91971b74

describe('inboundModel', () => {
    let config;
    let mockArgs;
    let mockTxnReqArgs;
    let logger;

    beforeAll(async () => {
        logger = new Logger.Logger({ context: { app: 'inbound-model-unit-tests' }, stringify: () => '' });
    });

    beforeEach(async () => {
        config = JSON.parse(JSON.stringify(defaultConfig));

        mockArgs = JSON.parse(JSON.stringify(mockArguments));
        mockArgs.internalQuoteResponse.expiration = new Date(Date.now());
        mockTxnReqArgs = JSON.parse(JSON.stringify(mockTxnReqquestsArguments));
    });

    describe('quoteRequest', () => {
        let expectedQuoteResponseILP;
        let model;
        let cache;

        beforeEach(async () => {
            expectedQuoteResponseILP = Ilp.__response;
            BackendRequests.__postQuoteRequests = jest.fn().mockReturnValue(Promise.resolve(mockArgs.internalQuoteResponse));

            cache = new Cache({
                host: 'dummycachehost',
                port: 1234,
                logger,
            });
            await cache.connect();

            model = new Model({
                ...config,
                cache,
                logger,
            });
        });

        afterEach(async () => {
            MojaloopRequests.__putQuotes.mockClear();
            await cache.disconnect();
        });

        test('calls `mojaloopRequests.putQuotes` with the expected arguments.', async () => {
            await model.quoteRequest(mockArgs.quoteRequest, mockArgs.fspId);

            expect(MojaloopRequests.__putQuotes).toHaveBeenCalledTimes(1);
            expect(MojaloopRequests.__putQuotes.mock.calls[0][1].expiration).toBe(mockArgs.internalQuoteResponse.expiration);
            expect(MojaloopRequests.__putQuotes.mock.calls[0][1].ilpPacket).toBe(expectedQuoteResponseILP.ilpPacket);
            expect(MojaloopRequests.__putQuotes.mock.calls[0][1].condition).toBe(expectedQuoteResponseILP.condition);
            expect(MojaloopRequests.__putQuotes.mock.calls[0][2]).toBe(mockArgs.fspId);
        });

        test('adds a custom `expiration` property in case it is not defined.', async() => {
            // set a custom mock time in the global Date object in order to avoid race conditions.
            // Make sure to clear it at the end of the test case.
            const currentTime = new Date().getTime();
            const dateSpy = jest.spyOn(Date.prototype, 'getTime').mockImplementation(() => currentTime);
            const expectedExpirationDate = new Date(currentTime + (config.expirySeconds * 1000)).toISOString();

            delete mockArgs.internalQuoteResponse.expiration;

            await model.quoteRequest(mockArgs.quoteRequest, mockArgs.fspId);

            expect(MojaloopRequests.__putQuotes).toHaveBeenCalledTimes(1);
            expect(MojaloopRequests.__putQuotes.mock.calls[0][1].expiration).toBe(expectedExpirationDate);
            expect(MojaloopRequests.__putQuotes.mock.calls[0][1].ilpPacket).toBe(expectedQuoteResponseILP.ilpPacket);
            expect(MojaloopRequests.__putQuotes.mock.calls[0][1].condition).toBe(expectedQuoteResponseILP.condition);
            expect(MojaloopRequests.__putQuotes.mock.calls[0][2]).toBe(mockArgs.fspId);

            dateSpy.mockClear();
        });


    });

    describe('bulkQuoteRequest', () => {
        let expectedQuoteResponseILP;
        let model;
        let cache;

        beforeEach(async () => {
<<<<<<< HEAD
=======
            // eslint-disable-next-line no-unused-vars
>>>>>>> 91971b74
            expectedQuoteResponseILP = Ilp.__response;
            BackendRequests.__postBulkQuotes = jest.fn().mockReturnValue(Promise.resolve(mockArgs.internalBulkQuoteResponse));

            cache = new Cache({
                host: 'dummycachehost',
                port: 1234,
                logger,
            });
            await cache.connect();
<<<<<<< HEAD

=======
            // eslint-disable-next-line no-unused-vars
>>>>>>> 91971b74
            model = new Model({
                ...config,
                cache,
                logger,
            });
        });

        afterEach(async () => {
            MojaloopRequests.__putBulkQuotes.mockClear();
            await cache.disconnect();
        });

<<<<<<< HEAD
        test('calls `mojaloopRequests.putBulkQuotes` with the expected arguments.', async () => {
=======
        test('calls mojaloopRequests.putBulkQuotes with the expected arguments.', async () => {
>>>>>>> 91971b74
            await model.bulkQuoteRequest(mockArgs.bulkQuoteRequest, mockArgs.fspId);

            expect(MojaloopRequests.__putBulkQuotes).toHaveBeenCalledTimes(1);
            expect(MojaloopRequests.__putBulkQuotes.mock.calls[0][1].expiration).toBe(mockArgs.internalBulkQuoteResponse.expiration);
            expect(MojaloopRequests.__putBulkQuotes.mock.calls[0][1].individualQuoteResults[0].ilpPacket).toBe(expectedQuoteResponseILP.ilpPacket);
            expect(MojaloopRequests.__putBulkQuotes.mock.calls[0][1].individualQuoteResults[0].condition).toBe(expectedQuoteResponseILP.condition);
            expect(MojaloopRequests.__putBulkQuotes.mock.calls[0][2]).toBe(mockArgs.fspId);
        });
<<<<<<< HEAD

        test('adds a custom `expiration` property in case it is not defined.', async() => {
=======
        test('adds a custom expiration property in case it is not defined.', async() => {
>>>>>>> 91971b74
            // set a custom mock time in the global Date object in order to avoid race conditions.
            // Make sure to clear it at the end of the test case.
            const currentTime = new Date().getTime();
            const dateSpy = jest.spyOn(Date.prototype, 'getTime').mockImplementation(() => currentTime);
            const expectedExpirationDate = new Date(currentTime + (config.expirySeconds * 1000)).toISOString();

            delete mockArgs.internalBulkQuoteResponse.expiration;

            await model.bulkQuoteRequest(mockArgs.bulkQuoteRequest, mockArgs.fspId);

            expect(MojaloopRequests.__putBulkQuotes).toHaveBeenCalledTimes(1);
            expect(MojaloopRequests.__putBulkQuotes.mock.calls[0][1].expiration).toBe(expectedExpirationDate);
            expect(MojaloopRequests.__putBulkQuotes.mock.calls[0][1].individualQuoteResults[0].ilpPacket).toBe(expectedQuoteResponseILP.ilpPacket);
            expect(MojaloopRequests.__putBulkQuotes.mock.calls[0][1].individualQuoteResults[0].condition).toBe(expectedQuoteResponseILP.condition);
            expect(MojaloopRequests.__putBulkQuotes.mock.calls[0][2]).toBe(mockArgs.fspId);

            dateSpy.mockClear();
        });

<<<<<<< HEAD

=======
>>>>>>> 91971b74
    });

    describe('transactionRequest', () => {
        let model;
        let cache;

        beforeEach(async () => {
            BackendRequests.__postTransactionRequests = jest.fn().mockReturnValue(Promise.resolve(mockTxnReqArgs.internalTransactionRequestResponse));

            cache = new Cache({
                host: 'dummycachehost',
                port: 1234,
                logger,
            });
            await cache.connect();

            model = new Model({
                ...config,
                cache,
                logger,
            });
        });

        afterEach(async () => {
            MojaloopRequests.__putTransactionRequests.mockClear();
            await cache.disconnect();
        });

        test('calls `mojaloopRequests.putTransactionRequests` with the expected arguments.', async () => {
            await model.transactionRequest(mockTxnReqArgs.transactionRequest, mockTxnReqArgs.fspId);

            expect(MojaloopRequests.__putTransactionRequests).toHaveBeenCalledTimes(1);
            expect(MojaloopRequests.__putTransactionRequests.mock.calls[0][1].transactionRequestState).toBe(mockTxnReqArgs.internalTransactionRequestResponse.transactionRequestState);

        });


    });

    describe('authorizations', () => {
        let model;
        let cache;

        beforeEach(async () => {
            BackendRequests.__getOTP = jest.fn().mockReturnValue(Promise.resolve(mockArgs.internalGetOTPResponse));

            cache = new Cache({
                host: 'dummycachehost',
                port: 1234,
                logger,
            });
            await cache.connect();

            model = new Model({
                ...config,
                cache,
                logger,
            });
        });

        afterEach(async () => {
            MojaloopRequests.__putAuthorizations.mockClear();
            await cache.disconnect();
        });

        test('calls `mojaloopRequests.putAuthorizations` with the expected arguments.', async () => {
            await model.getAuthorizations('123456', mockTxnReqArgs.fspId);
            
            expect(MojaloopRequests.__putAuthorizations).toHaveBeenCalledTimes(1);
            
        });


    });

    describe('transferPrepare:', () => {
        let cache;

        beforeEach(async () => {
            MojaloopRequests.__putTransfersError.mockClear();
            BackendRequests.__postTransfers = jest.fn().mockReturnValue(Promise.resolve({}));
            MojaloopRequests.__putTransfers = jest.fn().mockReturnValue(Promise.resolve({}));

            cache = new Cache({
                host: 'dummycachehost',
                port: 1234,
                logger,
            });
            await cache.connect();
        });

        afterEach(async () => {
            await cache.disconnect();
        });

        test('fail on quote `expiration` deadline.', async () => {
            const TRANSFER_ID = 'fake-transfer-id';
            const model = new Model({
                ...config,
                cache,
                logger,
                rejectTransfersOnExpiredQuotes: true,
            });
            cache.set(`quote_${TRANSFER_ID}`, {
                mojaloopResponse: {
                    expiration: new Date(new Date().getTime() - 1000).toISOString(),
                }
            });
            const args = {
                transferId: TRANSFER_ID,
            };

            await model.prepareTransfer(args, mockArgs.fspId);

            expect(MojaloopRequests.__putTransfersError).toHaveBeenCalledTimes(1);
            const call = MojaloopRequests.__putTransfersError.mock.calls[0];
            expect(call[0]).toEqual(TRANSFER_ID);
            expect(call[1].errorInformation.errorCode).toEqual('3302');
        });

        test('getTransfer should return COMMITTED transfer', async () => {
            const TRANSFER_ID = 'fake-transfer-id';

            const backendResponse = JSON.parse(JSON.stringify(getTransfersBackendResponse));
            backendResponse.to.fspId = config.dfspId;
            BackendRequests.__getTransfers = jest.fn().mockReturnValue(Promise.resolve(backendResponse));

            const model = new Model({
                ...config,
                cache,
                logger,
            });

            await model.getTransfer(TRANSFER_ID, mockArgs.fspId);

            expect(MojaloopRequests.__putTransfers).toHaveBeenCalledTimes(1);
            const call = MojaloopRequests.__putTransfers.mock.calls[0];
            expect(call[0]).toEqual(TRANSFER_ID);
            expect(call[1]).toEqual(getTransfersMojaloopResponse);
            expect(call[1].transferState).toEqual('COMMITTED');
        });

        test('getTransfer should not return fulfillment from payer', async () => {
            const TRANSFER_ID = 'fake-transfer-id';

            const backendResponse = JSON.parse(JSON.stringify(getTransfersBackendResponse));
            backendResponse.to.fspId = 'payer-dfsp';
            BackendRequests.__getTransfers = jest.fn().mockReturnValue(Promise.resolve(backendResponse));

            const model = new Model({
                ...config,
                cache,
                logger,
            });

            await model.getTransfer(TRANSFER_ID, mockArgs.fspId);

            const call = MojaloopRequests.__putTransfers.mock.calls[0];
            expect(call[0]).toEqual(TRANSFER_ID);
            expect(call[1]).toEqual({...getTransfersMojaloopResponse, fulfilment: undefined});
            expect(call[1].transferState).toEqual('COMMITTED');
        });

        test('getTransfer should return not found error', async () => {
            const TRANSFER_ID = 'fake-transfer-id';

            BackendRequests.__getTransfers = jest.fn().mockReturnValue(
                Promise.reject(new HTTPResponseError({
                    res: {
                        data: {
                            statusCode: '3208'
                        },
                    }
                })));

            const model = new Model({
                ...config,
                cache,
                logger,
            });

            await model.getTransfer(TRANSFER_ID, mockArgs.fspId);

            expect(MojaloopRequests.__putTransfersError).toHaveBeenCalledTimes(1);
            const call = MojaloopRequests.__putTransfersError.mock.calls[0];
            expect(call[0]).toEqual(`${TRANSFER_ID}`);
            expect(call[1].errorInformation.errorCode).toEqual('3208');
        });

        test('fail on transfer without quote.', async () => {
            const TRANSFER_ID = 'without_quote-transfer-id';
            const args = {
                transferId: TRANSFER_ID,
                amount: {
                    currency: 'USD',
                    amount: 20.13
                },
                ilpPacket: 'mockBase64encodedIlpPacket',
                condition: 'mockGeneratedCondition'
            };

            const model = new Model({
                ...config,
                cache,
                logger,
                allowTransferWithoutQuote: false,
            });

            await model.prepareTransfer(args, mockArgs.fspId);

            expect(MojaloopRequests.__putTransfersError).toHaveBeenCalledTimes(1);
            const call = MojaloopRequests.__putTransfersError.mock.calls[0];
            expect(call[0]).toEqual(TRANSFER_ID);
            expect(call[1].errorInformation.errorCode).toEqual('2001');
        });

        test('pass on transfer without quote.', async () => {
            const TRANSFER_ID = 'without_quote-transfer-id';
            const args = {
                transferId: TRANSFER_ID,
                amount: {
                    currency: 'USD',
                    amount: 20.13
                },
                ilpPacket: 'mockBase64encodedIlpPacket',
                condition: 'mockGeneratedCondition'
            };

            const model = new Model({
                ...config,
                cache,
                logger,
                allowTransferWithoutQuote: true,
            });

            await model.prepareTransfer(args, mockArgs.fspId);

            expect(MojaloopRequests.__putTransfersError).toHaveBeenCalledTimes(0);
            expect(BackendRequests.__postTransfers).toHaveBeenCalledTimes(1);
            expect(MojaloopRequests.__putTransfers).toHaveBeenCalledTimes(1);
        });
    });

    describe('prepareBulkTransfer:', () => {
        let cache;

        beforeEach(async () => {
            MojaloopRequests.__putBulkTransfersError.mockClear();
            MojaloopRequests.__putBulkTransfers = jest.fn().mockReturnValue(Promise.resolve({}));
            BackendRequests.__postBulkTransfers = jest.fn().mockReturnValue(Promise.resolve({}));

            cache = new Cache({
                host: 'dummycachehost',
                port: 1234,
                logger,
            });
            await cache.connect();
        });

        afterEach(async () => {
            await cache.disconnect();
        });

        test('fail on bulk quote `expiration` deadline.', async () => {
            const BULK_TRANSFER_ID = 'fake-bulk-transfer-id';
            const BULK_QUOTE_ID = 'fake-bulk-quote-id';
            const model = new Model({
                ...config,
                cache,
                logger,
                rejectTransfersOnExpiredQuotes: true,
            });
            cache.set(`bulkQuotes_${BULK_QUOTE_ID}`, {
                mojaloopResponse: {
                    expiration: new Date(new Date().getTime() - 1000).toISOString(),
                    individualQuoteResults: [],
                }
            });
            const args = {
                bulkTransferId: BULK_TRANSFER_ID,
                bulkQuoteId: BULK_QUOTE_ID,
                individualTransfers: [],
            };

            await model.prepareBulkTransfer(args, mockArgs.fspId);

            expect(MojaloopRequests.__putBulkTransfersError).toHaveBeenCalledTimes(1);
            const call = MojaloopRequests.__putBulkTransfersError.mock.calls[0];
            expect(call[0]).toEqual(BULK_TRANSFER_ID);
            expect(call[1].errorInformation.errorCode).toEqual('3302');
        });

        test('getBulkTransfer should return COMMITTED bulk transfer', async () => {
            const BULK_TRANSFER_ID = 'fake-bulk-transfer-id';

            const backendResponse = JSON.parse(JSON.stringify(getBulkTransfersBackendResponse));
            BackendRequests.__getBulkTransfers = jest.fn().mockReturnValue(Promise.resolve(backendResponse));

            const model = new Model({
                ...config,
                cache,
                logger,
            });

            await model.getBulkTransfer(BULK_TRANSFER_ID, mockArgs.fspId);

            expect(MojaloopRequests.__putBulkTransfers).toHaveBeenCalledTimes(1);
            const call = MojaloopRequests.__putBulkTransfers.mock.calls[0];
            expect(call[0]).toEqual(BULK_TRANSFER_ID);
            expect(call[1]).toEqual(getBulkTransfersMojaloopResponse);
            expect(call[1].bulkTransferState).toEqual('COMMITTED');
        });

        test('getBulkTransfer should not return fulfillment from payer', async () => {
            const BULK_TRANSFER_ID = 'fake-bulk-transfer-id';

            const backendResponse = JSON.parse(JSON.stringify(getBulkTransfersBackendResponse));
            backendResponse.internalRequest.individualTransfers[0].to.fspId = 'payer-dfsp';
            BackendRequests.__getBulkTransfers = jest.fn().mockReturnValue(Promise.resolve(backendResponse));

            const model = new Model({
                ...config,
                cache,
                logger,
            });

            await model.getBulkTransfer(BULK_TRANSFER_ID, mockArgs.fspId);

            const call = MojaloopRequests.__putBulkTransfers.mock.calls[0];
            expect(call[0]).toEqual(BULK_TRANSFER_ID);
            expect(call[1].bulkTransferState).toEqual('COMMITTED');
            const expectedResponse = {...getBulkTransfersMojaloopResponse};
            expectedResponse.individualTransferResults[0].fulfilment = undefined;
            expect(call[1]).toMatchObject(expectedResponse);
        });

        test('getBulkTransfer should return not found error', async () => {
            const BULK_TRANSFER_ID = 'fake-bulk-transfer-id';

            BackendRequests.__getBulkTransfers = jest.fn().mockReturnValue(
                Promise.reject(new HTTPResponseError({
                    res: {
                        data: {
                            statusCode: '3208'
                        },
                    }
                })));

            const model = new Model({
                ...config,
                cache,
                logger,
            });

            await model.getBulkTransfer(BULK_TRANSFER_ID, mockArgs.fspId);

            expect(MojaloopRequests.__putBulkTransfersError).toHaveBeenCalledTimes(1);
            const call = MojaloopRequests.__putBulkTransfersError.mock.calls[0];
            expect(call[0]).toEqual(`${BULK_TRANSFER_ID}`);
            expect(call[1].errorInformation.errorCode).toEqual('3208');
        });

        test('fail on bulk transfer without bulk quote.', async () => {
            const BULK_TRANSFER_ID = 'without_bulk-quote-bulk-transfer-id';
            const args = {
                bulkTransferId: BULK_TRANSFER_ID,
                ilpPacket: 'mockBase64encodedIlpPacket',
                condition: 'mockGeneratedCondition',
                individualTransfers: [
                    {
                        amount: {
                            currency: 'USD',
                            amount: 20.13
                        },
                    }
                ]
            };

            const model = new Model({
                ...config,
                cache,
                logger,
                allowTransferWithoutQuote: false,
            });

            await model.prepareBulkTransfer(args, mockArgs.fspId);

            expect(MojaloopRequests.__putBulkTransfersError).toHaveBeenCalledTimes(1);
            const call = MojaloopRequests.__putBulkTransfersError.mock.calls[0];
            expect(call[0]).toEqual(BULK_TRANSFER_ID);
            expect(call[1].errorInformation.errorCode).toEqual('2001');
        });

        test('pass on bulk transfer without bulk quote.', async () => {
            const BULK_TRANSFER_ID = 'without_bulk-quote-bulk-transfer-id';
            const args = {
                bulkTransferId: BULK_TRANSFER_ID,
                individualTransfers: [
                    {
                        transferId: 'fake-transfer-id',
                        transferAmount: {
                            currency: 'USD',
                            amount: 20.13
                        },
                        ilpPacket: 'mockBase64encodedIlpPacket',
                        condition: 'mockGeneratedCondition',
                    }
                ]
            };
            
            const model = new Model({
                ...config,
                cache,
                logger,
                allowTransferWithoutQuote: true,
                rejectTransfersOnExpiredQuotes: false,
            });

            await model.prepareBulkTransfer(args, mockArgs.fspId);

            expect(MojaloopRequests.__putBulkTransfersError).toHaveBeenCalledTimes(0);
            expect(BackendRequests.__postBulkTransfers).toHaveBeenCalledTimes(1);
            expect(MojaloopRequests.__putBulkTransfers).toHaveBeenCalledTimes(1);
        });
    });
<<<<<<< HEAD
=======

    describe('sendNotificationToPayee:', () => {
        const transferId = '1234';
        let cache;

        beforeEach(async () => { 
            cache = new Cache({
                host: 'dummycachehost',
                port: 1234,
                logger,
            });
            await cache.connect();
        });

        afterEach(async () => {
            await cache.disconnect();
        });

        test('sends notification to fsp backend', async () => {
            BackendRequests.__putTransfersNotification = jest.fn().mockReturnValue(Promise.resolve({}));
            const backendResponse = JSON.parse(JSON.stringify(notificationToPayee));

            const model = new Model({
                ...config,
                cache,
                logger,
            });

            await model.sendNotificationToPayee(backendResponse.data, transferId);
            expect(BackendRequests.__putTransfersNotification).toHaveBeenCalledTimes(1);
            const call = BackendRequests.__putTransfersNotification.mock.calls[0];
            expect(call[0]).toEqual(backendResponse.data);
            expect(call[1]).toEqual(transferId);
        });
    });
>>>>>>> 91971b74
});<|MERGE_RESOLUTION|>--- conflicted
+++ resolved
@@ -25,10 +25,7 @@
 const getTransfersMojaloopResponse = require('./data/getTransfersMojaloopResponse');
 const getBulkTransfersBackendResponse = require('./data/getBulkTransfersBackendResponse');
 const getBulkTransfersMojaloopResponse = require('./data/getBulkTransfersMojaloopResponse');
-<<<<<<< HEAD
-=======
 const notificationToPayee = require('./data/notificationToPayee');
->>>>>>> 91971b74
 
 describe('inboundModel', () => {
     let config;
@@ -115,10 +112,7 @@
         let cache;
 
         beforeEach(async () => {
-<<<<<<< HEAD
-=======
             // eslint-disable-next-line no-unused-vars
->>>>>>> 91971b74
             expectedQuoteResponseILP = Ilp.__response;
             BackendRequests.__postBulkQuotes = jest.fn().mockReturnValue(Promise.resolve(mockArgs.internalBulkQuoteResponse));
 
@@ -128,11 +122,7 @@
                 logger,
             });
             await cache.connect();
-<<<<<<< HEAD
-
-=======
             // eslint-disable-next-line no-unused-vars
->>>>>>> 91971b74
             model = new Model({
                 ...config,
                 cache,
@@ -145,11 +135,7 @@
             await cache.disconnect();
         });
 
-<<<<<<< HEAD
-        test('calls `mojaloopRequests.putBulkQuotes` with the expected arguments.', async () => {
-=======
         test('calls mojaloopRequests.putBulkQuotes with the expected arguments.', async () => {
->>>>>>> 91971b74
             await model.bulkQuoteRequest(mockArgs.bulkQuoteRequest, mockArgs.fspId);
 
             expect(MojaloopRequests.__putBulkQuotes).toHaveBeenCalledTimes(1);
@@ -158,12 +144,7 @@
             expect(MojaloopRequests.__putBulkQuotes.mock.calls[0][1].individualQuoteResults[0].condition).toBe(expectedQuoteResponseILP.condition);
             expect(MojaloopRequests.__putBulkQuotes.mock.calls[0][2]).toBe(mockArgs.fspId);
         });
-<<<<<<< HEAD
-
-        test('adds a custom `expiration` property in case it is not defined.', async() => {
-=======
         test('adds a custom expiration property in case it is not defined.', async() => {
->>>>>>> 91971b74
             // set a custom mock time in the global Date object in order to avoid race conditions.
             // Make sure to clear it at the end of the test case.
             const currentTime = new Date().getTime();
@@ -183,10 +164,6 @@
             dateSpy.mockClear();
         });
 
-<<<<<<< HEAD
-
-=======
->>>>>>> 91971b74
     });
 
     describe('transactionRequest', () => {
@@ -612,8 +589,6 @@
             expect(MojaloopRequests.__putBulkTransfers).toHaveBeenCalledTimes(1);
         });
     });
-<<<<<<< HEAD
-=======
 
     describe('sendNotificationToPayee:', () => {
         const transferId = '1234';
@@ -649,5 +624,4 @@
             expect(call[1]).toEqual(transferId);
         });
     });
->>>>>>> 91971b74
 });