openapi: 3.0.0
info:
  version: '1.0'
  title: Open API for FSP Interoperability (FSPIOP)
  description: >-
    Based on API Definition.docx updated on 2018-03-13 Version 1.0. Note - The
    API supports a maximum size of 65536 bytes (64 Kilobytes) in the HTTP
    header.
  license:
    name: Open API for FSP Interoperability (FSPIOP)
paths:
  '/participants/{ID}/error':
    put:
      description: >-
        If there is an error during FSP information creation in the server, the
        error callback PUT /participants//error is used. The in the URI should
        contain the requestId that was used for the creation of the participant
        information.
      summary: ParticipantsByIDAndError
      tags:
        - participants
      operationId: ParticipantsByIDAndError
      parameters:
        - $ref: '#/components/parameters/ID'
        - $ref: '#/components/parameters/Content-Length'
        - $ref: '#/components/parameters/Content-Type'
        - $ref: '#/components/parameters/Date'
        - $ref: '#/components/parameters/X-Forwarded-For'
        - $ref: '#/components/parameters/FSPIOP-Source'
        - $ref: '#/components/parameters/FSPIOP-Destination'
        - $ref: '#/components/parameters/FSPIOP-Encryption'
        - $ref: '#/components/parameters/FSPIOP-Signature'
        - $ref: '#/components/parameters/FSPIOP-URI'
        - $ref: '#/components/parameters/FSPIOP-HTTP-Method'
      x-examples:
        application/json:
          errorInformation:
            errorCode: '5100'
            errorDescription: This is an error description
            extensionList:
              extension:
                - key: errorDescription
                  value: This is a more detailed error description
                - key: errorDescription
                  value: This is a more detailed error description
      responses:
        '200':
          $ref: '#/components/responses/Response200'
        '400':
          $ref: '#/components/responses/ErrorResponse400'
        '401':
          $ref: '#/components/responses/ErrorResponse401'
        '403':
          $ref: '#/components/responses/ErrorResponse403'
        '404':
          $ref: '#/components/responses/ErrorResponse404'
        '405':
          $ref: '#/components/responses/ErrorResponse405'
        '406':
          $ref: '#/components/responses/ErrorResponse406'
        '501':
          $ref: '#/components/responses/ErrorResponse501'
        '503':
          $ref: '#/components/responses/ErrorResponse503'
      requestBody:
        $ref: '#/components/requestBodies/ErrorInformationObject'
  '/participants/{ID}':
    put:
      description: >-
        The callback PUT /participants/ is used to inform the client of the
        result of the creation of the provided list of identities.
      summary: ParticipantsByID
      tags:
        - participants
      operationId: ParticipantsByIDPut
      parameters:
        - $ref: '#/components/parameters/ID'
        - $ref: '#/components/parameters/Content-Length'
        - $ref: '#/components/parameters/Content-Type'
        - $ref: '#/components/parameters/Date'
        - $ref: '#/components/parameters/X-Forwarded-For'
        - $ref: '#/components/parameters/FSPIOP-Source'
        - $ref: '#/components/parameters/FSPIOP-Destination'
        - $ref: '#/components/parameters/FSPIOP-Encryption'
        - $ref: '#/components/parameters/FSPIOP-Signature'
        - $ref: '#/components/parameters/FSPIOP-URI'
        - $ref: '#/components/parameters/FSPIOP-HTTP-Method'
      x-examples:
        application/json:
          partyList:
            - partyId:
                partyIdType: PERSONAL_ID
                partyIdentifier: personal_id
            - partyId:
                partyIdType: PERSONAL_ID
                partyIdentifier: personal_id
          currency: USD
      responses:
        '200':
          $ref: '#/components/responses/Response200'
        '400':
          $ref: '#/components/responses/ErrorResponse400'
        '401':
          $ref: '#/components/responses/ErrorResponse401'
        '403':
          $ref: '#/components/responses/ErrorResponse403'
        '404':
          $ref: '#/components/responses/ErrorResponse404'
        '405':
          $ref: '#/components/responses/ErrorResponse405'
        '406':
          $ref: '#/components/responses/ErrorResponse406'
        '501':
          $ref: '#/components/responses/ErrorResponse501'
        '503':
          $ref: '#/components/responses/ErrorResponse503'
      requestBody:
        content:
          application/json:
            schema:
              $ref: '#/components/schemas/ParticipantsIDPutResponse'
        required: true
  '/participants/{Type}/{ID}/error':
    put:
      description: >-
        If the server is unable to find, create or delete the associated FSP of
        the provided identity, or another processing error occurred, the error
        callback PUT /participants///error (or PUT /participants////error) is
        used.
      summary: ParticipantsErrorByTypeAndID
      tags:
        - participants
      operationId: ParticipantsErrorByTypeAndID
      parameters:
        - $ref: '#/components/parameters/Type'
        - $ref: '#/components/parameters/ID'
        - $ref: '#/components/parameters/Content-Length'
        - $ref: '#/components/parameters/Content-Type'
        - $ref: '#/components/parameters/Date'
        - $ref: '#/components/parameters/X-Forwarded-For'
        - $ref: '#/components/parameters/FSPIOP-Source'
        - $ref: '#/components/parameters/FSPIOP-Destination'
        - $ref: '#/components/parameters/FSPIOP-Encryption'
        - $ref: '#/components/parameters/FSPIOP-Signature'
        - $ref: '#/components/parameters/FSPIOP-URI'
        - $ref: '#/components/parameters/FSPIOP-HTTP-Method'
      x-examples:
        application/json:
          errorInformation:
            errorCode: '5100'
            errorDescription: This is an error description
            extensionList:
              extension:
                - key: errorDescription
                  value: This is a more detailed error description
                - key: errorDescription
                  value: This is a more detailed error description
      responses:
        '200':
          $ref: '#/components/responses/Response200'
        '400':
          $ref: '#/components/responses/ErrorResponse400'
        '401':
          $ref: '#/components/responses/ErrorResponse401'
        '403':
          $ref: '#/components/responses/ErrorResponse403'
        '404':
          $ref: '#/components/responses/ErrorResponse404'
        '405':
          $ref: '#/components/responses/ErrorResponse405'
        '406':
          $ref: '#/components/responses/ErrorResponse406'
        '501':
          $ref: '#/components/responses/ErrorResponse501'
        '503':
          $ref: '#/components/responses/ErrorResponse503'
      requestBody:
        $ref: '#/components/requestBodies/ErrorInformationObject'
  '/participants/{Type}/{ID}/{SubId}/error':
    put:
      description: >-
        If the server is unable to find, create or delete the associated FSP of
        the provided identity, or another processing error occurred, the error
        callback PUT /participants///error (or PUT /participants////error) is
        used.
      summary: ParticipantsSubIdErrorByTypeAndID
      tags:
        - participants
      operationId: ParticipantsSubIdErrorByTypeAndID
      parameters:
        - $ref: '#/components/parameters/Type'
        - $ref: '#/components/parameters/ID'
        - $ref: '#/components/parameters/SubId'
        - $ref: '#/components/parameters/Content-Length'
        - $ref: '#/components/parameters/Content-Type'
        - $ref: '#/components/parameters/Date'
        - $ref: '#/components/parameters/X-Forwarded-For'
        - $ref: '#/components/parameters/FSPIOP-Source'
        - $ref: '#/components/parameters/FSPIOP-Destination'
        - $ref: '#/components/parameters/FSPIOP-Encryption'
        - $ref: '#/components/parameters/FSPIOP-Signature'
        - $ref: '#/components/parameters/FSPIOP-URI'
        - $ref: '#/components/parameters/FSPIOP-HTTP-Method'
      x-examples:
        application/json:
          errorInformation:
            errorCode: '5100'
            errorDescription: This is an error description
            extensionList:
              extension:
                - key: errorDescription
                  value: This is a more detailed error description
                - key: errorDescription
                  value: This is a more detailed error description
      responses:
        '200':
          $ref: '#/components/responses/Response200'
        '400':
          $ref: '#/components/responses/ErrorResponse400'
        '401':
          $ref: '#/components/responses/ErrorResponse401'
        '403':
          $ref: '#/components/responses/ErrorResponse403'
        '404':
          $ref: '#/components/responses/ErrorResponse404'
        '405':
          $ref: '#/components/responses/ErrorResponse405'
        '406':
          $ref: '#/components/responses/ErrorResponse406'
        '501':
          $ref: '#/components/responses/ErrorResponse501'
        '503':
          $ref: '#/components/responses/ErrorResponse503'
      requestBody:
        $ref: '#/components/requestBodies/ErrorInformationObject'
  '/participants/{Type}/{ID}/{SubId}':
    parameters:
      - $ref: '#/components/parameters/Type'
      - $ref: '#/components/parameters/ID'
      - $ref: '#/components/parameters/SubId'
      - $ref: '#/components/parameters/Content-Type'
      - $ref: '#/components/parameters/Date'
      - $ref: '#/components/parameters/X-Forwarded-For'
      - $ref: '#/components/parameters/FSPIOP-Source'
      - $ref: '#/components/parameters/FSPIOP-Destination'
      - $ref: '#/components/parameters/FSPIOP-Encryption'
      - $ref: '#/components/parameters/FSPIOP-Signature'
      - $ref: '#/components/parameters/FSPIOP-URI'
      - $ref: '#/components/parameters/FSPIOP-HTTP-Method'
    get:
      description: >-
        The HTTP request GET /participants// (or GET /participants///) is used
        to find out in which FSP the requested Party, defined by ,  and
        optionally , is located (for example, GET
        /participants/MSISDN/123456789, or GET
        /participants/BUSINESS/shoecompany/employee1). This HTTP request should
        support a query string for filtering of currency. To use filtering of
        currency, the HTTP request GET /participants//?currency=XYZ should be
        used, where XYZ is the requested currency.
      summary: ParticipantsSubIdByTypeAndID
      tags:
        - participants
      operationId: ParticipantsSubIdByTypeAndID
      parameters:
        - $ref: '#/components/parameters/Accept'
      responses:
        '202':
          $ref: '#/components/responses/Response202'
        '400':
          $ref: '#/components/responses/ErrorResponse400'
        '401':
          $ref: '#/components/responses/ErrorResponse401'
        '403':
          $ref: '#/components/responses/ErrorResponse403'
        '404':
          $ref: '#/components/responses/ErrorResponse404'
        '405':
          $ref: '#/components/responses/ErrorResponse405'
        '406':
          $ref: '#/components/responses/ErrorResponse406'
        '501':
          $ref: '#/components/responses/ErrorResponse501'
        '503':
          $ref: '#/components/responses/ErrorResponse503'
    put:
      description: >-
        The callback PUT /participants// (or PUT /participants///) is used to
        inform the client of a successful result of the lookup, creation, or
        deletion of the FSP information related to the Party. If the FSP
        information is deleted, the fspId element should be empty; otherwise the
        element should include the FSP information for the Party.
      summary: ParticipantsSubIdByTypeAndID
      tags:
        - participants
      operationId: ParticipantsSubIdByTypeAndID3
      parameters:
        - $ref: '#/components/parameters/Content-Length'
      x-examples:
        application/json:
          fspId: '1234'
      responses:
        '200':
          $ref: '#/components/responses/Response200'
        '400':
          $ref: '#/components/responses/ErrorResponse400'
        '401':
          $ref: '#/components/responses/ErrorResponse401'
        '403':
          $ref: '#/components/responses/ErrorResponse403'
        '404':
          $ref: '#/components/responses/ErrorResponse404'
        '405':
          $ref: '#/components/responses/ErrorResponse405'
        '406':
          $ref: '#/components/responses/ErrorResponse406'
        '501':
          $ref: '#/components/responses/ErrorResponse501'
        '503':
          $ref: '#/components/responses/ErrorResponse503'
      requestBody:
        $ref: '#/components/requestBodies/ParticipantsTypeIDPutResponse'
    post:
      description: >-
        The HTTP request POST /participants// (or POST /participants///) is used
        to create information in the server regarding the provided identity,
        defined by , , and optionally  (for example, POST
        /participants/MSISDN/123456789 or POST
        /participants/BUSINESS/shoecompany/employee1).
      summary: ParticipantsSubIdByTypeAndID
      tags:
        - participants
      operationId: ParticipantsSubIdByTypeAndIDPost
      parameters:
        - $ref: '#/components/parameters/Accept'
        - $ref: '#/components/parameters/Content-Length'
      x-examples:
        application/json:
          fspId: '1234'
          currency: USD
      responses:
        '202':
          $ref: '#/components/responses/Response202'
        '400':
          $ref: '#/components/responses/ErrorResponse400'
        '401':
          $ref: '#/components/responses/ErrorResponse401'
        '403':
          $ref: '#/components/responses/ErrorResponse403'
        '404':
          $ref: '#/components/responses/ErrorResponse404'
        '405':
          $ref: '#/components/responses/ErrorResponse405'
        '406':
          $ref: '#/components/responses/ErrorResponse406'
        '501':
          $ref: '#/components/responses/ErrorResponse501'
        '503':
          $ref: '#/components/responses/ErrorResponse503'
      requestBody:
        $ref: '#/components/requestBodies/ParticipantsTypeIDSubIDPostRequest'
    delete:
      description: >-
        The HTTP request DELETE /participants// (or DELETE /participants///) is
        used to delete information in the server regarding the provided
        identity, defined by  and ) (for example, DELETE
        /participants/MSISDN/123456789), and optionally . This HTTP request
        should support a query string to delete FSP information regarding a
        specific currency only. To delete a specific currency only, the HTTP
        request DELETE /participants//?currency=XYZ should be used, where XYZ is
        the requested currency. Note -  The Account Lookup System should verify
        that it is the Party’s current FSP that is deleting the FSP information.
      summary: ParticipantsSubIdByTypeAndID
      tags:
        - participants
      operationId: ParticipantsSubIdByTypeAndID2
      parameters:
        - $ref: '#/components/parameters/Accept'
      responses:
        '202':
          $ref: '#/components/responses/Response202'
        '400':
          $ref: '#/components/responses/ErrorResponse400'
        '401':
          $ref: '#/components/responses/ErrorResponse401'
        '403':
          $ref: '#/components/responses/ErrorResponse403'
        '404':
          $ref: '#/components/responses/ErrorResponse404'
        '405':
          $ref: '#/components/responses/ErrorResponse405'
        '406':
          $ref: '#/components/responses/ErrorResponse406'
        '501':
          $ref: '#/components/responses/ErrorResponse501'
        '503':
          $ref: '#/components/responses/ErrorResponse503'
  '/participants/{Type}/{ID}':
    parameters:
      - $ref: '#/components/parameters/Type'
      - $ref: '#/components/parameters/ID'
      - $ref: '#/components/parameters/Content-Type'
      - $ref: '#/components/parameters/Date'
      - $ref: '#/components/parameters/X-Forwarded-For'
      - $ref: '#/components/parameters/FSPIOP-Source'
      - $ref: '#/components/parameters/FSPIOP-Destination'
      - $ref: '#/components/parameters/FSPIOP-Encryption'
      - $ref: '#/components/parameters/FSPIOP-Signature'
      - $ref: '#/components/parameters/FSPIOP-URI'
      - $ref: '#/components/parameters/FSPIOP-HTTP-Method'
    get:
      description: >-
        The HTTP request GET /participants// (or GET /participants///) is used
        to find out in which FSP the requested Party, defined by ,  and
        optionally , is located (for example, GET
        /participants/MSISDN/123456789, or GET
        /participants/BUSINESS/shoecompany/employee1). This HTTP request should
        support a query string for filtering of currency. To use filtering of
        currency, the HTTP request GET /participants//?currency=XYZ should be
        used, where XYZ is the requested currency.
      summary: ParticipantsByTypeAndID
      tags:
        - participants
      operationId: ParticipantsByTypeAndID
      parameters:
        - $ref: '#/components/parameters/Accept'
      responses:
        '202':
          $ref: '#/components/responses/Response202'
        '400':
          $ref: '#/components/responses/ErrorResponse400'
        '401':
          $ref: '#/components/responses/ErrorResponse401'
        '403':
          $ref: '#/components/responses/ErrorResponse403'
        '404':
          $ref: '#/components/responses/ErrorResponse404'
        '405':
          $ref: '#/components/responses/ErrorResponse405'
        '406':
          $ref: '#/components/responses/ErrorResponse406'
        '501':
          $ref: '#/components/responses/ErrorResponse501'
        '503':
          $ref: '#/components/responses/ErrorResponse503'
    put:
      description: >-
        The callback PUT /participants// (or PUT /participants///) is used to
        inform the client of a successful result of the lookup, creation, or
        deletion of the FSP information related to the Party. If the FSP
        information is deleted, the fspId element should be empty; otherwise the
        element should include the FSP information for the Party.
      summary: ParticipantsByTypeAndID
      tags:
        - participants
      operationId: ParticipantsByTypeAndID3
      parameters:
        - $ref: '#/components/parameters/Content-Length'
      x-examples:
        application/json:
          fspId: '1234'
      responses:
        '200':
          $ref: '#/components/responses/Response200'
        '400':
          $ref: '#/components/responses/ErrorResponse400'
        '401':
          $ref: '#/components/responses/ErrorResponse401'
        '403':
          $ref: '#/components/responses/ErrorResponse403'
        '404':
          $ref: '#/components/responses/ErrorResponse404'
        '405':
          $ref: '#/components/responses/ErrorResponse405'
        '406':
          $ref: '#/components/responses/ErrorResponse406'
        '501':
          $ref: '#/components/responses/ErrorResponse501'
        '503':
          $ref: '#/components/responses/ErrorResponse503'
      requestBody:
        $ref: '#/components/requestBodies/ParticipantsTypeIDPutResponse'
    post:
      description: >-
        The HTTP request POST /participants// (or POST /participants///) is used
        to create information in the server regarding the provided identity,
        defined by , , and optionally  (for example, POST
        /participants/MSISDN/123456789 or POST
        /participants/BUSINESS/shoecompany/employee1).
      summary: ParticipantsByIDAndType
      tags:
        - participants
      operationId: ParticipantsByIDAndType
      parameters:
        - $ref: '#/components/parameters/Accept'
        - $ref: '#/components/parameters/Content-Length'
      x-examples:
        application/json:
          fspId: '1234'
          currency: USD
      responses:
        '202':
          $ref: '#/components/responses/Response202'
        '400':
          $ref: '#/components/responses/ErrorResponse400'
        '401':
          $ref: '#/components/responses/ErrorResponse401'
        '403':
          $ref: '#/components/responses/ErrorResponse403'
        '404':
          $ref: '#/components/responses/ErrorResponse404'
        '405':
          $ref: '#/components/responses/ErrorResponse405'
        '406':
          $ref: '#/components/responses/ErrorResponse406'
        '501':
          $ref: '#/components/responses/ErrorResponse501'
        '503':
          $ref: '#/components/responses/ErrorResponse503'
      requestBody:
        $ref: '#/components/requestBodies/ParticipantsTypeIDSubIDPostRequest'
    delete:
      description: >-
        The HTTP request DELETE /participants// (or DELETE /participants///) is
        used to delete information in the server regarding the provided
        identity, defined by  and ) (for example, DELETE
        /participants/MSISDN/123456789), and optionally . This HTTP request
        should support a query string to delete FSP information regarding a
        specific currency only. To delete a specific currency only, the HTTP
        request DELETE /participants//?currency=XYZ should be used, where XYZ is
        the requested currency. Note -  The Account Lookup System should verify
        that it is the Party’s current FSP that is deleting the FSP information.
      summary: ParticipantsByTypeAndID
      tags:
        - participants
      operationId: ParticipantsByTypeAndID2
      parameters:
        - $ref: '#/components/parameters/Accept'
      responses:
        '202':
          $ref: '#/components/responses/Response202'
        '400':
          $ref: '#/components/responses/ErrorResponse400'
        '401':
          $ref: '#/components/responses/ErrorResponse401'
        '403':
          $ref: '#/components/responses/ErrorResponse403'
        '404':
          $ref: '#/components/responses/ErrorResponse404'
        '405':
          $ref: '#/components/responses/ErrorResponse405'
        '406':
          $ref: '#/components/responses/ErrorResponse406'
        '501':
          $ref: '#/components/responses/ErrorResponse501'
        '503':
          $ref: '#/components/responses/ErrorResponse503'
  '/participants':
    post:
      description: >-
        The HTTP request POST /participants is used to create information in the
        server regarding the provided list of identities. This request should be
        used for bulk creation of FSP information for more than one Party. The
        optional currency parameter should indicate that each provided Party
        supports the currency
      summary: Participants
      tags:
        - participants
      operationId: Participants1
      parameters:
        - $ref: '#/components/parameters/Accept'
        - $ref: '#/components/parameters/Content-Length'
        - $ref: '#/components/parameters/Content-Type'
        - $ref: '#/components/parameters/Date'
        - $ref: '#/components/parameters/X-Forwarded-For'
        - $ref: '#/components/parameters/FSPIOP-Source'
        - $ref: '#/components/parameters/FSPIOP-Destination'
        - $ref: '#/components/parameters/FSPIOP-Encryption'
        - $ref: '#/components/parameters/FSPIOP-Signature'
        - $ref: '#/components/parameters/FSPIOP-URI'
        - $ref: '#/components/parameters/FSPIOP-HTTP-Method'
      x-examples:
        application/json:
          requestId: b51ec534-ee48-4575-b6a9-ead2955b8069
          partyList:
            - partyIdType: PERSONAL_ID
              partyIdentifier: '16135551212'
              partySubIdOrType: PASSPORT
              fspId: '1234'
            - partyIdType: PERSONAL_ID
              partyIdentifier: '16135551234'
              partySubIdOrType: DRIVING_LICENSE
              fspId: '1234'
          currency: USD
      responses:
        '202':
          $ref: '#/components/responses/Response202'
        '400':
          $ref: '#/components/responses/ErrorResponse400'
        '401':
          $ref: '#/components/responses/ErrorResponse401'
        '403':
          $ref: '#/components/responses/ErrorResponse403'
        '404':
          $ref: '#/components/responses/ErrorResponse404'
        '405':
          $ref: '#/components/responses/ErrorResponse405'
        '406':
          $ref: '#/components/responses/ErrorResponse406'
        '501':
          $ref: '#/components/responses/ErrorResponse501'
        '503':
          $ref: '#/components/responses/ErrorResponse503'
      requestBody:
        content:
          application/json:
            schema:
              $ref: '#/components/schemas/ParticipantsPostRequest'
        required: true
  '/parties/{Type}/{ID}':
    parameters:
      - $ref: '#/components/parameters/Type'
      - $ref: '#/components/parameters/ID'
      - $ref: '#/components/parameters/Content-Type'
      - $ref: '#/components/parameters/Date'
      - $ref: '#/components/parameters/X-Forwarded-For'
      - $ref: '#/components/parameters/FSPIOP-Source'
      - $ref: '#/components/parameters/FSPIOP-Destination'
      - $ref: '#/components/parameters/FSPIOP-Encryption'
      - $ref: '#/components/parameters/FSPIOP-Signature'
      - $ref: '#/components/parameters/FSPIOP-URI'
      - $ref: '#/components/parameters/FSPIOP-HTTP-Method'
    get:
      description: >-
        The HTTP request GET /parties// (or GET /parties///) is used to lookup
        information regarding the requested Party, defined by ,  and optionally
        (for example, GET /parties/MSISDN/123456789, or GET
        /parties/BUSINESS/shoecompany/employee1).
      summary: PartiesByTypeAndID
      tags:
        - parties
      operationId: PartiesByTypeAndID
      parameters:
        - $ref: '#/components/parameters/Accept'
      responses:
        '202':
          $ref: '#/components/responses/Response202'
        '400':
          $ref: '#/components/responses/ErrorResponse400'
        '401':
          $ref: '#/components/responses/ErrorResponse401'
        '403':
          $ref: '#/components/responses/ErrorResponse403'
        '404':
          $ref: '#/components/responses/ErrorResponse404'
        '405':
          $ref: '#/components/responses/ErrorResponse405'
        '406':
          $ref: '#/components/responses/ErrorResponse406'
        '501':
          $ref: '#/components/responses/ErrorResponse501'
        '503':
          $ref: '#/components/responses/ErrorResponse503'
    put:
      description: >-
        The callback PUT /parties// (or PUT /parties///) is used to inform the
        client of a successful result of the Party information lookup.
      summary: PartiesByTypeAndID2
      tags:
        - parties
      operationId: PartiesByTypeAndID2
      parameters:
        - $ref: '#/components/parameters/Content-Length'
      x-examples:
        application/json:
          party:
            partyIdInfo:
              partyIdType: PERSONAL_ID
              partyIdentifier: '16135551212'
              partySubIdOrType: DRIVING_LICENSE
              fspId: '1234'
            merchantClassificationCode: '4321'
            name: Justin Trudeau
            personalInfo:
              complexName:
                firstName: Justin
                middleName: Pierre
                lastName: Trudeau
              dateOfBirth: '1971-12-25'
            accounts:
            - currency: USD
              description: savings
              address: moja.red.8f027046-b82a-4fa9-838b-70210fcf8136
            - currency: USD
              description: checkings
              address: moja.red.8f027046-b82a-4fa9-838b-70210fcf8137
      responses:
        '200':
          $ref: '#/components/responses/Response200'
        '400':
          $ref: '#/components/responses/ErrorResponse400'
        '401':
          $ref: '#/components/responses/ErrorResponse401'
        '403':
          $ref: '#/components/responses/ErrorResponse403'
        '404':
          $ref: '#/components/responses/ErrorResponse404'
        '405':
          $ref: '#/components/responses/ErrorResponse405'
        '406':
          $ref: '#/components/responses/ErrorResponse406'
        '501':
          $ref: '#/components/responses/ErrorResponse501'
        '503':
          $ref: '#/components/responses/ErrorResponse503'
      requestBody:
        $ref: '#/components/requestBodies/PartiesTypeIDPutResponse'
  '/parties/{Type}/{ID}/error':
    put:
      description: >-
        If the server is unable to find Party information of the provided
        identity, or another processing error occurred, the error callback PUT
        /parties///error (or PUT /parties////error) is used.
      summary: PartiesErrorByTypeAndID
      tags:
        - parties
      operationId: PartiesErrorByTypeAndID
      parameters:
        - $ref: '#/components/parameters/Type'
        - $ref: '#/components/parameters/ID'
        - $ref: '#/components/parameters/Content-Length'
        - $ref: '#/components/parameters/Content-Type'
        - $ref: '#/components/parameters/Date'
        - $ref: '#/components/parameters/X-Forwarded-For'
        - $ref: '#/components/parameters/FSPIOP-Source'
        - $ref: '#/components/parameters/FSPIOP-Destination'
        - $ref: '#/components/parameters/FSPIOP-Encryption'
        - $ref: '#/components/parameters/FSPIOP-Signature'
        - $ref: '#/components/parameters/FSPIOP-URI'
        - $ref: '#/components/parameters/FSPIOP-HTTP-Method'
      x-examples:
        application/json:
          errorInformation:
            errorCode: '5100'
            errorDescription: This is an error description
            extensionList:
              extension:
                - key: errorDescription
                  value: This is a more detailed error description
                - key: errorDescription
                  value: This is a more detailed error description
      responses:
        '200':
          $ref: '#/components/responses/Response200'
        '400':
          $ref: '#/components/responses/ErrorResponse400'
        '401':
          $ref: '#/components/responses/ErrorResponse401'
        '403':
          $ref: '#/components/responses/ErrorResponse403'
        '404':
          $ref: '#/components/responses/ErrorResponse404'
        '405':
          $ref: '#/components/responses/ErrorResponse405'
        '406':
          $ref: '#/components/responses/ErrorResponse406'
        '501':
          $ref: '#/components/responses/ErrorResponse501'
        '503':
          $ref: '#/components/responses/ErrorResponse503'
      requestBody:
        $ref: '#/components/requestBodies/ErrorInformationObject'
  '/parties/{Type}/{ID}/{SubId}':
    parameters:
      - $ref: '#/components/parameters/Type'
      - $ref: '#/components/parameters/ID'
      - $ref: '#/components/parameters/SubId'
      - $ref: '#/components/parameters/Content-Type'
      - $ref: '#/components/parameters/Date'
      - $ref: '#/components/parameters/X-Forwarded-For'
      - $ref: '#/components/parameters/FSPIOP-Source'
      - $ref: '#/components/parameters/FSPIOP-Destination'
      - $ref: '#/components/parameters/FSPIOP-Encryption'
      - $ref: '#/components/parameters/FSPIOP-Signature'
      - $ref: '#/components/parameters/FSPIOP-URI'
      - $ref: '#/components/parameters/FSPIOP-HTTP-Method'
    get:
      description: >-
        The HTTP request GET /parties// (or GET /parties///) is used to lookup
        information regarding the requested Party, defined by ,  and optionally
        (for example, GET /parties/MSISDN/123456789, or GET
        /parties/BUSINESS/shoecompany/employee1).
      summary: PartiesSubIdByTypeAndID
      tags:
        - parties
      operationId: PartiesSubIdByTypeAndID
      parameters:
        - $ref: '#/components/parameters/Accept'
      responses:
        '202':
          $ref: '#/components/responses/Response202'
        '400':
          $ref: '#/components/responses/ErrorResponse400'
        '401':
          $ref: '#/components/responses/ErrorResponse401'
        '403':
          $ref: '#/components/responses/ErrorResponse403'
        '404':
          $ref: '#/components/responses/ErrorResponse404'
        '405':
          $ref: '#/components/responses/ErrorResponse405'
        '406':
          $ref: '#/components/responses/ErrorResponse406'
        '501':
          $ref: '#/components/responses/ErrorResponse501'
        '503':
          $ref: '#/components/responses/ErrorResponse503'
    put:
      description: >-
        The callback PUT /parties// (or PUT /parties///) is used to inform the
        client of a successful result of the Party information lookup.
      summary: PartiesSubIdByTypeAndID
      tags:
        - parties
      operationId: PartiesSubIdByTypeAndIDPut
      parameters:
        - $ref: '#/components/parameters/Content-Length'
      x-examples:
        application/json:
          party:
            partyIdInfo:
              partyIdType: PERSONAL_ID
              partyIdentifier: '16135551212'
              partySubIdOrType: DRIVING_LICENSE
              fspId: '1234'
            merchantClassificationCode: '4321'
            name: Justin Trudeau
            personalInfo:
              complexName:
                firstName: Justin
                middleName: Pierre
                lastName: Trudeau
              dateOfBirth: '1971-12-25'
      responses:
        '200':
          $ref: '#/components/responses/Response200'
        '400':
          $ref: '#/components/responses/ErrorResponse400'
        '401':
          $ref: '#/components/responses/ErrorResponse401'
        '403':
          $ref: '#/components/responses/ErrorResponse403'
        '404':
          $ref: '#/components/responses/ErrorResponse404'
        '405':
          $ref: '#/components/responses/ErrorResponse405'
        '406':
          $ref: '#/components/responses/ErrorResponse406'
        '501':
          $ref: '#/components/responses/ErrorResponse501'
        '503':
          $ref: '#/components/responses/ErrorResponse503'
      requestBody:
        $ref: '#/components/requestBodies/PartiesTypeIDPutResponse'
  '/parties/{Type}/{ID}/{SubId}/error':
    put:
      description: >-
        If the server is unable to find Party information of the provided
        identity, or another processing error occurred, the error callback PUT
        /parties///error (or PUT /parties////error) is used.
      summary: PartiesSubIdErrorByTypeAndID
      tags:
        - parties
      operationId: PartiesSubIdErrorByTypeAndID
      parameters:
        - $ref: '#/components/parameters/Type'
        - $ref: '#/components/parameters/ID'
        - $ref: '#/components/parameters/SubId'
        - $ref: '#/components/parameters/Content-Length'
        - $ref: '#/components/parameters/Content-Type'
        - $ref: '#/components/parameters/Date'
        - $ref: '#/components/parameters/X-Forwarded-For'
        - $ref: '#/components/parameters/FSPIOP-Source'
        - $ref: '#/components/parameters/FSPIOP-Destination'
        - $ref: '#/components/parameters/FSPIOP-Encryption'
        - $ref: '#/components/parameters/FSPIOP-Signature'
        - $ref: '#/components/parameters/FSPIOP-URI'
        - $ref: '#/components/parameters/FSPIOP-HTTP-Method'
      x-examples:
        application/json:
          errorInformation:
            errorCode: '5100'
            errorDescription: This is an error description
            extensionList:
              extension:
                - key: errorDescription
                  value: This is a more detailed error description
                - key: errorDescription
                  value: This is a more detailed error description
      responses:
        '200':
          $ref: '#/components/responses/Response200'
        '400':
          $ref: '#/components/responses/ErrorResponse400'
        '401':
          $ref: '#/components/responses/ErrorResponse401'
        '403':
          $ref: '#/components/responses/ErrorResponse403'
        '404':
          $ref: '#/components/responses/ErrorResponse404'
        '405':
          $ref: '#/components/responses/ErrorResponse405'
        '406':
          $ref: '#/components/responses/ErrorResponse406'
        '501':
          $ref: '#/components/responses/ErrorResponse501'
        '503':
          $ref: '#/components/responses/ErrorResponse503'
      requestBody:
        $ref: '#/components/requestBodies/ErrorInformationObject'
  '/transactionRequests/{ID}/error':
    put:
      description: >-
        If the server is unable to find or create a transaction request, or
        another processing error occurs, the error callback PUT
        /transactionRequests//error is used. The  in the URI should contain the
        transactionRequestId that was used for the creation of the transaction
        request, or the  that was used in the GET /transactionRequests/.
      summary: TransactionRequestsErrorByID
      tags:
        - transactionRequests
      operationId: TransactionRequestsErrorByID
      parameters:
        - $ref: '#/components/parameters/ID'
        - $ref: '#/components/parameters/Content-Length'
        - $ref: '#/components/parameters/Content-Type'
        - $ref: '#/components/parameters/Date'
        - $ref: '#/components/parameters/X-Forwarded-For'
        - $ref: '#/components/parameters/FSPIOP-Source'
        - $ref: '#/components/parameters/FSPIOP-Destination'
        - $ref: '#/components/parameters/FSPIOP-Encryption'
        - $ref: '#/components/parameters/FSPIOP-Signature'
        - $ref: '#/components/parameters/FSPIOP-URI'
        - $ref: '#/components/parameters/FSPIOP-HTTP-Method'
      x-examples:
        application/json:
          errorInformation:
            errorCode: '5100'
            errorDescription: This is an error description
            extensionList:
              extension:
                - key: errorDescription
                  value: This is a more detailed error description
                - key: errorDescription
                  value: This is a more detailed error description
      responses:
        '200':
          $ref: '#/components/responses/Response200'
        '400':
          $ref: '#/components/responses/ErrorResponse400'
        '401':
          $ref: '#/components/responses/ErrorResponse401'
        '403':
          $ref: '#/components/responses/ErrorResponse403'
        '404':
          $ref: '#/components/responses/ErrorResponse404'
        '405':
          $ref: '#/components/responses/ErrorResponse405'
        '406':
          $ref: '#/components/responses/ErrorResponse406'
        '501':
          $ref: '#/components/responses/ErrorResponse501'
        '503':
          $ref: '#/components/responses/ErrorResponse503'
      requestBody:
        $ref: '#/components/requestBodies/ErrorInformationObject'
  '/transactionRequests/{ID}':
    parameters:
      - $ref: '#/components/parameters/ID'
      - $ref: '#/components/parameters/Content-Type'
      - $ref: '#/components/parameters/Date'
      - $ref: '#/components/parameters/X-Forwarded-For'
      - $ref: '#/components/parameters/FSPIOP-Source'
      - $ref: '#/components/parameters/FSPIOP-Destination'
      - $ref: '#/components/parameters/FSPIOP-Encryption'
      - $ref: '#/components/parameters/FSPIOP-Signature'
      - $ref: '#/components/parameters/FSPIOP-URI'
      - $ref: '#/components/parameters/FSPIOP-HTTP-Method'
    get:
      description: >-
        The HTTP request GET /transactionRequests/ is used to get information
        regarding an earlier created or requested transaction request. The  in
        the URI should contain the transactionRequestId that was used for the
        creation of the transaction request.
      summary: TransactionRequestsByID
      tags:
        - transactionRequests
      operationId: TransactionRequestsByID
      parameters:
        - $ref: '#/components/parameters/Accept'
      responses:
        '202':
          $ref: '#/components/responses/Response202'
        '400':
          $ref: '#/components/responses/ErrorResponse400'
        '401':
          $ref: '#/components/responses/ErrorResponse401'
        '403':
          $ref: '#/components/responses/ErrorResponse403'
        '404':
          $ref: '#/components/responses/ErrorResponse404'
        '405':
          $ref: '#/components/responses/ErrorResponse405'
        '406':
          $ref: '#/components/responses/ErrorResponse406'
        '501':
          $ref: '#/components/responses/ErrorResponse501'
        '503':
          $ref: '#/components/responses/ErrorResponse503'
    put:
      description: >-
        The callback PUT /transactionRequests/ is used to inform the client of a
        requested or created transaction request. The  in the URI should contain
        the transactionRequestId that was used for the creation of the
        transaction request, or the  that was used in the GET
        /transactionRequests/.
      summary: TransactionRequestsByID
      tags:
        - transactionRequests
      operationId: TransactionRequestsByIDPut
      parameters:
        - $ref: '#/components/parameters/Content-Length'
      x-examples:
        application/json:
          transactionId: b51ec534-ee48-4575-b6a9-ead2955b8069
          transactionRequestState: RECEIVED
          extensionList:
            extension:
              - key: errorDescription
                value: This is a more detailed error description
              - key: errorDescription
                value: This is a more detailed error description
      responses:
        '200':
          $ref: '#/components/responses/Response200'
        '400':
          $ref: '#/components/responses/ErrorResponse400'
        '401':
          $ref: '#/components/responses/ErrorResponse401'
        '403':
          $ref: '#/components/responses/ErrorResponse403'
        '404':
          $ref: '#/components/responses/ErrorResponse404'
        '405':
          $ref: '#/components/responses/ErrorResponse405'
        '406':
          $ref: '#/components/responses/ErrorResponse406'
        '501':
          $ref: '#/components/responses/ErrorResponse501'
        '503':
          $ref: '#/components/responses/ErrorResponse503'
      requestBody:
        content:
          application/json:
            schema:
              $ref: '#/components/schemas/TransactionRequestsIDPutResponse'
        required: true
  '/transactionRequests':
    post:
      description: >-
        The HTTP request POST /transactionRequests is used to request the
        creation of a transaction request for the provided financial transaction
        in the server.
      summary: TransactionRequests
      tags:
        - transactionRequests
      operationId: TransactionRequests
      parameters:
        - $ref: '#/components/parameters/Accept'
        - $ref: '#/components/parameters/Content-Length'
        - $ref: '#/components/parameters/Content-Type'
        - $ref: '#/components/parameters/Date'
        - $ref: '#/components/parameters/X-Forwarded-For'
        - $ref: '#/components/parameters/FSPIOP-Source'
        - $ref: '#/components/parameters/FSPIOP-Destination'
        - $ref: '#/components/parameters/FSPIOP-Encryption'
        - $ref: '#/components/parameters/FSPIOP-Signature'
        - $ref: '#/components/parameters/FSPIOP-URI'
        - $ref: '#/components/parameters/FSPIOP-HTTP-Method'
      x-examples:
        application/json:
          transactionRequestId: b51ec534-ee48-4575-b6a9-ead2955b8069
          payee:
            partyIdInfo:
              partyIdType: PERSONAL_ID
              partyIdentifier: '16135551212'
              partySubIdOrType: DRIVING_LICENSE
              fspId: '1234'
            merchantClassificationCode: '4321'
            name: Justin Trudeau
            personalInfo:
              complexName:
                firstName: Justin
                middleName: Pierre
                lastName: Trudeau
              dateOfBirth: '1971-12-25'
          payer:
            partyIdType: PERSONAL_ID
            partyIdentifier: '16135551212'
            partySubIdOrType: DRIVING_LICENSE
            fspId: '1234'
          amount:
            currency: USD
            amount: '123.45'
          transactionType:
            scenario: DEPOSIT
            subScenario: locally defined sub-scenario
            initiator: PAYEE
            initiatorType: CONSUMER
            refundInfo:
              originalTransactionId: b51ec534-ee48-4575-b6a9-ead2955b8069
              refundReason: free text indicating reason for the refund
            balanceOfPayments: '123'
          note: Free-text memo
          geoCode:
            latitude: '+45.4215'
            longitude: '+75.6972'
          authenticationType: OTP
          expiration: '2016-05-24T08:38:08.699-04:00'
          extensionList:
            extension:
              - key: errorDescription
                value: This is a more detailed error description
              - key: errorDescription
                value: This is a more detailed error description
      responses:
        '202':
          $ref: '#/components/responses/Response202'
        '400':
          $ref: '#/components/responses/ErrorResponse400'
        '401':
          $ref: '#/components/responses/ErrorResponse401'
        '403':
          $ref: '#/components/responses/ErrorResponse403'
        '404':
          $ref: '#/components/responses/ErrorResponse404'
        '405':
          $ref: '#/components/responses/ErrorResponse405'
        '406':
          $ref: '#/components/responses/ErrorResponse406'
        '501':
          $ref: '#/components/responses/ErrorResponse501'
        '503':
          $ref: '#/components/responses/ErrorResponse503'
      requestBody:
        content:
          application/json:
            schema:
              $ref: '#/components/schemas/TransactionRequestsPostRequest'
        required: true
  '/quotes/{ID}/error':
    put:
      description: >-
        If the server is unable to find or create a quote, or some other
        processing error occurs, the error callback PUT /quotes//error is used.
        The  in the URI should contain the quoteId that was used for the
        creation of the quote, or the  that was used in the GET /quotes/.
      summary: QuotesByIDAndError
      tags:
        - quotes
      operationId: QuotesByIDAndError
      parameters:
        - $ref: '#/components/parameters/ID'
        - $ref: '#/components/parameters/Content-Length'
        - $ref: '#/components/parameters/Content-Type'
        - $ref: '#/components/parameters/Date'
        - $ref: '#/components/parameters/X-Forwarded-For'
        - $ref: '#/components/parameters/FSPIOP-Source'
        - $ref: '#/components/parameters/FSPIOP-Destination'
        - $ref: '#/components/parameters/FSPIOP-Encryption'
        - $ref: '#/components/parameters/FSPIOP-Signature'
        - $ref: '#/components/parameters/FSPIOP-URI'
        - $ref: '#/components/parameters/FSPIOP-HTTP-Method'
      x-examples:
        application/json:
          errorInformation:
            errorCode: '5100'
            errorDescription: This is an error description
            extensionList:
              extension:
                - key: errorDescription
                  value: This is a more detailed error description
                - key: errorDescription
                  value: This is a more detailed error description
      responses:
        '200':
          $ref: '#/components/responses/Response200'
        '400':
          $ref: '#/components/responses/ErrorResponse400'
        '401':
          $ref: '#/components/responses/ErrorResponse401'
        '403':
          $ref: '#/components/responses/ErrorResponse403'
        '404':
          $ref: '#/components/responses/ErrorResponse404'
        '405':
          $ref: '#/components/responses/ErrorResponse405'
        '406':
          $ref: '#/components/responses/ErrorResponse406'
        '501':
          $ref: '#/components/responses/ErrorResponse501'
        '503':
          $ref: '#/components/responses/ErrorResponse503'
      requestBody:
        $ref: '#/components/requestBodies/ErrorInformationObject'
  '/quotes/{ID}':
    parameters:
      - $ref: '#/components/parameters/ID'
      - $ref: '#/components/parameters/Content-Type'
      - $ref: '#/components/parameters/Date'
      - $ref: '#/components/parameters/X-Forwarded-For'
      - $ref: '#/components/parameters/FSPIOP-Source'
      - $ref: '#/components/parameters/FSPIOP-Destination'
      - $ref: '#/components/parameters/FSPIOP-Encryption'
      - $ref: '#/components/parameters/FSPIOP-Signature'
      - $ref: '#/components/parameters/FSPIOP-URI'
      - $ref: '#/components/parameters/FSPIOP-HTTP-Method'
    get:
      description: >-
        The HTTP request GET /quotes/ is used to get information regarding an
        earlier created or requested quote. The  in the URI should contain the
        quoteId that was used for the creation of the quote.
      summary: QuotesByID
      tags:
        - quotes
      operationId: QuotesByID
      parameters:
        - $ref: '#/components/parameters/Accept'
      responses:
        '202':
          $ref: '#/components/responses/Response202'
        '400':
          $ref: '#/components/responses/ErrorResponse400'
        '401':
          $ref: '#/components/responses/ErrorResponse401'
        '403':
          $ref: '#/components/responses/ErrorResponse403'
        '404':
          $ref: '#/components/responses/ErrorResponse404'
        '405':
          $ref: '#/components/responses/ErrorResponse405'
        '406':
          $ref: '#/components/responses/ErrorResponse406'
        '501':
          $ref: '#/components/responses/ErrorResponse501'
        '503':
          $ref: '#/components/responses/ErrorResponse503'
    put:
      description: >-
        The callback PUT /quotes/ is used to inform the client of a requested or
        created quote. The  in the URI should contain the quoteId that was used
        for the creation of the quote, or the  that was used in the GET
        /quotes/GET /quotes/.
      summary: QuotesByID
      tags:
        - quotes
      operationId: QuotesByID1
      parameters:
        - $ref: '#/components/parameters/Content-Length'
      x-examples:
        application/json:
          transferAmount:
            currency: USD
            amount: '124.45'
          payeeReceiveAmount:
            currency: USD
            amount: '123.45'
          payeeFspFee:
            currency: USD
            amount: '1.45'
          payeeFspCommission:
            currency: USD
            amount: '0'
          expiration: '2016-05-24T08:38:08.699-04:00'
          geoCode:
            latitude: '+45.4215'
            longitude: '+75.6972'
          ilpPacket: >-
            AYIBgQAAAAAAAASwNGxldmVsb25lLmRmc3AxLm1lci45T2RTOF81MDdqUUZERmZlakgyOVc4bXFmNEpLMHlGTFGCAUBQU0svMS4wCk5vbmNlOiB1SXlweUYzY3pYSXBFdzVVc05TYWh3CkVuY3J5cHRpb246IG5vbmUKUGF5bWVudC1JZDogMTMyMzZhM2ItOGZhOC00MTYzLTg0NDctNGMzZWQzZGE5OGE3CgpDb250ZW50LUxlbmd0aDogMTM1CkNvbnRlbnQtVHlwZTogYXBwbGljYXRpb24vanNvbgpTZW5kZXItSWRlbnRpZmllcjogOTI4MDYzOTEKCiJ7XCJmZWVcIjowLFwidHJhbnNmZXJDb2RlXCI6XCJpbnZvaWNlXCIsXCJkZWJpdE5hbWVcIjpcImFsaWNlIGNvb3BlclwiLFwiY3JlZGl0TmFtZVwiOlwibWVyIGNoYW50XCIsXCJkZWJpdElkZW50aWZpZXJcIjpcIjkyODA2MzkxXCJ9IgA
          condition: f5sqb7tBTWPd5Y8BDFdMm9BJR_MNI4isf8p8n4D5pHA
          extensionList:
            extension:
              - key: errorDescription
                value: This is a more detailed error description
              - key: errorDescription
                value: This is a more detailed error description
      responses:
        '200':
          $ref: '#/components/responses/Response200'
        '400':
          $ref: '#/components/responses/ErrorResponse400'
        '401':
          $ref: '#/components/responses/ErrorResponse401'
        '403':
          $ref: '#/components/responses/ErrorResponse403'
        '404':
          $ref: '#/components/responses/ErrorResponse404'
        '405':
          $ref: '#/components/responses/ErrorResponse405'
        '406':
          $ref: '#/components/responses/ErrorResponse406'
        '501':
          $ref: '#/components/responses/ErrorResponse501'
        '503':
          $ref: '#/components/responses/ErrorResponse503'
      requestBody:
        content:
          application/json:
            schema:
              $ref: '#/components/schemas/QuotesIDPutResponse'
        required: true
  '/quotes':
    post:
      description: >-
        The HTTP request POST /quotes is used to request the creation of a quote
        for the provided financial transaction in the server.
      summary: Quotes
      tags:
        - quotes
      operationId: Quotes
      parameters:
        - $ref: '#/components/parameters/Accept'
        - $ref: '#/components/parameters/Content-Length'
        - $ref: '#/components/parameters/Content-Type'
        - $ref: '#/components/parameters/Date'
        - $ref: '#/components/parameters/X-Forwarded-For'
        - $ref: '#/components/parameters/FSPIOP-Source'
        - $ref: '#/components/parameters/FSPIOP-Destination'
        - $ref: '#/components/parameters/FSPIOP-Encryption'
        - $ref: '#/components/parameters/FSPIOP-Signature'
        - $ref: '#/components/parameters/FSPIOP-URI'
        - $ref: '#/components/parameters/FSPIOP-HTTP-Method'
      x-examples:
        application/json:
          quoteId: b51ec534-ee48-4575-b6a9-ead2955b8069
          transactionId: a8323bc6-c228-4df2-ae82-e5a997baf899
          transactionRequestId: a8323bc6-c228-4df2-ae82-e5a997baf890
          payee:
            partyIdInfo:
              partyIdType: PERSONAL_ID
              partyIdentifier: '16135551212'
              partySubIdOrType: DRIVING_LICENSE
              fspId: '1234'
            merchantClassificationCode: '4321'
            name: Justin Trudeau
            personalInfo:
              complexName:
                firstName: Justin
                middleName: Pierre
                lastName: Trudeau
              dateOfBirth: '1971-12-25'
          payer:
            partyIdInfo:
              partyIdType: PERSONAL_ID
              partyIdentifier: '16135551212'
              partySubIdOrType: PASSPORT
              fspId: '1234'
            merchantClassificationCode: '1234'
            name: Donald Trump
            personalInfo:
              complexName:
                firstName: Donald
                middleName: John
                lastName: Trump
              dateOfBirth: '1946-06-14'
          amountType: SEND
          amount:
            currency: USD
            amount: '123.45'
          fees:
            currency: USD
            amount: '1.25'
          transactionType:
            scenario: DEPOSIT
            subScenario: locally defined sub-scenario
            initiator: PAYEE
            initiatorType: CONSUMER
            refundInfo:
              originalTransactionId: b51ec534-ee48-4575-b6a9-ead2955b8069
              refundReason: free text indicating reason for the refund
            balanceOfPayments: '123'
          geoCode:
            latitude: '+45.4215'
            longitude: '+75.6972'
          note: Free-text memo
          expiration: '2016-05-24T08:38:08.699-04:00'
          extensionList:
            extension:
              - key: errorDescription
                value: This is a more detailed error description
              - key: errorDescription
                value: This is a more detailed error description
      responses:
        '202':
          $ref: '#/components/responses/Response202'
        '400':
          $ref: '#/components/responses/ErrorResponse400'
        '401':
          $ref: '#/components/responses/ErrorResponse401'
        '403':
          $ref: '#/components/responses/ErrorResponse403'
        '404':
          $ref: '#/components/responses/ErrorResponse404'
        '405':
          $ref: '#/components/responses/ErrorResponse405'
        '406':
          $ref: '#/components/responses/ErrorResponse406'
        '501':
          $ref: '#/components/responses/ErrorResponse501'
        '503':
          $ref: '#/components/responses/ErrorResponse503'
      requestBody:
        content:
          application/json:
            schema:
              $ref: '#/components/schemas/QuotesPostRequest'
        required: true
#Authorizations
  /authorizations:
    post:
      description: >
        The HTTP request `POST /authorizations` is used to request the Payer to enter the 
        applicable credentials in the PISP system.
      summary: Perform PISP authorization
      tags:
      - authorizations
      operationId: AuthorizationsByIDPost
      parameters:
      #Headers
      - $ref: '#/components/parameters/Content-Length'
      - $ref: '#/components/parameters/Content-Type'
      - $ref: '#/components/parameters/Date'
      - $ref: '#/components/parameters/X-Forwarded-For'
      - $ref: '#/components/parameters/FSPIOP-Source'
      - $ref: '#/components/parameters/FSPIOP-Destination'
      - $ref: '#/components/parameters/FSPIOP-Encryption'
      - $ref: '#/components/parameters/FSPIOP-Signature'
      - $ref: '#/components/parameters/FSPIOP-URI'
      - $ref: '#/components/parameters/FSPIOP-HTTP-Method'
      requestBody:
        description: Perform authorization
        required: true
        content:
          application/json:
            schema:
              $ref: '#/components/schemas/AuthorizationsPostRequest'
      responses:
        202:
          $ref: '#/components/responses/Response202'
        400:
          $ref: '#/components/responses/ErrorResponse400'
        401:
          $ref: '#/components/responses/ErrorResponse401'
        403:
          $ref: '#/components/responses/ErrorResponse403'
        404:
          $ref: '#/components/responses/ErrorResponse404'
        405:
          $ref: '#/components/responses/ErrorResponse405'
        406:
          $ref: '#/components/responses/ErrorResponse406'
        501:
          $ref: '#/components/responses/ErrorResponse501'
        503:
          $ref: '#/components/responses/ErrorResponse503'  
  '/authorizations/{ID}':
    parameters:
      - $ref: '#/components/parameters/ID'
      - $ref: '#/components/parameters/Content-Type'
      - $ref: '#/components/parameters/Date'
      - $ref: '#/components/parameters/X-Forwarded-For'
      - $ref: '#/components/parameters/FSPIOP-Source'
      - $ref: '#/components/parameters/FSPIOP-Destination'
      - $ref: '#/components/parameters/FSPIOP-Encryption'
      - $ref: '#/components/parameters/FSPIOP-Signature'
      - $ref: '#/components/parameters/FSPIOP-URI'
      - $ref: '#/components/parameters/FSPIOP-HTTP-Method'
    get:
      description: >-
        The HTTP request GET /authorizations/ is used to request the Payer to
        enter the applicable credentials in the Payee FSP system. The  in the
        URI should contain the transactionRequestID, received from the POST
        /transactionRequests service earlier in the process. This request
        requires a query string to be included in the URI, with the following
        key-value pairs - authenticationType=, where  value is a valid
        authentication type from the enumeration AuthenticationType.
        retriesLeft==, where  is the number of retries left before the financial
        transaction is rejected.  must be expressed in the form of the data type
        Integer. retriesLeft=1 means that this is the last retry before the
        financial transaction is rejected. amount=, where  is the transaction
        amount that will be withdrawn from the Payer’s account.  must be
        expressed in the form of the data type Amount. currency=, where  is the
        transaction currency for the amount that will be withdrawn from the
        Payer’s account. The  value must be expressed in the form of the
        enumeration CurrencyCode. An example URI containing all the required
        key-value pairs in the query string is the following - GET
        /authorization/3d492671-b7af-4f3f-88de-76169b1bdf88?authenticationType=OTP&retriesLeft=2&amount=102¤cy=USD
      summary: AuthorizationsByID
      tags:
        - authorizations
      operationId: AuthorizationsByIDGet
      parameters:
        - $ref: '#/components/parameters/Accept'
      responses:
        '202':
          $ref: '#/components/responses/Response202'
        '400':
          $ref: '#/components/responses/ErrorResponse400'
        '401':
          $ref: '#/components/responses/ErrorResponse401'
        '403':
          $ref: '#/components/responses/ErrorResponse403'
        '404':
          $ref: '#/components/responses/ErrorResponse404'
        '405':
          $ref: '#/components/responses/ErrorResponse405'
        '406':
          $ref: '#/components/responses/ErrorResponse406'
        '501':
          $ref: '#/components/responses/ErrorResponse501'
        '503':
          $ref: '#/components/responses/ErrorResponse503'
    put:
      description: >-
        The callback PUT /authorizations/ is used to inform the client of the
        result of a previously-requested authorization. The  in the URI should
        contain the  that was used in the GET /authorizations/.
      summary: AuthorizationsByID
      tags:
        - authorizations
      operationId: AuthorizationsByIDPut
      parameters:
        - $ref: '#/components/parameters/Content-Length'
      x-examples:
        application/json:
          authenticationInfo:
            authentication: U2F
            authenticationValue: 
              pinValue: '233133331'
              counter: '1'
          responseType: ENTERED
      responses:
        '200':
          $ref: '#/components/responses/Response200'
        '400':
          $ref: '#/components/responses/ErrorResponse400'
        '401':
          $ref: '#/components/responses/ErrorResponse401'
        '403':
          $ref: '#/components/responses/ErrorResponse403'
        '404':
          $ref: '#/components/responses/ErrorResponse404'
        '405':
          $ref: '#/components/responses/ErrorResponse405'
        '406':
          $ref: '#/components/responses/ErrorResponse406'
        '501':
          $ref: '#/components/responses/ErrorResponse501'
        '503':
          $ref: '#/components/responses/ErrorResponse503'
      requestBody:
        content:
          application/json:
            schema:
              $ref: '#/components/schemas/AuthorizationsIDPutResponse'
        required: true
  '/authorizations/{ID}/error':
    put:
      description: >-
        If the server is unable to find the transaction request, or another
        processing error occurs, the error callback PUT /authorizations//error
        is used. The  in the URI should contain the  that was used in the GET
        /authorizations/.
      summary: AuthorizationsByIDAndError
      tags:
        - authorizations
      operationId: AuthorizationsByIDAndError
      parameters:
        - $ref: '#/components/parameters/ID'
        - $ref: '#/components/parameters/Content-Length'
        - $ref: '#/components/parameters/Content-Type'
        - $ref: '#/components/parameters/Date'
        - $ref: '#/components/parameters/X-Forwarded-For'
        - $ref: '#/components/parameters/FSPIOP-Source'
        - $ref: '#/components/parameters/FSPIOP-Destination'
        - $ref: '#/components/parameters/FSPIOP-Encryption'
        - $ref: '#/components/parameters/FSPIOP-Signature'
        - $ref: '#/components/parameters/FSPIOP-URI'
        - $ref: '#/components/parameters/FSPIOP-HTTP-Method'
      x-examples:
        application/json:
          errorInformation:
            errorCode: '5100'
            errorDescription: This is an error description
            extensionList:
              extension:
                - key: errorDescription
                  value: This is a more detailed error description
                - key: errorDescription
                  value: This is a more detailed error description
      responses:
        '200':
          $ref: '#/components/responses/Response200'
        '400':
          $ref: '#/components/responses/ErrorResponse400'
        '401':
          $ref: '#/components/responses/ErrorResponse401'
        '403':
          $ref: '#/components/responses/ErrorResponse403'
        '404':
          $ref: '#/components/responses/ErrorResponse404'
        '405':
          $ref: '#/components/responses/ErrorResponse405'
        '406':
          $ref: '#/components/responses/ErrorResponse406'
        '501':
          $ref: '#/components/responses/ErrorResponse501'
        '503':
          $ref: '#/components/responses/ErrorResponse503'
      requestBody:
        $ref: '#/components/requestBodies/ErrorInformationObject'
  '/transfers/{ID}':
    parameters:
      - $ref: '#/components/parameters/ID'
      - $ref: '#/components/parameters/Content-Type'
      - $ref: '#/components/parameters/Date'
      - $ref: '#/components/parameters/X-Forwarded-For'
      - $ref: '#/components/parameters/FSPIOP-Source'
      - $ref: '#/components/parameters/FSPIOP-Destination'
      - $ref: '#/components/parameters/FSPIOP-Encryption'
      - $ref: '#/components/parameters/FSPIOP-Signature'
      - $ref: '#/components/parameters/FSPIOP-URI'
      - $ref: '#/components/parameters/FSPIOP-HTTP-Method'
    get:
      description: >-
        The HTTP request GET /transfers/ is used to get information regarding an
        earlier created or requested transfer. The  in the URI should contain
        the transferId that was used for the creation of the transfer.
      summary: TransfersByIDGet
      tags:
        - transfers
      operationId: TransfersByIDGet
      parameters:
        - $ref: '#/components/parameters/Accept'
      responses:
        '202':
          $ref: '#/components/responses/Response202'
        '400':
          $ref: '#/components/responses/ErrorResponse400'
        '401':
          $ref: '#/components/responses/ErrorResponse401'
        '403':
          $ref: '#/components/responses/ErrorResponse403'
        '404':
          $ref: '#/components/responses/ErrorResponse404'
        '405':
          $ref: '#/components/responses/ErrorResponse405'
        '406':
          $ref: '#/components/responses/ErrorResponse406'
        '501':
          $ref: '#/components/responses/ErrorResponse501'
        '503':
          $ref: '#/components/responses/ErrorResponse503'
    put:
      description: >-
        The callback PUT /transfers/ is used to inform the client of a requested
        or created transfer. The  in the URI should contain the transferId that
        was used for the creation of the transfer, or the  that was used in the
        GET /transfers/.
      summary: TransfersByIDPut
      tags:
        - transfers
      operationId: TransfersByIDPut
      parameters:
        - $ref: '#/components/parameters/Content-Length'
      x-examples:
        application/json:
          fulfilment: WLctttbu2HvTsa1XWvUoGRcQozHsqeu9Ahl2JW9Bsu8
          completedTimestamp: '2016-05-24T08:38:08.699-04:00'
          transferState: RESERVED
          extensionList:
            extension:
              - key: errorDescription
                value: This is a more detailed error description
              - key: errorDescription
                value: This is a more detailed error description
      responses:
        '200':
          $ref: '#/components/responses/Response200'
        '400':
          $ref: '#/components/responses/ErrorResponse400'
        '401':
          $ref: '#/components/responses/ErrorResponse401'
        '403':
          $ref: '#/components/responses/ErrorResponse403'
        '404':
          $ref: '#/components/responses/ErrorResponse404'
        '405':
          $ref: '#/components/responses/ErrorResponse405'
        '406':
          $ref: '#/components/responses/ErrorResponse406'
        '501':
          $ref: '#/components/responses/ErrorResponse501'
        '503':
          $ref: '#/components/responses/ErrorResponse503'
      requestBody:
        content:
          application/json:
            schema:
              $ref: '#/components/schemas/TransfersIDPutResponse'
        required: true
  '/transfers/{ID}/error':
    put:
      description: >-
        If the server is unable to find or create a transfer, or another
        processing error occurs, the error callback PUT /transfers//error is
        used. The  in the URI should contain the transferId that was used for
        the creation of the transfer, or the  that was used in the GET
        /transfers/.
      summary: TransfersByIDAndError
      tags:
        - transfers
      operationId: TransfersByIDAndError
      parameters:
        - $ref: '#/components/parameters/ID'
        - $ref: '#/components/parameters/Content-Length'
        - $ref: '#/components/parameters/Content-Type'
        - $ref: '#/components/parameters/Date'
        - $ref: '#/components/parameters/X-Forwarded-For'
        - $ref: '#/components/parameters/FSPIOP-Source'
        - $ref: '#/components/parameters/FSPIOP-Destination'
        - $ref: '#/components/parameters/FSPIOP-Encryption'
        - $ref: '#/components/parameters/FSPIOP-Signature'
        - $ref: '#/components/parameters/FSPIOP-URI'
        - $ref: '#/components/parameters/FSPIOP-HTTP-Method'
      x-examples:
        application/json:
          errorInformation:
            errorCode: '5100'
            errorDescription: This is an error description
            extensionList:
              extension:
                - key: errorDescription
                  value: This is a more detailed error description
                - key: errorDescription
                  value: This is a more detailed error description
      responses:
        '200':
          $ref: '#/components/responses/Response200'
        '400':
          $ref: '#/components/responses/ErrorResponse400'
        '401':
          $ref: '#/components/responses/ErrorResponse401'
        '403':
          $ref: '#/components/responses/ErrorResponse403'
        '404':
          $ref: '#/components/responses/ErrorResponse404'
        '405':
          $ref: '#/components/responses/ErrorResponse405'
        '406':
          $ref: '#/components/responses/ErrorResponse406'
        '501':
          $ref: '#/components/responses/ErrorResponse501'
        '503':
          $ref: '#/components/responses/ErrorResponse503'
      requestBody:
        $ref: '#/components/requestBodies/ErrorInformationObject'
  '/transfers':
    post:
      description: >-
        The HTTP request POST /transfers is used to request the creation of a
        transfer for the next ledger, and a financial transaction for the Payee
        FSP.
      summary: Transfers
      tags:
        - transfers
      operationId: transfers
      parameters:
        - $ref: '#/components/parameters/Accept'
        - $ref: '#/components/parameters/Content-Length'
        - $ref: '#/components/parameters/Content-Type'
        - $ref: '#/components/parameters/Date'
        - $ref: '#/components/parameters/X-Forwarded-For'
        - $ref: '#/components/parameters/FSPIOP-Source'
        - $ref: '#/components/parameters/FSPIOP-Destination'
        - $ref: '#/components/parameters/FSPIOP-Encryption'
        - $ref: '#/components/parameters/FSPIOP-Signature'
        - $ref: '#/components/parameters/FSPIOP-URI'
        - $ref: '#/components/parameters/FSPIOP-HTTP-Method'
      x-examples:
        application/json:
          transferId: b51ec534-ee48-4575-b6a9-ead2955b8069
          payeeFsp: '1234'
          payerFsp: '5678'
          amount:
            currency: USD
            amount: '123.45'
          ilpPacket: >-
            AYIBgQAAAAAAAASwNGxldmVsb25lLmRmc3AxLm1lci45T2RTOF81MDdqUUZERmZlakgyOVc4bXFmNEpLMHlGTFGCAUBQU0svMS4wCk5vbmNlOiB1SXlweUYzY3pYSXBFdzVVc05TYWh3CkVuY3J5cHRpb246IG5vbmUKUGF5bWVudC1JZDogMTMyMzZhM2ItOGZhOC00MTYzLTg0NDctNGMzZWQzZGE5OGE3CgpDb250ZW50LUxlbmd0aDogMTM1CkNvbnRlbnQtVHlwZTogYXBwbGljYXRpb24vanNvbgpTZW5kZXItSWRlbnRpZmllcjogOTI4MDYzOTEKCiJ7XCJmZWVcIjowLFwidHJhbnNmZXJDb2RlXCI6XCJpbnZvaWNlXCIsXCJkZWJpdE5hbWVcIjpcImFsaWNlIGNvb3BlclwiLFwiY3JlZGl0TmFtZVwiOlwibWVyIGNoYW50XCIsXCJkZWJpdElkZW50aWZpZXJcIjpcIjkyODA2MzkxXCJ9IgA
          condition: f5sqb7tBTWPd5Y8BDFdMm9BJR_MNI4isf8p8n4D5pHA
          expiration: '2016-05-24T08:38:08.699-04:00'
          extensionList:
            extension:
              - key: errorDescription
                value: This is a more detailed error description
              - key: errorDescription
                value: This is a more detailed error description
      responses:
        '202':
          $ref: '#/components/responses/Response202'
        '400':
          $ref: '#/components/responses/ErrorResponse400'
        '401':
          $ref: '#/components/responses/ErrorResponse401'
        '403':
          $ref: '#/components/responses/ErrorResponse403'
        '404':
          $ref: '#/components/responses/ErrorResponse404'
        '405':
          $ref: '#/components/responses/ErrorResponse405'
        '406':
          $ref: '#/components/responses/ErrorResponse406'
        '501':
          $ref: '#/components/responses/ErrorResponse501'
        '503':
          $ref: '#/components/responses/ErrorResponse503'
      requestBody:
        content:
          application/json:
            schema:
              $ref: '#/components/schemas/TransfersPostRequest'
        required: true
  '/transactions/{ID}':
    parameters:
      - $ref: '#/components/parameters/ID'
      - $ref: '#/components/parameters/Content-Type'
      - $ref: '#/components/parameters/Date'
      - $ref: '#/components/parameters/X-Forwarded-For'
      - $ref: '#/components/parameters/FSPIOP-Source'
      - $ref: '#/components/parameters/FSPIOP-Destination'
      - $ref: '#/components/parameters/FSPIOP-Encryption'
      - $ref: '#/components/parameters/FSPIOP-Signature'
      - $ref: '#/components/parameters/FSPIOP-URI'
      - $ref: '#/components/parameters/FSPIOP-HTTP-Method'
    get:
      description: >-
        The HTTP request GET /transactions/ is used to get transaction
        information regarding a financial transaction created earlier. The  in
        the URI should contain the transactionId that was used for the creation
        of the quote, as the transaction is created as part of another process
        (the transfer process).
      summary: TransactionsByID
      tags:
        - transactions
      operationId: TransactionsByID
      parameters:
        - $ref: '#/components/parameters/Accept'
      responses:
        '202':
          $ref: '#/components/responses/Response202'
        '400':
          $ref: '#/components/responses/ErrorResponse400'
        '401':
          $ref: '#/components/responses/ErrorResponse401'
        '403':
          $ref: '#/components/responses/ErrorResponse403'
        '404':
          $ref: '#/components/responses/ErrorResponse404'
        '405':
          $ref: '#/components/responses/ErrorResponse405'
        '406':
          $ref: '#/components/responses/ErrorResponse406'
        '501':
          $ref: '#/components/responses/ErrorResponse501'
        '503':
          $ref: '#/components/responses/ErrorResponse503'
    put:
      description: >-
        The callback PUT /transactions/ is used to inform the client of a
        requested transaction. The  in the URI should contain the  that was used
        in the GET /transactions/.
      summary: TransactionsByID
      tags:
        - transactions
      operationId: TransactionsByID1
      parameters:
        - $ref: '#/components/parameters/Content-Length'
      x-examples:
        application/json:
          completedTimestamp": '2016-05-24T08:38:08.699-04:00'
          transactionState: RECEIVED
          code: Test-Code
          extensionList:
            extension:
              - key: errorDescription
                value: This is a more detailed error description
              - key: errorDescription
                value: This is a more detailed error description
      responses:
        '200':
          $ref: '#/components/responses/Response200'
        '400':
          $ref: '#/components/responses/ErrorResponse400'
        '401':
          $ref: '#/components/responses/ErrorResponse401'
        '403':
          $ref: '#/components/responses/ErrorResponse403'
        '404':
          $ref: '#/components/responses/ErrorResponse404'
        '405':
          $ref: '#/components/responses/ErrorResponse405'
        '406':
          $ref: '#/components/responses/ErrorResponse406'
        '501':
          $ref: '#/components/responses/ErrorResponse501'
        '503':
          $ref: '#/components/responses/ErrorResponse503'
      requestBody:
        content:
          application/json:
            schema:
              $ref: '#/components/schemas/TransactionsIDPutResponse'
        required: true
  '/transactions/{ID}/error':
    put:
      description: >-
        If the server is unable to find or create a transaction, or another
        processing error occurs, the error callback PUT /transactions//error is
        used. The  in the URI should contain the  that was used in the GET
        /transactions/.
      summary: TransactionsErrorByID
      tags:
        - transactions
      operationId: TransactionsErrorByID
      parameters:
        - $ref: '#/components/parameters/ID'
        - $ref: '#/components/parameters/Content-Length'
        - $ref: '#/components/parameters/Content-Type'
        - $ref: '#/components/parameters/Date'
        - $ref: '#/components/parameters/X-Forwarded-For'
        - $ref: '#/components/parameters/FSPIOP-Source'
        - $ref: '#/components/parameters/FSPIOP-Destination'
        - $ref: '#/components/parameters/FSPIOP-Encryption'
        - $ref: '#/components/parameters/FSPIOP-Signature'
        - $ref: '#/components/parameters/FSPIOP-URI'
        - $ref: '#/components/parameters/FSPIOP-HTTP-Method'
      x-examples:
        application/json:
          errorInformation:
            errorCode: '5100'
            errorDescription: This is an error description
            extensionList:
              extension:
                - key: errorDescription
                  value: This is a more detailed error description
                - key: errorDescription
                  value: This is a more detailed error description
      responses:
        '200':
          $ref: '#/components/responses/Response200'
        '400':
          $ref: '#/components/responses/ErrorResponse400'
        '401':
          $ref: '#/components/responses/ErrorResponse401'
        '403':
          $ref: '#/components/responses/ErrorResponse403'
        '404':
          $ref: '#/components/responses/ErrorResponse404'
        '405':
          $ref: '#/components/responses/ErrorResponse405'
        '406':
          $ref: '#/components/responses/ErrorResponse406'
        '501':
          $ref: '#/components/responses/ErrorResponse501'
        '503':
          $ref: '#/components/responses/ErrorResponse503'
      requestBody:
        $ref: '#/components/requestBodies/ErrorInformationObject'
  '/bulkQuotes/{ID}/error':
    put:
      description: >-
        If the server is unable to find or create a bulk quote, or another
        processing error occurs, the error callback PUT /bulkQuotes//error is
        used. The  in the URI should contain the bulkQuoteId that was used for
        the creation of the bulk quote, or the  that was used in the GET
        /bulkQuotes/.
      summary: BulkQuotesErrorByID
      tags:
        - bulkQuotes
      operationId: BulkQuotesErrorByID
      parameters:
        - $ref: '#/components/parameters/ID'
        - $ref: '#/components/parameters/Content-Length'
        - $ref: '#/components/parameters/Content-Type'
        - $ref: '#/components/parameters/Date'
        - $ref: '#/components/parameters/X-Forwarded-For'
        - $ref: '#/components/parameters/FSPIOP-Source'
        - $ref: '#/components/parameters/FSPIOP-Destination'
        - $ref: '#/components/parameters/FSPIOP-Encryption'
        - $ref: '#/components/parameters/FSPIOP-Signature'
        - $ref: '#/components/parameters/FSPIOP-URI'
        - $ref: '#/components/parameters/FSPIOP-HTTP-Method'
      x-examples:
        application/json:
          errorInformation:
            errorCode: '5100'
            errorDescription: This is an error description
            extensionList:
              extension:
                - key: errorDescription
                  value: This is a more detailed error description
                - key: errorDescription
                  value: This is a more detailed error description
      responses:
        '200':
          $ref: '#/components/responses/Response200'
        '400':
          $ref: '#/components/responses/ErrorResponse400'
        '401':
          $ref: '#/components/responses/ErrorResponse401'
        '403':
          $ref: '#/components/responses/ErrorResponse403'
        '404':
          $ref: '#/components/responses/ErrorResponse404'
        '405':
          $ref: '#/components/responses/ErrorResponse405'
        '406':
          $ref: '#/components/responses/ErrorResponse406'
        '501':
          $ref: '#/components/responses/ErrorResponse501'
        '503':
          $ref: '#/components/responses/ErrorResponse503'
      requestBody:
        $ref: '#/components/requestBodies/ErrorInformationObject'
  '/bulkQuotes/{ID}':
    parameters:
      - $ref: '#/components/parameters/ID'
      - $ref: '#/components/parameters/Content-Type'
      - $ref: '#/components/parameters/Date'
      - $ref: '#/components/parameters/X-Forwarded-For'
      - $ref: '#/components/parameters/FSPIOP-Source'
      - $ref: '#/components/parameters/FSPIOP-Destination'
      - $ref: '#/components/parameters/FSPIOP-Encryption'
      - $ref: '#/components/parameters/FSPIOP-Signature'
      - $ref: '#/components/parameters/FSPIOP-URI'
      - $ref: '#/components/parameters/FSPIOP-HTTP-Method'
    get:
      description: >-
        The HTTP request GET /bulkQuotes/ is used to get information regarding
        an earlier created or requested bulk quote. The  in the URI should
        contain the bulkQuoteId that was used for the creation of the bulk
        quote.
      summary: BulkQuotesByID
      tags:
        - bulkQuotes
      operationId: BulkQuotesByID
      parameters:
        - $ref: '#/components/parameters/Accept'
      responses:
        '202':
          $ref: '#/components/responses/Response202'
        '400':
          $ref: '#/components/responses/ErrorResponse400'
        '401':
          $ref: '#/components/responses/ErrorResponse401'
        '403':
          $ref: '#/components/responses/ErrorResponse403'
        '404':
          $ref: '#/components/responses/ErrorResponse404'
        '405':
          $ref: '#/components/responses/ErrorResponse405'
        '406':
          $ref: '#/components/responses/ErrorResponse406'
        '501':
          $ref: '#/components/responses/ErrorResponse501'
        '503':
          $ref: '#/components/responses/ErrorResponse503'
    put:
      description: >-
        The callback PUT /bulkQuotes/ is used to inform the client of a
        requested or created bulk quote. The  in the URI should contain the
        bulkQuoteId that was used for the creation of the bulk quote, or the
         that was used in the GET /bulkQuotes/.
      summary: BulkQuotesByID
      tags:
        - bulkQuotes
      operationId: BulkQuotesByID1
      parameters:
        - $ref: '#/components/parameters/Content-Length'
      x-examples:
        application/json:
          individualQuoteResults:
            - quoteId: b51ec534-ee48-4575-b6a9-ead2955b8069
              payee:
                partyIdInfo:
                  partyIdType: PERSONAL_ID
                  partyIdentifier: '16135551212'
                  partySubIdOrType: DRIVING_LICENSE
                  fspId: '1234'
                merchantClassificationCode: '4321'
                name: Justin Trudeau
                personalInfo:
                  complexName:
                    firstName: Justin
                    middleName: Pierre
                    lastName: Trudeau
                  dateOfBirth: '1971-12-25'
              receiveAmount:
                currency: USD
                amount: '123.45'
              payeeFspFee:
                currency: USD
                amount: '1.45'
              payeeFspCommission:
                currency: USD
                amount: '1.45'
              ilpPacket: >-
                AYIBgQAAAAAAAASwNGxldmVsb25lLmRmc3AxLm1lci45T2RTOF81MDdqUUZERmZlakgyOVc4bXFmNEpLMHlGTFGCAUBQU0svMS4wCk5vbmNlOiB1SXlweUYzY3pYSXBFdzVVc05TYWh3CkVuY3J5cHRpb246IG5vbmUKUGF5bWVudC1JZDogMTMyMzZhM2ItOGZhOC00MTYzLTg0NDctNGMzZWQzZGE5OGE3CgpDb250ZW50LUxlbmd0aDogMTM1CkNvbnRlbnQtVHlwZTogYXBwbGljYXRpb24vanNvbgpTZW5kZXItSWRlbnRpZmllcjogOTI4MDYzOTEKCiJ7XCJmZWVcIjowLFwidHJhbnNmZXJDb2RlXCI6XCJpbnZvaWNlXCIsXCJkZWJpdE5hbWVcIjpcImFsaWNlIGNvb3BlclwiLFwiY3JlZGl0TmFtZVwiOlwibWVyIGNoYW50XCIsXCJkZWJpdElkZW50aWZpZXJcIjpcIjkyODA2MzkxXCJ9IgA
              condition: f5sqb7tBTWPd5Y8BDFdMm9BJR_MNI4isf8p8n4D5pHA
              errorInformation:
                errorCode: '5100'
                errorDescription: This is an error description
                extensionList:
                  extension:
                    - key: errorDescription
                      value: This is a more detailed error description
                    - key: errorDescription
                      value: This is a more detailed error description
              extensionList:
                extension:
                  - key: errorDescription
                    value: This is a more detailed error description
                  - key: errorDescription
                    value: This is a more detailed error description
          expiration: '2016-05-24T08:38:08.699-04:00'
          extensionList:
            extension:
              - key: errorDescription
                value: This is a more detailed error description
              - key: errorDescription
                value: This is a more detailed error description
      responses:
        '200':
          $ref: '#/components/responses/Response200'
        '400':
          $ref: '#/components/responses/ErrorResponse400'
        '401':
          $ref: '#/components/responses/ErrorResponse401'
        '403':
          $ref: '#/components/responses/ErrorResponse403'
        '404':
          $ref: '#/components/responses/ErrorResponse404'
        '405':
          $ref: '#/components/responses/ErrorResponse405'
        '406':
          $ref: '#/components/responses/ErrorResponse406'
        '501':
          $ref: '#/components/responses/ErrorResponse501'
        '503':
          $ref: '#/components/responses/ErrorResponse503'
      requestBody:
        content:
          application/json:
            schema:
              $ref: '#/components/schemas/BulkQuotesIDPutResponse'
        required: true
  '/bulkQuotes':
    post:
      description: >-
        The HTTP request POST /bulkQuotes is used to request the creation of a
        bulk quote for the provided financial transactions in the server.
      summary: BulkQuotes
      tags:
        - bulkQuotes
      operationId: BulkQuotes
      parameters:
        - $ref: '#/components/parameters/Accept'
        - $ref: '#/components/parameters/Content-Length'
        - $ref: '#/components/parameters/Content-Type'
        - $ref: '#/components/parameters/Date'
        - $ref: '#/components/parameters/X-Forwarded-For'
        - $ref: '#/components/parameters/FSPIOP-Source'
        - $ref: '#/components/parameters/FSPIOP-Destination'
        - $ref: '#/components/parameters/FSPIOP-Encryption'
        - $ref: '#/components/parameters/FSPIOP-Signature'
        - $ref: '#/components/parameters/FSPIOP-URI'
        - $ref: '#/components/parameters/FSPIOP-HTTP-Method'
      x-examples:
        application/json:
          bulkQuoteId: b51ec534-ee48-4575-b6a9-ead2955b8069
          payer:
            partyIdInfo:
              partyIdType: PERSONAL_ID
              partyIdentifier: '16135551212'
              partySubIdOrType: PASSPORT
              fspId: '1234'
            merchantClassificationCode: '1234'
            name: Justin Trudeau
            personalInfo:
              complexName:
                firstName: Justin
                middleName: Pierre
                lastName: Trudeau
              dateOfBirth: '1971-12-25'
          geoCode:
            latitude: '+45.4215'
            longitude: '+75.6972'
          individualQuotes:
            - quoteId: b51ec534-ee48-4575-b6a9-ead2955b8069
              transactionId: b51ec534-ee48-4575-b6a9-ead2955b8069
              payee:
                partyIdInfo:
                  partyIdType: PERSONAL_ID
                  partyIdentifier: '16135551212'
                  partySubIdOrType: PASSPORT
                  fspId: '1234'
                merchantClassificationCode: '1234'
                name: Justin Trudeau
                personalInfo:
                  complexName:
                    firstName: Justin
                    middleName: Pierre
                    lastName: Trudeau
                  dateOfBirth: '1971-12-25'
              amountType: RECEIVE
              amount:
                currency: USD
                amount: '123.45'
              fees:
                currency: USD
                amount: '1.45'
              transactionType:
                scenario: DEPOSIT
                subScenario: locally defined sub-scenario
                initiator: PAYEE
                initiatorType: CONSUMER
                refundInfo:
                  originalTransactionId: b51ec534-ee48-4575-b6a9-ead2955b8069
                  refundReason: free text indicating reason for the refund
                balanceOfPayments: '123'
              note: Note sent to Payee
              extensionList:
                extension:
                  - key: errorDescription
                    value: This is a more detailed error description
                  - key: errorDescription
                    value: This is a more detailed error description
          expiration: '2016-05-24T08:38:08.699-04:00'
          extensionList:
            extension:
              - key: errorDescription
                value: This is a more detailed error description
              - key: errorDescription
                value: This is a more detailed error description
      responses:
        '202':
          $ref: '#/components/responses/Response202'
        '400':
          $ref: '#/components/responses/ErrorResponse400'
        '401':
          $ref: '#/components/responses/ErrorResponse401'
        '403':
          $ref: '#/components/responses/ErrorResponse403'
        '404':
          $ref: '#/components/responses/ErrorResponse404'
        '405':
          $ref: '#/components/responses/ErrorResponse405'
        '406':
          $ref: '#/components/responses/ErrorResponse406'
        '501':
          $ref: '#/components/responses/ErrorResponse501'
        '503':
          $ref: '#/components/responses/ErrorResponse503'
      requestBody:
        content:
          application/json:
            schema:
              $ref: '#/components/schemas/BulkQuotesPostRequest'
        required: true
  '/bulkTransfers/{ID}':
    parameters:
      - $ref: '#/components/parameters/ID'
      - $ref: '#/components/parameters/Content-Type'
      - $ref: '#/components/parameters/Date'
      - $ref: '#/components/parameters/X-Forwarded-For'
      - $ref: '#/components/parameters/FSPIOP-Source'
      - $ref: '#/components/parameters/FSPIOP-Destination'
      - $ref: '#/components/parameters/FSPIOP-Encryption'
      - $ref: '#/components/parameters/FSPIOP-Signature'
      - $ref: '#/components/parameters/FSPIOP-URI'
      - $ref: '#/components/parameters/FSPIOP-HTTP-Method'
    get:
      description: >-
        The HTTP request GET /bulkTransfers/{ID} is used to get information
        regarding an earlier created or requested bulk transfer. The ID in the URI
        should contain the bulkTransferId that was used for the creation of the
        bulk transfer.
      summary: BulkTransferByID
      tags:
        - bulkTransfers
      operationId: BulkTransferByID
      parameters:
        - $ref: '#/components/parameters/Accept'
      responses:
        '202':
          $ref: '#/components/responses/Response202'
        '400':
          $ref: '#/components/responses/ErrorResponse400'
        '401':
          $ref: '#/components/responses/ErrorResponse401'
        '403':
          $ref: '#/components/responses/ErrorResponse403'
        '404':
          $ref: '#/components/responses/ErrorResponse404'
        '405':
          $ref: '#/components/responses/ErrorResponse405'
        '406':
          $ref: '#/components/responses/ErrorResponse406'
        '501':
          $ref: '#/components/responses/ErrorResponse501'
        '503':
          $ref: '#/components/responses/ErrorResponse503'
    put:
      description: >-
        The callback PUT /bulkTransfers/{ID} is used to inform the client of a
        requested or created bulk transfer. The ID in the URI should contain the
        bulkTransferId that was used for the creation of the bulk transfer (POST
        /bulkTransfers), or the  that was used in the GET /bulkTransfers/{ID}.
      summary: BulkTransfersByIDPut
      tags:
        - bulkTransfers
      operationId: BulkTransfersByIDPut
      parameters:
        - $ref: '#/components/parameters/Content-Length'
      x-examples:
        application/json:
          completedTimestamp": '2016-05-24T08:38:08.699-04:00'
          individualTransferResults:
            - transferId: b51ec534-ee48-4575-b6a9-ead2955b8069
              fulfilment: WLctttbu2HvTsa1XWvUoGRcQozHsqeu9Ahl2JW9Bsu8
              errorInformation:
                errorCode: '5100'
                errorDescription: This is an error description
                extensionList:
                  extension:
                    - key: errorDescription
                      value: This is a more detailed error description
                    - key: errorDescription
                      value: This is a more detailed error description
              extensionList:
                extension:
                  - key: errorDescription
                    value: This is a more detailed error description
                  - key: errorDescription
                    value: This is a more detailed error description
            - transferId: a8323bc6-c228-4df2-ae82-e5a997baf890
              fulfilment: WLctttbu2HvTsa1XWvUoGRcQozHsqeu9Ahl2JW9Bsu8
              errorInformation:
                errorCode: '5100'
                errorDescription: This is an error description
                extensionList:
                  extension:
                    - key: errorDescription
                      value: This is a more detailed error description
                    - key: errorDescription
                      value: This is a more detailed error description
              extensionList:
                extension:
                  - key: errorDescription
                    value: This is a more detailed error description
                  - key: errorDescription
                    value: This is a more detailed error description
          bulkTransferState: RECEIVED
          extensionList:
            extension:
              - key: errorDescription
                value: This is a more detailed error description
              - key: errorDescription
                value: This is a more detailed error description
      responses:
        '200':
          $ref: '#/components/responses/Response200'
        '400':
          $ref: '#/components/responses/ErrorResponse400'
        '401':
          $ref: '#/components/responses/ErrorResponse401'
        '403':
          $ref: '#/components/responses/ErrorResponse403'
        '404':
          $ref: '#/components/responses/ErrorResponse404'
        '405':
          $ref: '#/components/responses/ErrorResponse405'
        '406':
          $ref: '#/components/responses/ErrorResponse406'
        '501':
          $ref: '#/components/responses/ErrorResponse501'
        '503':
          $ref: '#/components/responses/ErrorResponse503'
      requestBody:
        content:
          application/json:
            schema:
              $ref: '#/components/schemas/BulkTransfersIDPutResponse'
        required: true
  '/bulkTransfers':
    post:
      description: >-
        The HTTP request POST /bulkTransfers is used to request the creation of
        a bulk transfer in the server.
      summary: BulkTransfers
      tags:
        - bulkTransfers
      operationId: BulkTransfers
      parameters:
        - $ref: '#/components/parameters/Accept'
        - $ref: '#/components/parameters/Content-Length'
        - $ref: '#/components/parameters/Content-Type'
        - $ref: '#/components/parameters/Date'
        - $ref: '#/components/parameters/X-Forwarded-For'
        - $ref: '#/components/parameters/FSPIOP-Source'
        - $ref: '#/components/parameters/FSPIOP-Destination'
        - $ref: '#/components/parameters/FSPIOP-Encryption'
        - $ref: '#/components/parameters/FSPIOP-Signature'
        - $ref: '#/components/parameters/FSPIOP-URI'
        - $ref: '#/components/parameters/FSPIOP-HTTP-Method'
      x-examples:
        application/json:
          bulkTransferId: b51ec534-ee48-4575-b6a9-ead2955b8069
          bulkQuoteId: b51ec534-ee48-4575-b6a9-ead2955b8069
          payeeFsp: '1234'
          payerFsp: '5678'
          individualTransfers:
            - transferId: b51ec534-ee48-4575-b6a9-ead2955b8069
              transferAmount:
                currency: USD
                amount: '123.45'
              ilpPacket: >-
                AYIBgQAAAAAAAASwNGxldmVsb25lLmRmc3AxLm1lci45T2RTOF81MDdqUUZERmZlakgyOVc4bXFmNEpLMHlGTFGCAUBQU0svMS4wCk5vbmNlOiB1SXlweUYzY3pYSXBFdzVVc05TYWh3CkVuY3J5cHRpb246IG5vbmUKUGF5bWVudC1JZDogMTMyMzZhM2ItOGZhOC00MTYzLTg0NDctNGMzZWQzZGE5OGE3CgpDb250ZW50LUxlbmd0aDogMTM1CkNvbnRlbnQtVHlwZTogYXBwbGljYXRpb24vanNvbgpTZW5kZXItSWRlbnRpZmllcjogOTI4MDYzOTEKCiJ7XCJmZWVcIjowLFwidHJhbnNmZXJDb2RlXCI6XCJpbnZvaWNlXCIsXCJkZWJpdE5hbWVcIjpcImFsaWNlIGNvb3BlclwiLFwiY3JlZGl0TmFtZVwiOlwibWVyIGNoYW50XCIsXCJkZWJpdElkZW50aWZpZXJcIjpcIjkyODA2MzkxXCJ9IgA
              condition: f5sqb7tBTWPd5Y8BDFdMm9BJR_MNI4isf8p8n4D5pHA
              extensionList:
                extension:
                  - key: errorDescription
                    value: This is a more detailed error description
                  - key: errorDescription
                    value: This is a more detailed error description
            - transferId: b51ec534-ee48-4575-b6a9-ead2955b8069
              transferAmount:
                currency: USD
                amount: '1233.55'
              ilpPacket: >-
                AYIBgQAAAAAAAASwNGxldmVsb25lLmRmc3AxLm1lci45T2RTOF81MDdqUUZERmZlakgyOVc4bXFmNEpLMHlGTFGCAUBQU0svMS4wCk5vbmNlOiB1SXlweUYzY3pYSXBFdzVVc05TYWh3CkVuY3J5cHRpb246IG5vbmUKUGF5bWVudC1JZDogMTMyMzZhM2ItOGZhOC00MTYzLTg0NDctNGMzZWQzZGE5OGE3CgpDb250ZW50LUxlbmd0aDogMTM1CkNvbnRlbnQtVHlwZTogYXBwbGljYXRpb24vanNvbgpTZW5kZXItSWRlbnRpZmllcjogOTI4MDYzOTEKCiJ7XCJmZWVcIjowLFwidHJhbnNmZXJDb2RlXCI6XCJpbnZvaWNlXCIsXCJkZWJpdE5hbWVcIjpcImFsaWNlIGNvb3BlclwiLFwiY3JlZGl0TmFtZVwiOlwibWVyIGNoYW50XCIsXCJkZWJpdElkZW50aWZpZXJcIjpcIjkyODA2MzkxXCJ9IgA
              condition: f5sqb7tBTWPd5Y8BDFdMm9BJR_MNI4isf8p8n4D5pHA
              extensionList:
                extension:
                  - key: errorDescription
                    value: This is a more detailed error description
                  - key: errorDescription
                    value: This is a more detailed error description
          expiration: '2016-05-24T08:38:08.699-04:00'
          extensionList:
            extension:
              - key: errorDescription
                value: This is a more detailed error description
              - key: errorDescription
                value: This is a more detailed error description
      responses:
        '202':
          $ref: '#/components/responses/Response202'
        '400':
          $ref: '#/components/responses/ErrorResponse400'
        '401':
          $ref: '#/components/responses/ErrorResponse401'
        '403':
          $ref: '#/components/responses/ErrorResponse403'
        '404':
          $ref: '#/components/responses/ErrorResponse404'
        '405':
          $ref: '#/components/responses/ErrorResponse405'
        '406':
          $ref: '#/components/responses/ErrorResponse406'
        '501':
          $ref: '#/components/responses/ErrorResponse501'
        '503':
          $ref: '#/components/responses/ErrorResponse503'
      requestBody:
        content:
          application/json:
            schema:
              $ref: '#/components/schemas/BulkTransfersPostRequest'
        required: true
  '/bulkTransfers/{ID}/error':
    put:
      description: >-
        If the server is unable to find or create a bulk transfer, or another
        processing error occurs, the error callback PUT /bulkTransfers//error is
        used. The  in the URI should contain the bulkTransferId that was used
        for the creation of the bulk transfer (POST /bulkTransfers), or the
        that was used in the GET /bulkTransfers/.
      summary: BulkTransfersErrorByID
      tags:
        - bulkTransfers
      operationId: BulkTransfersErrorByID
      parameters:
        - $ref: '#/components/parameters/ID'
        - $ref: '#/components/parameters/Content-Length'
        - $ref: '#/components/parameters/Content-Type'
        - $ref: '#/components/parameters/Date'
        - $ref: '#/components/parameters/X-Forwarded-For'
        - $ref: '#/components/parameters/FSPIOP-Source'
        - $ref: '#/components/parameters/FSPIOP-Destination'
        - $ref: '#/components/parameters/FSPIOP-Encryption'
        - $ref: '#/components/parameters/FSPIOP-Signature'
        - $ref: '#/components/parameters/FSPIOP-URI'
        - $ref: '#/components/parameters/FSPIOP-HTTP-Method'
      x-examples:
        application/json:
          errorInformation:
            errorCode: '5100'
            errorDescription: This is an error description
            extensionList:
              extension:
                - key: errorDescription
                  value: This is a more detailed error description
                - key: errorDescription
                  value: This is a more detailed error description
      responses:
        '200':
          $ref: '#/components/responses/Response200'
        '400':
          $ref: '#/components/responses/ErrorResponse400'
        '401':
          $ref: '#/components/responses/ErrorResponse401'
        '403':
          $ref: '#/components/responses/ErrorResponse403'
        '404':
          $ref: '#/components/responses/ErrorResponse404'
        '405':
          $ref: '#/components/responses/ErrorResponse405'
        '406':
          $ref: '#/components/responses/ErrorResponse406'
        '501':
          $ref: '#/components/responses/ErrorResponse501'
        '503':
          $ref: '#/components/responses/ErrorResponse503'
      requestBody:
        $ref: '#/components/requestBodies/ErrorInformationObject'
<<<<<<< HEAD
  #thirdPartyRequests
  /thirdPartyRequests/transactions/{ID}:
    put:
      description: >
        The callback `PUT /thirdPartyRequests/transactions/{ID}` is used to inform the client of the result of a 
        previously-requested transaction. The `{ID}` in the URI should contain the `transactionRequestId` that was used for 
        the creation of the transaction request.
      summary: Update third party transaction requests
      tags:
        - thirdPartyRequests
      operationId: UpdateThirdPartyTransactionRequests
      parameters:
        #Path
        - $ref: '#/components/parameters/ID'
        #Headers
        - $ref: '#/components/parameters/Content-Type'
        - $ref: '#/components/parameters/Date'
        - $ref: '#/components/parameters/X-Forwarded-For'
        - $ref: '#/components/parameters/FSPIOP-Source'
        - $ref: '#/components/parameters/FSPIOP-Destination'
        - $ref: '#/components/parameters/FSPIOP-Encryption'
        - $ref: '#/components/parameters/FSPIOP-Signature'
        - $ref: '#/components/parameters/FSPIOP-URI'
        - $ref: '#/components/parameters/FSPIOP-HTTP-Method'        
        - $ref: '#/components/parameters/Content-Length'
      requestBody:
        description: Transaction request result returned.
        required: true
        content:
          application/json:
            schema:
              $ref: '#/components/schemas/ThirdPartyTransactionResponse'
      responses:
        200:
          $ref: '#/components/responses/Response200'
        400:
          $ref: '#/components/responses/ErrorResponse400'
        401:
          $ref: '#/components/responses/ErrorResponse401'
        403:
          $ref: '#/components/responses/ErrorResponse403'
        404:
          $ref: '#/components/responses/ErrorResponse404'
        405:
          $ref: '#/components/responses/ErrorResponse405'
        406:
          $ref: '#/components/responses/ErrorResponse406'
        501:
          $ref: '#/components/responses/ErrorResponse501'
        503:
          $ref: '#/components/responses/ErrorResponse503'
  /thirdPartyRequest/transactions/{ID}/error:
    put:
      description: >
        If the server is unable to find the transaction request, or another processing error occurs, 
        the error callback `PUT /thirdPartyRequest/transactions/{ID}/error` is used. 
        The `{ID}` in the URI should contain the `transactionRequestId` that was used for the creation of the transaction request.
      summary: Return transaction error
      tags:
        - thirdPartyRequests
      operationId: UpdateThirdPartyTransactionRequestsError
      parameters:
        #Path
        - $ref: '#/components/parameters/ID'
        #Headers
        - $ref: '#/components/parameters/Content-Length'
        - $ref: '#/components/parameters/Content-Type'
        - $ref: '#/components/parameters/Date'
        - $ref: '#/components/parameters/X-Forwarded-For'
        - $ref: '#/components/parameters/FSPIOP-Source'
        - $ref: '#/components/parameters/FSPIOP-Destination'
        - $ref: '#/components/parameters/FSPIOP-Encryption'
        - $ref: '#/components/parameters/FSPIOP-Signature'
        - $ref: '#/components/parameters/FSPIOP-URI'
        - $ref: '#/components/parameters/FSPIOP-HTTP-Method'
      requestBody:
        description: Details of the error returned.
        required: true
        content:
          application/json:
            schema:
              $ref: '#/components/schemas/ErrorInformationObject'
      responses:
        200:
          $ref: '#/components/responses/Response200'
        400:
          $ref: '#/components/responses/ErrorResponse400'
        401:
          $ref: '#/components/responses/ErrorResponse401'
        403:
          $ref: '#/components/responses/ErrorResponse403'
        404:
          $ref: '#/components/responses/ErrorResponse404'
        405:
          $ref: '#/components/responses/ErrorResponse405'
        406:
          $ref: '#/components/responses/ErrorResponse406'
        501:
          $ref: '#/components/responses/ErrorResponse501'
        503:
          $ref: '#/components/responses/ErrorResponse503'
=======
>>>>>>> 544947a0

components:
  parameters:
    Accept:
      name: Accept
      in: header
      required: true
      description: >-
        The Accept header field indicates the version of the API the client
        would like the server to use.
      schema:
        type: string
    Content-Length:
      name: Content-Length
      in: header
      required: false
      description: >-
        The Content-Length header field indicates the anticipated size of the
        payload body. Only sent if there is a body. Note - The API supports a
        maximum size of 5242880 bytes (5 Megabytes)
      schema:
        type: integer
    Content-Type:
      name: Content-Type
      in: header
      required: true
      description: >-
        The Content-Type header indicates the specific version of the API used
        to send the payload body.
      schema:
        type: string
    Date:
      name: Date
      in: header
      required: true
      description: The Date header field indicates the date when the request was sent.
      schema:
        type: string
    X-Forwarded-For:
      name: X-Forwarded-For
      in: header
      required: false
      description: >-
        The X-Forwarded-For header field is an unofficially accepted standard
        used for informational purposes of the originating client IP address, as
        a request might pass multiple proxies, firewalls, and so on. Multiple
        X-Forwarded-For values as in the example shown here should be expected
        and supported by implementers of the API. Note - An alternative to
        X-Forwarded-For is defined in RFC 7239. However, to this point RFC 7239
        is less-used and supported than X-Forwarded-For.
      schema:
        type: string
    FSPIOP-Source:
      name: FSPIOP-Source
      in: header
      required: true
      description: >-
        The FSPIOP-Source header field is a non-HTTP standard field used by the
        API for identifying the sender of the HTTP request. The field should be
        set by the original sender of the request. Required for routing and
        signature verification (see header field FSPIOP-Signature).
      schema:
        type: string
    FSPIOP-Destination:
      name: FSPIOP-Destination
      in: header
      required: false
      description: >-
        The FSPIOP-Destination header field is a non-HTTP standard field used by
        the API for HTTP header based routing of requests and responses to the
        destination. The field should be set by the original sender of the
        request (if known), so that any entities between the client and the
        server do not need to parse the payload for routing purposes.
      schema:
        type: string
    FSPIOP-Encryption:
      name: FSPIOP-Encryption
      in: header
      required: false
      description: >-
        The FSPIOP-Encryption header field is a non-HTTP standard field used by
        the API for applying end-to-end encryption of the request.
      schema:
        type: string
    FSPIOP-Signature:
      name: FSPIOP-Signature
      in: header
      required: false
      description: >-
        The FSPIOP-Signature header field is a non-HTTP standard field used by
        the API for applying an end-to-end request signature.
      schema:
        type: string
    FSPIOP-URI:
      name: FSPIOP-URI
      in: header
      required: false
      description: >-
        The FSPIOP-URI header field is a non-HTTP standard field used by the API
        for signature verification, should contain the service URI. Required if
        signature verification is used, for more information see API Signature
        document.
      schema:
        type: string
    FSPIOP-HTTP-Method:
      name: FSPIOP-HTTP-Method
      in: header
      required: false
      description: >-
        The FSPIOP-HTTP-Method header field is a non-HTTP standard field used by
        the API for signature verification, should contain the service HTTP
        method. Required if signature verification is used, for more information
        see API Signature document.
      schema:
        type: string
    ID:
      name: ID
      in: path
      required: true
      schema:
        type: string
    Type:
      name: Type
      in: path
      required: true
      schema:
        $ref: '#/components/schemas/PartyIdType'
    SubId:
      name: SubId
      in: path
      required: true
      schema:
        type: string
  responses:
    Response200:
      description: OK
    Response202:
      description: Accepted
    ErrorResponse400:
      description: >-
        Bad Request - The application cannot process the request; for example,
        due to malformed syntax or the payload exceeded size restrictions.
      headers:
        Content-Length:
          description: >-
            The Content-Length header field indicates the anticipated size of
            the payload body. Only sent if there is a body.
          schema:
            type: integer
        Content-Type:
          description: >-
            The Content-Type header indicates the specific version of the API
            used to send the payload body.
          schema:
            type: string
      content:
        application/json:
          schema:
            $ref: '#/components/schemas/ErrorInformationResponse'
    ErrorResponse401:
      description: >-
        Unauthorized - The request requires authentication in order to be
        processed.
      headers:
        Content-Length:
          description: >-
            The Content-Length header field indicates the anticipated size of
            the payload body. Only sent if there is a body.
          schema:
            type: integer
        Content-Type:
          description: >-
            The Content-Type header indicates the specific version of the API
            used to send the payload body.
          schema:
            type: string
      content:
        application/json:
          schema:
            $ref: '#/components/schemas/ErrorInformationResponse'
    ErrorResponse403:
      description: Forbidden - The request was denied and will be denied in the future.
      headers:
        Content-Length:
          description: >-
            The Content-Length header field indicates the anticipated size of
            the payload body. Only sent if there is a body.
          schema:
            type: integer
        Content-Type:
          description: >-
            The Content-Type header indicates the specific version of the API
            used to send the payload body.
          schema:
            type: string
      content:
        application/json:
          schema:
            $ref: '#/components/schemas/ErrorInformationResponse'
    ErrorResponse404:
      description: Not Found - The resource specified in the URI was not found.
      headers:
        Content-Length:
          description: >-
            The Content-Length header field indicates the anticipated size of
            the payload body. Only sent if there is a body.
          schema:
            type: integer
        Content-Type:
          description: >-
            The Content-Type header indicates the specific version of the API
            used to send the payload body.
          schema:
            type: string
      content:
        application/json:
          schema:
            $ref: '#/components/schemas/ErrorInformationResponse'
    ErrorResponse405:
      description: >-
        Method Not Allowed - An unsupported HTTP method for the request was
        used.
      headers:
        Content-Length:
          description: >-
            The Content-Length header field indicates the anticipated size of
            the payload body. Only sent if there is a body.
          schema:
            type: integer
        Content-Type:
          description: >-
            The Content-Type header indicates the specific version of the API
            used to send the payload body.
          schema:
            type: string
      content:
        application/json:
          schema:
            $ref: '#/components/schemas/ErrorInformationResponse'
    ErrorResponse406:
      description: >-
        Not acceptable - The server is not capable of generating content
        according to the Accept headers sent in the request. Used in the API to
        indicate that the server does not support the version that the client is
        requesting.
      headers:
        Content-Length:
          description: >-
            The Content-Length header field indicates the anticipated size of
            the payload body. Only sent if there is a body.
          schema:
            type: integer
        Content-Type:
          description: >-
            The Content-Type header indicates the specific version of the API
            used to send the payload body.
          schema:
            type: string
      content:
        application/json:
          schema:
            $ref: '#/components/schemas/ErrorInformationResponse'
    ErrorResponse501:
      description: >-
        Not Implemented - The server does not support the requested service. The
        client should not retry.
      headers:
        Content-Length:
          description: >-
            The Content-Length header field indicates the anticipated size of
            the payload body. Only sent if there is a body.
          schema:
            type: integer
        Content-Type:
          description: >-
            The Content-Type header indicates the specific version of the API
            used to send the payload body.
          schema:
            type: string
      content:
        application/json:
          schema:
            $ref: '#/components/schemas/ErrorInformationResponse'
    ErrorResponse503:
      description: >-
        Service Unavailable - The server is currently unavailable to accept any
        new service requests. This should be a temporary state, and the client
        should retry within a reasonable time frame.
      headers:
        Content-Length:
          description: >-
            The Content-Length header field indicates the anticipated size of
            the payload body. Only sent if there is a body.
          schema:
            type: integer
        Content-Type:
          description: >-
            The Content-Type header indicates the specific version of the API
            used to send the payload body.
          schema:
            type: string
      content:
        application/json:
          schema:
            $ref: '#/components/schemas/ErrorInformationResponse'
  requestBodies:
    ParticipantsTypeIDSubIDPostRequest:
      content:
        application/json:
          schema:
            $ref: '#/components/schemas/ParticipantsTypeIDSubIDPostRequest'
      required: true
    ErrorInformationObject:
      content:
        application/json:
          schema:
            $ref: '#/components/schemas/ErrorInformationObject'
      required: true
    ParticipantsTypeIDPutResponse:
      content:
        application/json:
          schema:
            $ref: '#/components/schemas/ParticipantsTypeIDPutResponse'
      required: true
    PartiesTypeIDPutResponse:
      content:
        application/json:
          schema:
            $ref: '#/components/schemas/PartiesTypeIDPutResponse'
      required: true
  schemas:
    Amount:
      title: Amount
      type: string
      pattern: '^([0]|([1-9][0-9]{0,17}))([.][0-9]{0,3}[1-9])?$'
      description: >-
        The API data type Amount is a JSON String in a canonical format that is
        restricted by a regular expression for interoperability reasons. This
        pattern does not allow any trailing zeroes at all, but allows an amount
        without a minor currency unit. It also only allows four digits in the
        minor currency unit; a negative value is not allowed. Using more than 18
        digits in the major currency unit is not allowed.
    AmountType:
      title: AmountType
      type: string
      enum:
        - SEND
        - RECEIVE
      description: >-
        Below are the allowed values for the enumeration AmountType - SEND
        Amount the Payer would like to send, that is, the amount that should be
        withdrawn from the Payer account including any fees. - RECEIVE Amount
        the Payer would like the Payee to receive, that is, the amount that
        should be sent to the receiver exclusive fees.
    AuthenticationType:
      title: AuthenticationTypeEnum
      type: string
      enum:
        - OTP
        - QRCODE
        - U2F
      description: >-
        Below are the allowed values for the enumeration AuthenticationType. -
        OTP One-time password generated by the Payer FSP. - QRCODE QR code used
        as One Time Password.
    
    AuthenticationValue:
      title: AuthenticationValue
      oneOf:
        - $ref: '#/components/schemas/OtpValue'
        - $ref: '#/components/schemas/QRCODE'
        - $ref: '#/components/schemas/U2FPinValue'
      description: Contains the authentication value. The format depends on the authentication type used in the AuthenticationInfo complex type.
    U2FPinValue:
      title: U2FPinValue
      type: object
      description: U2F challenge-response, where payer FSP verifies if the response provided by end-user device matches the previously registered key.
      properties:
        pinValue:
          $ref: '#/components/schemas/U2FPIN'
          description: U2F challenge-response.
        counter:
          $ref: '#/components/schemas/Integer'
          description: Sequential counter used for cloning detection. Present only for U2F authentication.
      required:
      - pinValue
      - counter
    U2FPIN:
      title: U2FPIN
      type: string
      pattern: ^\S{1,64}$
      minLength: 1
      maxLength: 64
      description: U2F challenge-response, where payer FSP verifies if the response provided by end-user device matches the previously registered key. 
    Counter:
      title: Counter
      $ref: '#/components/schemas/Integer'
      description: Sequential counter used for cloning detection. Present only for U2F authentication.
    RetriesLeft:
      title: RetriesLeft
      $ref: '#/components/schemas/Integer' 
      description: RetriesLeft is the number of retries left before the financial transaction is rejected. It must be expressed in the form of the data type Integer. retriesLeft=1 means that this is the last retry before the financial transaction is rejected.
    
    AuthorizationResponse:
      title: AuthorizationResponse
      type: string
      enum:
        - ENTERED
        - REJECTED
        - RESEND
      description: >-
        Below are the allowed values for the enumeration - ENTERED Consumer
        entered the authentication value. - REJECTED Consumer rejected the
        transaction. - RESEND Consumer requested to resend the authentication
        value.
    BalanceOfPayments:
      title: BalanceOfPayments
      type: string
      pattern: '^[1-9]\d{2}$'
      description: >-
        (BopCode) The API data type BopCode is a JSON String of 3 characters,
        consisting of digits only. Negative numbers are not allowed. A leading
        zero is not allowed. https://www.imf.org/external/np/sta/bopcode/
    BinaryString:
      type: string
      pattern: '^[A-Za-z0-9-_]+[=]{0,2}$'
      description: >-
        The API data type BinaryString is a JSON String. The string is a
        base64url  encoding of a string of raw bytes, where padding (character
        ‘=’) is added at the end of the data if needed to ensure that the string
        is a multiple of 4 characters. The length restriction indicates the
        allowed number of characters.
    BinaryString32:
      type: string
      pattern: '^[A-Za-z0-9-_]{43}$'
      description: >-
        The API data type BinaryString32 is a fixed size version of the API data
        type BinaryString, where the raw underlying data is always of 32 bytes.
        The data type BinaryString32 should not use a padding character as the
        size of the underlying data is fixed.
    BulkTransferState:
      title: BulkTransactionStateEnum
      type: string
      enum:
        - RECEIVED
        - PENDING
        - ACCEPTED
        - PROCESSING
        - COMPLETED
        - REJECTED
      description: >-
        Below are the allowed values for the enumeration - RECEIVED Payee FSP
        has received the bulk transfer from the Payer FSP. - PENDING Payee FSP
        has validated the bulk transfer. - ACCEPTED Payee FSP has accepted to
        process the bulk transfer. - PROCESSING Payee FSP has started to
        transfer fund to the Payees. - COMPLETED Payee FSP has completed
        transfer of funds to the Payees. - REJECTED Payee FSP has rejected to
        process the bulk transfer.
    Code:
      title: Code
      type: string
      pattern: '^[0-9a-zA-Z]{4,32}$'
      description: Any code/token returned by the Payee FSP (TokenCode Type).
    CorrelationId:
      title: CorrelationId
      type: string
      pattern: >-
        ^[0-9a-f]{8}-[0-9a-f]{4}-[1-5][0-9a-f]{3}-[89ab][0-9a-f]{3}-[0-9a-f]{12}$
      description: >-
        Identifier that correlates all messages of the same sequence. The API
        data type UUID (Universally Unique Identifier) is a JSON String in
        canonical format, conforming to RFC 4122, that is restricted by a
        regular expression for interoperability reasons. An UUID is always 36
        characters long, 32 hexadecimal symbols and 4 dashes (‘-‘).
    Currency:
      title: CurrencyEnum
      description: >-
        The currency codes defined in ISO 4217 as three-letter alphabetic codes
        are used as the standard naming representation for currencies.
      type: string
      minLength: 3
      maxLength: 3
      enum:
        - AED
        - AFN
        - ALL
        - AMD
        - ANG
        - AOA
        - ARS
        - AUD
        - AWG
        - AZN
        - BAM
        - BBD
        - BDT
        - BGN
        - BHD
        - BIF
        - BMD
        - BND
        - BOB
        - BRL
        - BSD
        - BTN
        - BWP
        - BYN
        - BZD
        - CAD
        - CDF
        - CHF
        - CLP
        - CNY
        - COP
        - CRC
        - CUC
        - CUP
        - CVE
        - CZK
        - DJF
        - DKK
        - DOP
        - DZD
        - EGP
        - ERN
        - ETB
        - EUR
        - FJD
        - FKP
        - GBP
        - GEL
        - GGP
        - GHS
        - GIP
        - GMD
        - GNF
        - GTQ
        - GYD
        - HKD
        - HNL
        - HRK
        - HTG
        - HUF
        - IDR
        - ILS
        - IMP
        - INR
        - IQD
        - IRR
        - ISK
        - JEP
        - JMD
        - JOD
        - JPY
        - KES
        - KGS
        - KHR
        - KMF
        - KPW
        - KRW
        - KWD
        - KYD
        - KZT
        - LAK
        - LBP
        - LKR
        - LRD
        - LSL
        - LYD
        - MAD
        - MDL
        - MGA
        - MKD
        - MMK
        - MNT
        - MOP
        - MRO
        - MUR
        - MVR
        - MWK
        - MXN
        - MYR
        - MZN
        - NAD
        - NGN
        - NIO
        - NOK
        - NPR
        - NZD
        - OMR
        - PAB
        - PEN
        - PGK
        - PHP
        - PKR
        - PLN
        - PYG
        - QAR
        - RON
        - RSD
        - RUB
        - RWF
        - SAR
        - SBD
        - SCR
        - SDG
        - SEK
        - SGD
        - SHP
        - SLL
        - SOS
        - SPL
        - SRD
        - STD
        - SVC
        - SYP
        - SZL
        - THB
        - TJS
        - TMT
        - TND
        - TOP
        - TRY
        - TTD
        - TVD
        - TWD
        - TZS
        - UAH
        - UGX
        - USD
        - UYU
        - UZS
        - VEF
        - VND
        - VUV
        - WST
        - XAF
        - XCD
        - XDR
        - XOF
        - XPF
        - YER
        - ZAR
        - ZMW
        - ZWD
    Date:
      title: Date
      type: string
      pattern: >-
        ^(?:[1-9]\d{3}-(?:(?:0[1-9]|1[0-2])-(?:0[1-9]|1\d|2[0-8])|(?:0[13-9]|1[0-2])-(?:29|30)|(?:0[13578]|1[02])-31)|(?:[1-9]\d(?:0[48]|[2468][048]|[13579][26])|(?:[2468][048]|[13579][26])00)-02-29)$
      description: >-
        The API data type Date is a JSON String in a lexical format that is
        restricted by a regular expression for interoperability reasons. This
        format, as specified in ISO 8601, contains a date only. A more readable
        version of the format is yyyy-MM-dd. Examples - "1982-05-23",
        "1987-08-05
    DateOfBirth:
      title: DateofBirth (type Date)
      type: string
      pattern: >-
        ^(?:[1-9]\d{3}-(?:(?:0[1-9]|1[0-2])-(?:0[1-9]|1\d|2[0-8])|(?:0[13-9]|1[0-2])-(?:29|30)|(?:0[13578]|1[02])-31)|(?:[1-9]\d(?:0[48]|[2468][048]|[13579][26])|(?:[2468][048]|[13579][26])00)-02-29)$
      description: Date of Birth of the Party.
    DateTime:
      title: DateTime
      type: string
      pattern: >-
        ^(?:[1-9]\d{3}-(?:(?:0[1-9]|1[0-2])-(?:0[1-9]|1\d|2[0-8])|(?:0[13-9]|1[0-2])-(?:29|30)|(?:0[13578]|1[02])-31)|(?:[1-9]\d(?:0[48]|[2468][048]|[13579][26])|(?:[2468][048]|[13579][26])00)-02-29)T(?:[01]\d|2[0-3]):[0-5]\d:[0-5]\d(?:(\.\d{3}))(?:Z|[+-][01]\d:[0-5]\d)$
      description: >-
        The API data type DateTime is a JSON String in a lexical format that is
        restricted by a regular expression for interoperability reasons. The
        format is according to ISO 8601, expressed in a combined date, time and
        time zone format. A more readable version of the format is
        yyyy-MM-ddTHH:mm:ss.SSS[-HH:MM]. Examples -
        "2016-05-24T08:38:08.699-04:00", "2016-05-24T08:38:08.699Z" (where Z
        indicates Zulu time zone, same as UTC).
    ErrorCode:
      title: ErrorCode
      type: string
      pattern: '^[1-9]\d{3}$'
      description: >-
        The API data type ErrorCode is a JSON String of four characters,
        consisting of digits only. Negative numbers are not allowed. A leading
        zero is not allowed. Each error code in the API is a four-digit number,
        for example, 1234, where the first number (1 in the example) represents
        the high-level error category, the second number (2 in the example)
        represents the low-level error category, and the last two numbers (34 in
        the example) represents the specific error.
    ErrorDescription:
      title: ErrorDescription
      type: string
      minLength: 1
      maxLength: 128
      description: Error description string.
    ExtensionKey:
      title: ExtensionKey
      type: string
      minLength: 1
      maxLength: 32
      description: Extension key.
    ExtensionValue:
      title: ExtensionValue
      type: string
      minLength: 1
      maxLength: 128
      description: Extension value.
    FirstName:
      title: FirstName
      type: string
      minLength: 1
      maxLength: 128
      pattern: '^(?!\s*$)[\w .,''-]{1,128}$'
      description: First name of the Party (Name Type).
    FspId:
      title: FspId
      type: string
      minLength: 1
      maxLength: 32
      description: FSP identifier.
    IlpCondition:
      title: IlpCondition
      type: string
      pattern: '^[A-Za-z0-9-_]{43}$'
      maxLength: 48
      description: Condition that must be attached to the transfer by the Payer.
    IlpFulfilment:
      title: IlpFulfilment
      type: string
      pattern: '^[A-Za-z0-9-_]{43}$'
      maxLength: 48
      description: Fulfilment that must be attached to the transfer by the Payee.
    IlpPacket:
      title: IlpPacket
      type: string
      pattern: '^[A-Za-z0-9-_]+[=]{0,2}$'
      minLength: 1
      maxLength: 32768
      description: Information for recipient (transport layer information).
    Integer:
      title: Integer
      type: string
      pattern: '^[1-9]\d*$'
      description: >-
        The API data type Integer is a JSON String consisting of digits only.
        Negative numbers and leading zeroes are not allowed. The data type is
        always limited to a specific number of digits.
    LastName:
      title: LastName
      type: string
      minLength: 1
      maxLength: 128
      pattern: '^(?!\s*$)[\w .,''-]{1,128}$'
      description: Last name of the Party (Name Type).
    Latitude:
      title: Latitude
      type: string
      pattern: >-
        ^(\+|-)?(?:90(?:(?:\.0{1,6})?)|(?:[0-9]|[1-8][0-9])(?:(?:\.[0-9]{1,6})?))$
      description: >-
        The API data type Latitude is a JSON String in a lexical format that is
        restricted by a regular expression for interoperability reasons.
    Longitude:
      title: Longitude
      type: string
      pattern: >-
        ^(\+|-)?(?:180(?:(?:\.0{1,6})?)|(?:[0-9]|[1-9][0-9]|1[0-7][0-9])(?:(?:\.[0-9]{1,6})?))$
      description: >-
        The API data type Longitude is a JSON String in a lexical format that is
        restricted by a regular expression for interoperability reasons.
    MerchantClassificationCode:
      title: MerchantClassificationCode
      type: string
      pattern: '^[\d]{1,4}$'
      description: >-
        A limited set of pre-defined numbers. This list would be a limited set
        of numbers identifying a set of popular merchant types like School Fees,
        Pubs and Restaurants, Groceries, etc.
    MiddleName:
      title: MiddleName
      type: string
      minLength: 1
      maxLength: 128
      pattern: '^(?!\s*$)[\w .,''-]{1,128}$'
      description: Middle name of the Party (Name Type).
    Name:
      title: Name
      type: string
      pattern: '^(?!\s*$)[\w .,''-]{1,128}$'
      description: >-
        The API data type Name is a JSON String, restricted by a regular
        expression to avoid characters which are generally not used in a name.
        Regular Expression - The regular expression for restricting the Name
        type is "^(?!\s*$)[\w .,'-]{1,128}$". The restriction does not allow a
        string consisting of whitespace only, all Unicode characters are
        allowed, as well as the period (.) (apostrophe (‘), dash (-), comma (,)
        and space characters ( ). Note -  In some programming languages, Unicode
        support must be specifically enabled. For example, if Java is used the
        flag UNICODE_CHARACTER_CLASS must be enabled to allow Unicode
        characters.
    Note:
      title: Note
      type: string
      minLength: 1
      maxLength: 128
      description: Memo assigned to transaction
    OtpValue:
      title: OtpValue
      type: string
      pattern: '^\d{3,10}$'
      description: >-
        The API data type OtpValue is a JSON String of 3 to 10 characters,
        consisting of digits only. Negative numbers are not allowed. One or more
        leading zeros are allowed.
    PartyIdentifier:
      title: PartyIdentifier
      type: string
      minLength: 1
      maxLength: 128
      description: Identifier of the Party.
    PartyIdType:
      title: PartyIdTypeEnum
      type: string
      enum:
        - MSISDN
        - EMAIL
        - PERSONAL_ID
        - BUSINESS
        - DEVICE
        - ACCOUNT_ID
        - IBAN
        - ALIAS
      description: >-
        Below are the allowed values for the enumeration - MSISDN An MSISDN
        (Mobile Station International Subscriber Directory Number, that is, the
        phone number) is used as reference to a participant. The MSISDN
        identifier should be in international format according to the ITU-T
        E.164 standard. Optionally, the MSISDN may be prefixed by a single plus
        sign, indicating the international prefix. - EMAIL An email is used as
        reference to a participant. The format of the email should be according
        to the informational RFC 3696. - PERSONAL_ID A personal identifier is
        used as reference to a participant. Examples of personal identification
        are passport number, birth certificate number, and national registration
        number. The identifier number is added in the PartyIdentifier element.
        The personal identifier type is added in the PartySubIdOrType element. -
        BUSINESS A specific Business (for example, an organization or a company)
        is used as reference to a participant. The BUSINESS identifier can be in
        any format. To make a transaction connected to a specific username or
        bill number in a Business, the PartySubIdOrType element should be used.
        - DEVICE A specific device (for example, a POS or ATM) ID connected to a
        specific business or organization is used as reference to a Party. For
        referencing a specific device under a specific business or organization,
        use the PartySubIdOrType element. - ACCOUNT_ID A bank account number or
        FSP account ID should be used as reference to a participant. The
        ACCOUNT_ID identifier can be in any format, as formats can greatly
        differ depending on country and FSP. - IBAN A bank account number or FSP
        account ID is used as reference to a participant. The IBAN identifier
        can consist of up to 34 alphanumeric characters and should be entered
        without whitespace. - ALIAS An alias is used as reference to a
        participant. The alias should be created in the FSP as an alternative
        reference to an account owner. Another example of an alias is a username
        in the FSP system. The ALIAS identifier can be in any format. It is also
        possible to use the PartySubIdOrType element for identifying an account
        under an Alias defined by the PartyIdentifier.
    PartyName:
      title: PartyName
      type: string
      minLength: 1
      maxLength: 128
      description: Name of the Party. Could be a real name or a nickname.
    PartySubIdOrType:
      title: PartySubIdOrType
      type: string
      minLength: 1
      maxLength: 128
      description: >-
        Either a sub-identifier of a PartyIdentifier, or a sub-type of the
        PartyIdType, normally a PersonalIdentifierType.
    PersonalIdentifierType:
      title: PersonalIdentifierType
      type: string
      enum:
        - PASSPORT
        - NATIONAL_REGISTRATION
        - DRIVING_LICENSE
        - ALIEN_REGISTRATION
        - NATIONAL_ID_CARD
        - EMPLOYER_ID
        - TAX_ID_NUMBER
        - SENIOR_CITIZENS_CARD
        - MARRIAGE_CERTIFICATE
        - HEALTH_CARD
        - VOTERS_ID
        - UNITED_NATIONS
        - OTHER_ID
      description: >-
        Below are the allowed values for the enumeration - PASSPORT A passport
        number is used as reference to a Party. - NATIONAL_REGISTRATION A
        national registration number is used as reference to a Party. -
        DRIVING_LICENSE A driving license is used as reference to a Party. -
        ALIEN_REGISTRATION An alien registration number is used as reference to
        a Party. - NATIONAL_ID_CARD A national ID card number is used as
        reference to a Party. - EMPLOYER_ID A tax identification number is used
        as reference to a Party. - TAX_ID_NUMBER A tax identification number is
        used as reference to a Party. - SENIOR_CITIZENS_CARD A senior citizens
        card number is used as reference to a Party. - MARRIAGE_CERTIFICATE A
        marriage certificate number is used as reference to a Party. -
        HEALTH_CARD A health card number is used as reference to a Party. -
        VOTERS_ID A voter’s identification number is used as reference to a
        Party. - UNITED_NATIONS An UN (United Nations) number is used as
        reference to a Party. - OTHER_ID Any other type of identification type
        number is used as reference to a Party.
    QRCODE:
      title: QRCODE
      type: string
      pattern: ^\S{1,64}$
      minLength: 1
      maxLength: 64
      description: QR code used as One Time Password.
    RefundReason:
      title: RefundReason
      type: string
      minLength: 1
      maxLength: 128
      description: Reason for the refund.
    TokenCode:
      title: TokenCode
      type: string
      pattern: '^[0-9a-zA-Z]{4,32}$'
      description: >-
        The API data type TokenCode is a JSON String between 4 and 32
        characters, consisting of digits or upper or lowercase characters from a
        to z.
    TransactionInitiator:
      title: TransactionInitiatorEnum
      type: string
      enum:
        - PAYER
        - PAYEE
      description: >-
        Below are the allowed values for the enumeration - PAYER Sender of funds
        is initiating the transaction. The account to send from is either owned
        by the Payer or is connected to the Payer in some way. - PAYEE Recipient
        of the funds is initiating the transaction by sending a transaction
        request. The Payer must approve the transaction, either automatically by
        a pre-generated OTP or by pre-approval of the Payee, or by manually
        approving in his or her own Device.
    TransactionInitiatorType:
      title: TransactionInitiatorTypeEnum
      type: string
      enum:
        - CONSUMER
        - AGENT
        - BUSINESS
        - DEVICE
      description: >-
        Below are the allowed values for the enumeration - CONSUMER Consumer is
        the initiator of the transaction. - AGENT Agent is the initiator of the
        transaction. - BUSINESS Business is the initiator of the transaction. -
        DEVICE Device is the initiator of the transaction.
    TransactionRequestState:
      title: TransactionRequestStateEnum
      type: string
      enum:
        - RECEIVED
        - PENDING
        - ACCEPTED
        - REJECTED
      description: >-
        Below are the allowed values for the enumeration - RECEIVED Payer FSP
        has received the transaction from the Payee FSP. - PENDING Payer FSP has
        sent the transaction request to the Payer. - ACCEPTED Payer has approved
        the transaction. - REJECTED Payer has rejected the transaction.
    TransactionScenario:
      title: TransactionScenarioEnum
      type: string
      enum:
        - DEPOSIT
        - WITHDRAWAL
        - TRANSFER
        - PAYMENT
        - REFUND
      description: >-
        Below are the allowed values for the enumeration - DEPOSIT Used for
        performing a Cash-In (deposit) transaction. In a normal scenario,
        electronic funds are transferred from a Business account to a Consumer
        account, and physical cash is given from the Consumer to the Business
        User. - WITHDRAWAL Used for performing a Cash-Out (withdrawal)
        transaction. In a normal scenario, electronic funds are transferred from
        a Consumer’s account to a Business account, and physical cash is given
        from the Business User to the Consumer. - TRANSFER Used for performing a
        P2P (Peer to Peer, or Consumer to Consumer) transaction. - PAYMENT
        Usually used for performing a transaction from a Consumer to a Merchant
        or Organization, but could also be for a B2B (Business to Business)
        payment. The transaction could be online for a purchase in an Internet
        store, in a physical store where both the Consumer and Business User are
        present, a bill payment, a donation, and so on. - REFUND Used for
        performing a refund of transaction.
    TransactionState:
      title: TransactionStateEnum
      type: string
      enum:
        - RECEIVED
        - PENDING
        - COMPLETED
        - REJECTED
      description: >-
        Below are the allowed values for the enumeration - RECEIVED Payee FSP
        has received the transaction from the Payer FSP. - PENDING Payee FSP has
        validated the transaction. - COMPLETED Payee FSP has successfully
        performed the transaction. - REJECTED Payee FSP has failed to perform
        the transaction.
    TransactionSubScenario:
      title: TransactionSubScenario
      type: string
      pattern: '^[A-Z_]{1,32}$'
      description: >-
        Possible sub-scenario, defined locally within the scheme (UndefinedEnum
        Type).
    TransferState:
      title: TransferStateEnum
      type: string
      enum:
        - RECEIVED
        - RESERVED
        - COMMITTED
        - ABORTED
      description: >-
        Below are the allowed values for the enumeration
        - RECEIVED Next ledger has received the transfer.
        - RESERVED Next ledger has reserved the transfer.
        - COMMITTED Next ledger has successfully performed the transfer.
        - ABORTED Next ledger has aborted the transfer due a rejection or failure to perform the transfer.
    UndefinedEnum:
      title: UndefinedEnum
      type: string
      pattern: '^[A-Z_]{1,32}$'
      description: >-
        The API data type UndefinedEnum is a JSON String consisting of 1 to 32
        uppercase characters including an underscore character (_).
    AuthenticationInfo:
      title: AuthenticationInfo
      type: object
      description: Data model for the complex type AuthenticationInfo
      properties:
        authentication:
          $ref: '#/components/schemas/AuthenticationType'
          description: Type of authentication.
        authenticationValue:
          $ref: '#/components/schemas/AuthenticationValue'
          description: Authentication value.
      required:
        - authentication
        - authenticationValue
    AuthorizationsPostRequest:
      title: AuthorizationsPostRequest
      type: object
      description: POST /authorizations Request object
      properties:
        authenticationType:
          $ref: '#/components/schemas/AuthenticationType'
          description: This value is a valid authentication type from the enumeration AuthenticationType(OTP or QR Code or U2F).
        retriesLeft:
          $ref: '#/components/schemas/RetriesLeft'
          description: RetriesLeft is the number of retries left before the financial transaction is rejected. It must be expressed in the form of the data type Integer. retriesLeft=1 means that this is the last retry before the financial transaction is rejected.
        amount:
          $ref: '#/components/schemas/Money'
          description: This is the transaction amount that will be withdrawn from the Payer’s account.
        transactionId:
          $ref: '#/components/schemas/CorrelationId'
          description: Common ID (decided by the Payer FSP) between the FSPs for the future transaction object. The actual transaction will be created as part of a successful transfer process. 
        transactionRequestId:
          $ref: '#/components/schemas/CorrelationId'
          description: The transactionRequestID, received from the POST /transactionRequests service earlier in the process. 
        quote:
          $ref: '#/components/schemas/QuotesIDPutResponse'
          description: Quotes object
      required:
      - authenticationType
      - retriesLeft
      - amount
      - transactionId
      - transactionRequestId
      - quote        
    AuthorizationsIDPutResponse:
      title: AuthorizationsIDPutResponse
      type: object
      description: 'PUT /authorizations/{ID} object'
      properties:
        authenticationInfo:
          $ref: '#/components/schemas/AuthenticationInfo'
          description: 'OTP or QR Code if entered, otherwise empty.'
        responseType:
          $ref: '#/components/schemas/AuthorizationResponse'
          description: >-
            Enum containing response information; if the customer entered the
            authentication value, rejected the transaction, or requested a
            resend of the authentication value.
      required:
        - responseType
    BulkQuotesPostRequest:
      title: BulkQuotesPostRequest
      type: object
      description: POST /bulkQuotes object
      properties:
        bulkQuoteId:
          $ref: '#/components/schemas/CorrelationId'
          description: >-
            Common ID between the FSPs for the bulk quote object, decided by the
            Payer FSP. The ID should be reused for resends of the same bulk
            quote. A new ID should be generated for each new bulk quote.
        payer:
          $ref: '#/components/schemas/Party'
          description: Information about the Payer in the proposed financial transaction.
        geoCode:
          $ref: '#/components/schemas/GeoCode'
          description: >-
            Longitude and Latitude of the initiating Party. Can be used to
            detect fraud.
        expiration:
          $ref: '#/components/schemas/DateTime'
          description: >-
            Expiration is optional to let the Payee FSP know when a quote no
            longer needs to be returned.
        individualQuotes:
          type: array
          minItems: 1
          maxItems: 1000
          items:
            $ref: '#/components/schemas/IndividualQuote'
          description: List of quotes elements.
        extensionList:
          $ref: '#/components/schemas/ExtensionList'
          description: 'Optional extension, specific to deployment.'
      required:
        - bulkQuoteId
        - payer
        - individualQuotes
    BulkQuotesIDPutResponse:
      title: BulkQuotesIDPutResponse
      type: object
      description: 'PUT /bulkQuotes/{ID} object'
      properties:
        individualQuoteResults:
          type: array
          maxItems: 1000
          items:
            $ref: '#/components/schemas/IndividualQuoteResult'
          description: >-
            Fees for each individual transaction, if any of them are charged per
            transaction.
        expiration:
          $ref: '#/components/schemas/DateTime'
          description: >-
            Date and time until when the quotation is valid and can be honored
            when used in the subsequent transaction request.
        extensionList:
          $ref: '#/components/schemas/ExtensionList'
          description: 'Optional extension, specific to deployment.'
      required:
        - expiration
    BulkTransfersPostRequest:
      title: BulkTransfersPostRequest
      type: object
      description: POST /bulkTransfers object
      properties:
        bulkTransferId:
          $ref: '#/components/schemas/CorrelationId'
          description: >-
            Common ID between the FSPs and the optional Switch for the bulk
            transfer object, decided by the Payer FSP. The ID should be reused
            for resends of the same bulk transfer. A new ID should be generated
            for each new bulk transfer.
        bulkQuoteId:
          $ref: '#/components/schemas/CorrelationId'
          description: ID of the related bulk quote.
        payerFsp:
          $ref: '#/components/schemas/FspId'
          description: Payer FSP identifier.
        payeeFsp:
          $ref: '#/components/schemas/FspId'
          description: Payee FSP identifier.
        individualTransfers:
          type: array
          minItems: 1
          maxItems: 1000
          items:
            $ref: '#/components/schemas/IndividualTransfer'
          description: List of IndividualTransfer elements.
        expiration:
          $ref: '#/components/schemas/DateTime'
          description: Expiration time of the transfers.
        extensionList:
          $ref: '#/components/schemas/ExtensionList'
          description: 'Optional extension, specific to deployment.'
      required:
        - bulkTransferId
        - bulkQuoteId
        - payerFsp
        - payeeFsp
        - individualTransfers
        - expiration
    BulkTransfersIDPutResponse:
      title: BulkTransfersIDPutResponse
      type: object
      description: 'PUT /bulkTransfers/{ID} object'
      properties:
        completedTimestamp:
          $ref: '#/components/schemas/DateTime'
          description: Time and date when the bulk transaction was completed.
        individualTransferResults:
          type: array
          maxItems: 1000
          items:
            $ref: '#/components/schemas/IndividualTransferResult'
          description: List of IndividualTransferResult elements.
        bulkTransferState:
          $ref: '#/components/schemas/BulkTransferState'
          description: The state of the bulk transfer.
        extensionList:
          $ref: '#/components/schemas/ExtensionList'
          description: 'Optional extension, specific to deployment.'
      required:
        - bulkTransferState
    ErrorInformation:
      title: ErrorInformation
      type: object
      description: Data model for the complex type ErrorInformation.
      properties:
        errorCode:
          $ref: '#/components/schemas/ErrorCode'
          description: Specific error number.
        errorDescription:
          $ref: '#/components/schemas/ErrorDescription'
          description: Error description string.
        extensionList:
          $ref: '#/components/schemas/ExtensionList'
          description: 'Optional list of extensions, specific to deployment.'
      required:
        - errorCode
        - errorDescription
    ErrorInformationObject:
      title: ErrorInformationObject
      type: object
      description: Data model for the complex type object that contains ErrorInformation.
      properties:
        errorInformation:
          $ref: '#/components/schemas/ErrorInformation'
      required:
        - errorInformation
    ErrorInformationResponse:
      title: ErrorInformationResponse
      type: object
      description: >-
        Data model for the complex type object that contains an optional element
        ErrorInformation used along with 4xx and 5xx responses.
      properties:
        errorInformation:
          $ref: '#/components/schemas/ErrorInformation'
    Extension:
      title: Extension
      type: object
      description: Data model for the complex type Extension
      properties:
        key:
          $ref: '#/components/schemas/ExtensionKey'
          description: Extension key.
        value:
          $ref: '#/components/schemas/ExtensionValue'
          description: Extension value.
      required:
        - key
        - value
    ExtensionList:
      title: ExtensionList
      type: object
      description: Data model for the complex type ExtensionList
      properties:
        extension:
          type: array
          items:
            $ref: '#/components/schemas/Extension'
          minItems: 1
          maxItems: 16
          description: Number of Extension elements
      required:
        - extension
    GeoCode:
      title: GeoCode
      type: object
      description: >-
        Data model for the complex type GeoCode. Indicates the geographic
        location from where the transaction was initiated.
      properties:
        latitude:
          $ref: '#/components/schemas/Latitude'
          description: Latitude of the Party.
        longitude:
          $ref: '#/components/schemas/Longitude'
          description: Longitude of the   Party.
      required:
        - latitude
        - longitude
    IndividualQuote:
      title: IndividualQuote
      type: object
      description: Data model for the complex type IndividualQuote.
      properties:
        quoteId:
          $ref: '#/components/schemas/CorrelationId'
          description: Identifies quote message.
        transactionId:
          $ref: '#/components/schemas/CorrelationId'
          description: Identifies transaction message.
        payee:
          $ref: '#/components/schemas/Party'
          description: Information about the Payee in the proposed financial transaction.
        amountType:
          $ref: '#/components/schemas/AmountType'
          description: 'SEND for sendAmount, RECEIVE for receiveAmount.'
        amount:
          $ref: '#/components/schemas/Money'
          description: >-
            Depending on amountType - If SEND - The amount the Payer would like
            to send, that is, the amount that should be withdrawn from the Payer
            account including any fees. The amount is updated by each
            participating entity in the transaction. If RECEIVE - The amount the
            Payee should receive, that is, the amount that should be sent to the
            receiver exclusive any fees. The amount is not updated by any of the
            participating entities.
        fees:
          $ref: '#/components/schemas/Money'
          description: >-
            The fees in the transaction. The fees element should be empty if
            fees should be non-disclosed. The fees element should be non-empty
            if fees should be disclosed.
        transactionType:
          $ref: '#/components/schemas/TransactionType'
          description: Type of transaction that the quote is requested for.
        note:
          $ref: '#/components/schemas/Note'
          description: Memo that will be attached to the transaction.
        extensionList:
          $ref: '#/components/schemas/ExtensionList'
          description: 'Optional extension, specific to deployment.'
      required:
        - quoteId
        - transactionId
        - payee
        - amountType
        - amount
        - transactionType
    IndividualQuoteResult:
      title: IndividualQuoteResult
      type: object
      description: Data model for the complex type IndividualQuoteResult.
      properties:
        quoteId:
          $ref: '#/components/schemas/CorrelationId'
          description: Identifies quote message.
        payee:
          $ref: '#/components/schemas/Party'
          description: Information about the Payee in the proposed financial transaction.
        transferAmount:
          $ref: '#/components/schemas/Money'
          description: >-
            The amount of Money that the Payer FSP should transfer to the Payee
            FSP.
        payeeReceiveAmount:
          $ref: '#/components/schemas/Money'
          description: >-
            Amount that the Payee should receive in the end-to-end transaction.
            Optional as the Payee FSP might not want to disclose any optional
            Payee fees.
        payeeFspFee:
          $ref: '#/components/schemas/Money'
          description: Payee FSP’s part of the transaction fee.
        payeeFspCommission:
          $ref: '#/components/schemas/Money'
          description: Transaction commission from the Payee FSP
        ilpPacket:
          $ref: '#/components/schemas/IlpPacket'
          description: The ILP Packet that must be attached to the transfer by the Payer.
        condition:
          $ref: '#/components/schemas/IlpCondition'
          description: The condition that must be attached to the transfer by the Payer.
        errorInformation:
          $ref: '#/components/schemas/ErrorInformation'
          description: >-
            Error code, category description. Note - payee, transferAmount,
            payeeReceiveAmount, payeeFspFee, payeeFspCommission, ilpPacket, and
            condition should not be set if errorInformation is set.
        extensionList:
          $ref: '#/components/schemas/ExtensionList'
          description: 'Optional extension, specific to deployment.'
      required:
        - quoteId
    IndividualTransfer:
      title: IndividualTransfer
      type: object
      description: Data model for the complex type IndividualTransfer.
      properties:
        transferId:
          $ref: '#/components/schemas/CorrelationId'
          description: Identifies messages related to the same /transfers sequence.
        transferAmount:
          $ref: '#/components/schemas/Money'
          description: Transaction amount to be sent.
        ilpPacket:
          $ref: '#/components/schemas/IlpPacket'
          description: >-
            ILP Packet containing the amount delivered to the Payee and the ILP
            Address of the Payee and any other end-to-end data.
        condition:
          $ref: '#/components/schemas/IlpCondition'
          description: Condition that must be fulfilled to commit the transfer.
        extensionList:
          $ref: '#/components/schemas/ExtensionList'
          description: 'Optional extension, specific to deployment.'
      required:
        - transferId
        - transferAmount
        - ilpPacket
        - condition
    IndividualTransferResult:
      title: IndividualTransferResult
      type: object
      description: Data model for the complex type IndividualTransferResult.
      properties:
        transferId:
          $ref: '#/components/schemas/CorrelationId'
          description: Identifies messages related to the same /transfers sequence.
        fulfilment:
          $ref: '#/components/schemas/IlpFulfilment'
          description: >-
            Fulfilment of the condition specified with the transaction. Note -
            Either fulfilment or errorInformation should be set, not both.
        errorInformation:
          $ref: '#/components/schemas/ErrorInformation'
          description: >-
            If transfer is REJECTED, error information may be provided. Note -
            Either fulfilment or errorInformation should be set, not both.
        extensionList:
          $ref: '#/components/schemas/ExtensionList'
          description: 'Optional extension, specific to deployment.'
      required:
        - transferId
    Money:
      title: Money
      type: object
      description: Data model for the complex type Money.
      properties:
        currency:
          $ref: '#/components/schemas/Currency'
          description: Currency of the amount.
        amount:
          $ref: '#/components/schemas/Amount'
          description: Amount of Money.
      required:
        - currency
        - amount
    ParticipantsTypeIDSubIDPostRequest:
      title: ParticipantsTypeIDSubIDPostRequest
      type: object
      description: 'POST /participants/{Type}/{ID}/{SubId}, /participants/{Type}/{ID} object'
      properties:
        fspId:
          $ref: '#/components/schemas/FspId'
          description: FSP Identifier that the Party belongs to.
        currency:
          $ref: '#/components/schemas/Currency'
          description: Indicate that the provided Currency is supported by the Party.
      required:
        - fspId
    ParticipantsTypeIDPutResponse:
      title: ParticipantsTypeIDPutResponse
      type: object
      description: 'PUT /participants/{Type}/{ID}/{SubId}, /participants/{Type}/{ID} object'
      properties:
        fspId:
          $ref: '#/components/schemas/FspId'
          description: FSP Identifier that the Party belongs to.
    ParticipantsIDPutResponse:
      title: ParticipantsIDPutResponse
      type: object
      description: 'PUT /participants/{ID} object'
      properties:
        partyList:
          type: array
          items:
            $ref: '#/components/schemas/PartyResult'
          minItems: 1
          maxItems: 10000
          description: >-
            List of PartyResult elements that were either created or failed to
            be created.
        currency:
          $ref: '#/components/schemas/Currency'
          description: >-
            Indicate that the provided Currency was set to be supported by each
            successfully added PartyIdInfo.
      required:
        - partyList
    ParticipantsPostRequest:
      title: ParticipantsPostRequest
      type: object
      description: POST /participants object
      properties:
        requestId:
          $ref: '#/components/schemas/CorrelationId'
          description: >-
            The ID of the request, decided by the client. Used for
            identification of the callback from the server.
        partyList:
          type: array
          items:
            $ref: '#/components/schemas/PartyIdInfo'
          minItems: 1
          maxItems: 10000
          description: >-
            List of PartyIdInfo elements that the client would like to update or
            create FSP information about.
        currency:
          $ref: '#/components/schemas/Currency'
          description: >-
            Indicate that the provided Currency is supported by each PartyIdInfo
            in the list.
      required:
        - requestId
        - partyList
    Party:
      title: Party
      type: object
      description: Data model for the complex type Party.
      properties:
        accounts:
          $ref: '#/components/schemas/AccountList'
          description: List of accounts associated with the party containing and DFSP routable address, currency identifier and description.
        partyIdInfo:
          $ref: '#/components/schemas/PartyIdInfo'
          description: 'Party Id type, id, sub ID or type, and FSP Id.'
        merchantClassificationCode:
          $ref: '#/components/schemas/MerchantClassificationCode'
          description: >-
            Used in the context of Payee Information, where the Payee happens to
            be a merchant accepting merchant payments.
        name:
          $ref: '#/components/schemas/PartyName'
          description: 'Display name of the Party, could be a real name or a nick name.'
        personalInfo:
          $ref: '#/components/schemas/PartyPersonalInfo'
          description: >-
            Personal information used to verify identity of Party such as first,
            middle, last name and date of birth.
      required:
        - partyIdInfo
    PartyComplexName:
      title: PartyComplexName
      type: object
      description: Data model for the complex type PartyComplexName.
      properties:
        firstName:
          $ref: '#/components/schemas/FirstName'
          description: Party’s first name.
        middleName:
          $ref: '#/components/schemas/MiddleName'
          description: Party’s middle name.
        lastName:
          $ref: '#/components/schemas/LastName'
          description: Party’s last name.
    PartyIdInfo:
      title: PartyIdInfo
      type: object
      description: Data model for the complex type PartyIdInfo.
      properties:
        partyIdType:
          $ref: '#/components/schemas/PartyIdType'
          description: Type of the identifier.
        partyIdentifier:
          $ref: '#/components/schemas/PartyIdentifier'
          description: An identifier for the Party.
        partySubIdOrType:
          $ref: '#/components/schemas/PartySubIdOrType'
          description: A sub-identifier or sub-type for the Party.
        fspId:
          $ref: '#/components/schemas/FspId'
          description: FSP ID (if known)
        extensionList:
          $ref: '#/components/schemas/ExtensionList'
          description: 'Optional extension, specific to deployment.'
      required:
        - partyIdType
        - partyIdentifier
    PartiesTypeIDPutResponse:
      title: PartiesTypeIDPutResponse
      type: object
      description: 'PUT /parties/{Type}/{ID} object'
      properties:
        party:
          $ref: '#/components/schemas/Party'
          description: Information regarding the requested Party.
      required:
        - party
    PartyPersonalInfo:
      title: PartyPersonalInfo
      type: object
      description: Data model for the complex type PartyPersonalInfo.
      properties:
        complexName:
          $ref: '#/components/schemas/PartyComplexName'
          description: 'First, middle and last name for the Party.'
        dateOfBirth:
          $ref: '#/components/schemas/DateOfBirth'
          description: Date of birth for the Party.
    PartyResult:
      title: PartyResult
      type: object
      description: Data model for the complex type PartyResult.
      properties:
        partyId:
          $ref: '#/components/schemas/PartyIdInfo'
          description: 'Party Id type, id, sub ID or type, and FSP Id.'
        errorInformation:
          $ref: '#/components/schemas/ErrorInformation'
          description: >-
            If the Party failed to be added, error information should be
            provided. Otherwise, this parameter should be empty to indicate
            success.
      required:
        - partyId
    QuotesPostRequest:
      title: QuotesPostRequest
      type: object
      description: POST /quotes object
      properties:
        quoteId:
          $ref: '#/components/schemas/CorrelationId'
          description: >-
            Common ID between the FSPs for the quote object, decided by the
            Payer FSP. The ID should be reused for resends of the same quote for
            a transaction. A new ID should be generated for each new quote for a
            transaction.
        transactionId:
          $ref: '#/components/schemas/CorrelationId'
          description: >-
            Common ID (decided by the Payer FSP) between the FSPs for the future
            transaction object. The actual transaction will be created as part
            of a successful transfer process. The ID should be reused for
            resends of the same quote for a transaction. A new ID should be
            generated for each new quote for a transaction.
        transactionRequestId:
          $ref: '#/components/schemas/CorrelationId'
          description: Identifies an optional previously-sent transaction request.
        payee:
          $ref: '#/components/schemas/Party'
          description: Information about the Payee in the proposed financial transaction.
        payer:
          $ref: '#/components/schemas/Party'
          description: Information about the Payer in the proposed financial transaction.
        amountType:
          $ref: '#/components/schemas/AmountType'
          description: 'SEND for send amount, RECEIVE for receive amount.'
        amount:
          $ref: '#/components/schemas/Money'
          description: >-
            Depending on amountType. If SEND - The amount the Payer would like
            to send, that is, the amount that should be withdrawn from the Payer
            account including any fees. The amount is updated by each
            participating entity in the transaction. If RECEIVE - The amount the
            Payee should receive, that is, the amount that should be sent to the
            receiver exclusive any fees. The amount is not updated by any of the
            participating entities.
        fees:
          $ref: '#/components/schemas/Money'
          description: >-
            The fees in the transaction. The fees element should be empty if
            fees should be non-disclosed. The fees element should be non-empty
            if fees should be disclosed.
        transactionType:
          $ref: '#/components/schemas/TransactionType'
          description: Type of transaction for which the quote is requested.
        geoCode:
          $ref: '#/components/schemas/GeoCode'
          description: >-
            Longitude and Latitude of the initiating Party. Can be used to
            detect fraud.
        note:
          $ref: '#/components/schemas/Note'
          description: A memo that will be attached to the transaction.
        expiration:
          $ref: '#/components/schemas/DateTime'
          description: >-
            Expiration is optional. It can be set to get a quick failure in case
            the peer FSP takes too long to respond. Also, it may be beneficial
            for Consumer, Agent, and Merchant to know that their request has a
            time limit.
        extensionList:
          $ref: '#/components/schemas/ExtensionList'
          description: 'Optional extension, specific to deployment.'
      required:
        - quoteId
        - transactionId
        - payee
        - payer
        - amountType
        - amount
        - transactionType
    QuotesIDPutResponse:
      title: QuotesIDPutResponse
      type: object
      description: 'PUT /quotes/{ID} object'
      properties:
        transferAmount:
          $ref: '#/components/schemas/Money'
          description: >-
            The amount of Money that the Payer FSP should transfer to the Payee
            FSP.
        payeeReceiveAmount:
          $ref: '#/components/schemas/Money'
          description: >-
            The amount of Money that the Payee should receive in the end-to-end
            transaction. Optional as the Payee FSP might not want to disclose
            any optional Payee fees.
        payeeFspFee:
          $ref: '#/components/schemas/Money'
          description: Payee FSP’s part of the transaction fee.
        payeeFspCommission:
          $ref: '#/components/schemas/Money'
          description: Transaction commission from the Payee FSP.
        expiration:
          $ref: '#/components/schemas/DateTime'
          description: >-
            Date and time until when the quotation is valid and can be honored
            when used in the subsequent transaction.
        geoCode:
          $ref: '#/components/schemas/GeoCode'
          description: Longitude and Latitude of the Payee. Can be used to detect fraud.
        ilpPacket:
          $ref: '#/components/schemas/IlpPacket'
          description: The ILP Packet that must be attached to the transfer by the Payer.
        condition:
          $ref: '#/components/schemas/IlpCondition'
          description: The condition that must be attached to the transfer by the Payer.
        extensionList:
          $ref: '#/components/schemas/ExtensionList'
          description: 'Optional extension, specific to deployment.'
      required:
        - transferAmount
        - expiration
        - ilpPacket
        - condition
    Refund:
      title: Refund
      type: object
      description: Data model for the complex type Refund.
      properties:
        originalTransactionId:
          $ref: '#/components/schemas/CorrelationId'
          description: >-
            Reference to the original transaction ID that is requested to be
            refunded.
        refundReason:
          $ref: '#/components/schemas/RefundReason'
          description: Free text indicating the reason for the refund.
      required:
        - originalTransactionId
    Transaction:
      title: Transaction
      type: object
      description: >-
        Data model for the complex type Transaction. The Transaction type is
        used to carry end-to-end data between the Payer FSP and the Payee FSP in
        the ILP Packet. Both the transactionId and the quoteId in the data model
        are decided by the Payer FSP in the POST /quotes.
      properties:
        transactionId:
          $ref: '#/components/schemas/CorrelationId'
          description: >-
            ID of the transaction, the ID is decided by the Payer FSP during the
            creation of the quote.
        quoteId:
          $ref: '#/components/schemas/CorrelationId'
          description: >-
            ID of the quote, the ID is decided by the Payer FSP during the
            creation of the quote.
        payee:
          $ref: '#/components/schemas/Party'
          description: Information about the Payee in the proposed financial transaction.
        payer:
          $ref: '#/components/schemas/Party'
          description: Information about the Payer in the proposed financial transaction.
        amount:
          $ref: '#/components/schemas/Money'
          description: Transaction amount to be sent.
        transactionType:
          $ref: '#/components/schemas/TransactionType'
          description: Type of the transaction.
        note:
          $ref: '#/components/schemas/Note'
          description: 'Memo associated to the transaction, intended to the Payee.'
        extensionList:
          $ref: '#/components/schemas/ExtensionList'
          description: 'Optional extension, specific to deployment.'
      required:
        - transactionId
        - quoteId
        - payee
        - payer
        - amount
        - transactionType
    TransactionRequestsIDPutResponse:
      title: TransactionRequestsIDPutResponse
      type: object
      description: 'PUT /transactionRequests/{ID} object'
      properties:
        transactionId:
          $ref: '#/components/schemas/CorrelationId'
          description: >-
            Identifies a related transaction (if a transaction has been
            created).
        transactionRequestState:
          $ref: '#/components/schemas/TransactionRequestState'
          description: State of the transaction request.
        extensionList:
          $ref: '#/components/schemas/ExtensionList'
          description: 'Optional extension, specific to deployment.'
      required:
        - transactionRequestState
    TransactionsIDPutResponse:
      title: TransactionsIDPutResponse
      type: object
      description: 'PUT /transactions/{ID} object'
      properties:
        completedTimestamp:
          $ref: '#/components/schemas/DateTime'
          description: Time and date when the transaction was completed.
        transactionState:
          $ref: '#/components/schemas/TransactionState'
          description: State of the transaction.
        code:
          $ref: '#/components/schemas/Code'
          description: >-
            Optional redemption information provided to Payer after transaction
            has been completed.
        extensionList:
          $ref: '#/components/schemas/ExtensionList'
          description: 'Optional extension, specific to deployment.'
      required:
        - transactionState
    TransactionType:
      title: TransactionType
      type: object
      description: Data model for the complex type TransactionType.
      properties:
        scenario:
          $ref: '#/components/schemas/TransactionScenario'
          description: 'Deposit, withdrawal, refund, …'
        subScenario:
          $ref: '#/components/schemas/TransactionSubScenario'
          description: 'Possible sub-scenario, defined locally within the scheme.'
        initiator:
          $ref: '#/components/schemas/TransactionInitiator'
          description: Who is initiating the transaction - Payer or Payee
        initiatorType:
          $ref: '#/components/schemas/TransactionInitiatorType'
          description: 'Consumer, agent, business, …'
        refundInfo:
          $ref: '#/components/schemas/Refund'
          description: >-
            Extra information specific to a refund scenario. Should only be
            populated if scenario is REFUND
        balanceOfPayments:
          $ref: '#/components/schemas/BalanceOfPayments'
          description: Balance of Payments code.
      required:
        - scenario
        - initiator
        - initiatorType
    TransfersPostRequest:
      title: TransfersPostRequest
      type: object
      description: POST /transfers Request object
      properties:
        transferId:
          $ref: '#/components/schemas/CorrelationId'
          description: >-
            The common ID between the FSPs and the optional Switch for the
            transfer object, decided by the Payer FSP. The ID should be reused
            for resends of the same transfer. A new ID should be generated for
            each new transfer.
        payeeFsp:
          $ref: '#/components/schemas/FspId'
          description: Payee FSP in the proposed financial transaction.
        payerFsp:
          $ref: '#/components/schemas/FspId'
          description: Payer FSP in the proposed financial transaction.
        amount:
          $ref: '#/components/schemas/Money'
          description: The transfer amount to be sent.
        ilpPacket:
          $ref: '#/components/schemas/IlpPacket'
          description: >-
            The ILP Packet containing the amount delivered to the Payee and the
            ILP Address of the Payee and any other end-to-end data.
        condition:
          $ref: '#/components/schemas/IlpCondition'
          description: The condition that must be fulfilled to commit the transfer.
        expiration:
          $ref: '#/components/schemas/DateTime'
          description: >-
            Expiration can be set to get a quick failure expiration of the
            transfer. The transfer should be rolled back if no fulfilment is
            delivered before this time.
        extensionList:
          $ref: '#/components/schemas/ExtensionList'
          description: 'Optional extension, specific to deployment.'
      required:
        - transferId
        - payeeFsp
        - payerFsp
        - amount
        - ilpPacket
        - condition
        - expiration
    TransactionRequestsPostRequest:
      title: TransactionRequestsPostRequest
      type: object
      description: POST /transactionRequests object
      properties:
        transactionRequestId:
          $ref: '#/components/schemas/CorrelationId'
          description: >-
            Common ID between the FSPs for the transaction request object,
            decided by the Payee FSP. The ID should be reused for resends of the
            same transaction request. A new ID should be generated for each new
            transaction request.
        payee:
          $ref: '#/components/schemas/Party'
          description: Information about the Payee in the proposed financial transaction.
        payer:
          $ref: '#/components/schemas/PartyIdInfo'
          description: >-
            Information about the Payer type, id, sub-type/id, FSP Id in the
            proposed financial transaction.
        amount:
          $ref: '#/components/schemas/Money'
          description: Requested amount to be transferred from the Payer to Payee.
        transactionType:
          $ref: '#/components/schemas/TransactionType'
          description: Type of transaction.
        note:
          $ref: '#/components/schemas/Note'
          description: 'Reason for the transaction request, intended to the Payer.'
        geoCode:
          $ref: '#/components/schemas/GeoCode'
          description: >-
            Longitude and Latitude of the initiating Party. Can be used to
            detect fraud.
        authenticationType:
          $ref: '#/components/schemas/AuthenticationType'
          description: 'OTP or QR Code, otherwise empty.'
        expiration:
          $ref: '#/components/schemas/DateTime'
          description: >-
            Can be set to get a quick failure in case the peer FSP takes too
            long to respond. Also, it may be beneficial for Consumer, Agent,
            Merchant to know that their request has a time limit.
        extensionList:
          $ref: '#/components/schemas/ExtensionList'
          description: 'Optional extension, specific to deployment.'
      required:
        - transactionRequestId
        - payee
        - payer
        - amount
        - transactionType
    TransfersIDPutResponse:
      title: TransfersIDPutResponse
      type: object
      description: 'PUT /transfers/{ID} object'
      properties:
        fulfilment:
          $ref: '#/components/schemas/IlpFulfilment'
          description: >-
            Fulfilment of the condition specified with the transaction.
            Mandatory if transfer has completed successfully.
        completedTimestamp:
          $ref: '#/components/schemas/DateTime'
          description: Time and date when the transaction was completed.
        transferState:
          $ref: '#/components/schemas/TransferState'
          description: State of the transfer.
        extensionList:
          $ref: '#/components/schemas/ExtensionList'
          description: 'Optional extension, specific to deployment.'
      required:
<<<<<<< HEAD
        - transferState
    ThirdPartyTransactionResponse:
      title: ThirdPartyTransactionResponse
      type: object
      description: The object sent in the PUT /thirdPartyRequests/transactions/{ID} request.
      properties:
        transactionId:
          $ref: '#/components/schemas/CorrelationId'
          description: >
            Identifies a related transaction (if a transaction has been created)
        transactionRequestState:
          $ref: '#/components/schemas/TransactionRequestState'
          description: State of the transaction request`     
    AccountId:
      type: string
      description: >
        A long-lived account identifier provided by the DFSP
        this MUST NOT be Bank Account Number or anything that
        may expose a User's private bank account information
    AccountList:
      title: AccountList
      type: object
      description: Data model for the complex type AccountList
      properties:
        account:
          type: array
          items:
            $ref: '#/components/schemas/Account'
          minItems: 1
          maxItems: 32
          description: Accounts associated with the Party
      required:
        - account
    Account:
      title: Account
      type: object
      description: Data model for the complex type Account
      properties:
        address:
          $ref: '#/components/schemas/AccountAddress'
          type: string
          description: Unique routable address which is DFSP specific.
        currency:
          $ref: '#/components/schemas/Currency'
          type: string
          description: Currency of the amount.
        description:
          $ref: '#/components/schemas/Name'
          type: string
          description: The name of the account.
      required:
        - address
        - currency
        - description
    AccountAddress:
      title: AccountAddress
      type: string
      description: Unique routable address which is DFSP specific.
      pattern: ^([0-9A-Za-z_~\-\.]+[0-9A-Za-z_~\-])$
      minLength: 1
      maxLength: 1023                 
=======
        - transferState
>>>>>>> 544947a0
<|MERGE_RESOLUTION|>--- conflicted
+++ resolved
@@ -2553,7 +2553,6 @@
           $ref: '#/components/responses/ErrorResponse503'
       requestBody:
         $ref: '#/components/requestBodies/ErrorInformationObject'
-<<<<<<< HEAD
   #thirdPartyRequests
   /thirdPartyRequests/transactions/{ID}:
     put:
@@ -2655,8 +2654,6 @@
           $ref: '#/components/responses/ErrorResponse501'
         503:
           $ref: '#/components/responses/ErrorResponse503'
-=======
->>>>>>> 544947a0
 
 components:
   parameters:
@@ -4651,7 +4648,6 @@
           $ref: '#/components/schemas/ExtensionList'
           description: 'Optional extension, specific to deployment.'
       required:
-<<<<<<< HEAD
         - transferState
     ThirdPartyTransactionResponse:
       title: ThirdPartyTransactionResponse
@@ -4712,7 +4708,4 @@
       description: Unique routable address which is DFSP specific.
       pattern: ^([0-9A-Za-z_~\-\.]+[0-9A-Za-z_~\-])$
       minLength: 1
-      maxLength: 1023                 
-=======
-        - transferState
->>>>>>> 544947a0
+      maxLength: 1023                 