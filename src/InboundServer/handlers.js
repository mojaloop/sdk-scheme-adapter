/**************************************************************************
 *  (C) Copyright ModusBox Inc. 2019 - All rights reserved.               *
 *                                                                        *
 *  This file is made available under the terms of the license agreement  *
 *  specified in the corresponding source code repository.                *
 *                                                                        *
 *  ORIGINAL AUTHOR:                                                      *
 *       James Bush - james.bush@modusbox.com                             *
 *  CONTRIBUTORS:                                                         *
 *       Steven Oderayi - steven.oderayi@modusbox.com                     *
 **************************************************************************/

'use strict';

const util = require('util');
const Model = require('@internal/model').InboundTransfersModel;

/**
 * Handles a GET /authorizations/{id} request
 */
const getAuthorizationsById = async (ctx) => {
    // kick off an asyncronous operation to handle the request
    (async () => {
        try {
            if(ctx.state.conf.enableTestFeatures) {
                const cache = ctx.state.cache;
                // we are in test mode so cache the request
                const req = {
                    headers: ctx.request.headers
                };
                const res = await cache.set(`${cache.REQUEST_PREFIX}${ctx.state.path.params.ID}`, req);
                ctx.state.logger.log(`Caching request: ${util.inspect(res)}`);
            }

            // use the transfers model to execute asynchronous stages with the switch
            const model = new Model({
                ...ctx.state.conf,
                cache: ctx.state.cache,
                logger: ctx.state.logger,
                wso2Auth: ctx.state.wso2Auth,
            });

            const sourceFspId = ctx.request.headers['fspiop-source'];

            // use the model to handle the request
            const response = await model.getAuthorizations(ctx.state.path.params.ID, sourceFspId);

            // log the result
            ctx.state.logger.push({ response }).log('Inbound transfers model handled GET /parties/{idType}/{idValue} request');
        }
        catch(err) {
            // nothing we can do if an error gets thrown back to us here apart from log it and continue
            ctx.state.logger.push({ err }).log('Error handling GET /parties/{idType}/{idValue}');
        }
    })();

    // Note that we will have passed request validation, JWS etc... by this point
    // so it is safe to return 202
    ctx.response.status = 202;
    ctx.response.body = '';
};

/**
 * Handles a GET /participants/{idType}/{idValue} request
 */
const getParticipantsByTypeAndId = async (ctx) => {
    // kick off an asynchronous operation to handle the request
    (async () => {
        try {
            // use the transfers model to execute asynchronous stages with the switch
            const model = new Model({
                ...ctx.state.conf,
                cache: ctx.state.cache,
                logger: ctx.state.logger,
                wso2Auth: ctx.state.wso2Auth,
            });

            const sourceFspId = ctx.request.headers['fspiop-source'];

            // use the model to handle the request
            const response = await model.getParticipants(ctx.state.path.params.Type,
                ctx.state.path.params.ID, ctx.state.path.params.SubId, sourceFspId);

            // log the result
            ctx.state.logger.push({ response }).log('Inbound transfers model handled GET /participants/{idType}/{idValue}');
        }
        catch(err) {
            // nothing we can do if an error gets thrown back to us here apart from log it and continue
            ctx.state.logger.push({ err }).log('Error handling GET /participants/{idType}/{idValue}');
        }
    })();

    // Note that we will have passed request validation, JWS etc... by this point
    // so it is safe to return 202
    ctx.response.status = 202;
    ctx.response.body = '';
};


/**
 * Handles a GET /parties/{idType}/{idValue} request
 */
const getPartiesByTypeAndId = async (ctx) => {
    // kick off an asyncronous operation to handle the request
    (async () => {
        try {
            if(ctx.state.conf.enableTestFeatures) {
                const cache = ctx.state.cache;
                // we are in test mode so cache the request
                const req = {
                    headers: ctx.request.headers
                };
                const res = await cache.set(`${cache.REQUEST_PREFIX}${ctx.state.path.params.ID}`, req);
                ctx.state.logger.log(`Caching request: ${util.inspect(res)}`);
            }

            // use the transfers model to execute asynchronous stages with the switch
            const model = new Model({
                ...ctx.state.conf,
                cache: ctx.state.cache,
                logger: ctx.state.logger,
                wso2Auth: ctx.state.wso2Auth,
            });

            const sourceFspId = ctx.request.headers['fspiop-source'];

            // use the model to handle the request
            const response = await model.getParties(ctx.state.path.params.Type, ctx.state.path.params.ID,
                ctx.state.path.params.SubId, sourceFspId);

            // log the result
            ctx.state.logger.push({ response }).log('Inbound transfers model handled GET /parties/{idType}/{idValue} request');
        }
        catch(err) {
            // nothing we can do if an error gets thrown back to us here apart from log it and continue
            ctx.state.logger.push({ err }).log('Error handling GET /parties/{idType}/{idValue}');
        }
    })();

    // Note that we will have passed request validation, JWS etc... by this point
    // so it is safe to return 202
    ctx.response.status = 202;
    ctx.response.body = '';
};


/**
 * Handles a POST /parties/{idType}/{idValue} request
 */
const postPartiesByTypeAndId = (ctx) => {
    // creation of parties not supported by SDK
    ctx.response.status = 501;
    ctx.response.body = '';
};


/**
 * Handles a POST /quotes request
 */
const postQuotes = async (ctx) => {
    // kick off an asyncronous operation to handle the request
    (async () => {
        try {
<<<<<<< HEAD
            if(ctx.state.conf.enableTestFeatures)
            {
=======
            if(ctx.state.conf.enableTestFeatures) {
                const cache = ctx.state.cache;
>>>>>>> fec30bf3
                // we are in test mode so cache the request
                const req = {
                    headers: ctx.request.headers,
                    data: ctx.request.body
                };
                const res = await cache.set(`${cache.REQUEST_PREFIX}${ctx.request.body.quoteId}`, req);
                ctx.state.logger.log(`Caching request: ${util.inspect(res)}`);
            }

            // use the transfers model to execute asynchronous stages with the switch
            const model = new Model({
                ...ctx.state.conf,
                cache: ctx.state.cache,
                logger: ctx.state.logger,
                wso2Auth: ctx.state.wso2Auth,
            });

            const sourceFspId = ctx.request.headers['fspiop-source'];

            // use the model to handle the request
            const response = await model.quoteRequest(ctx.request.body, sourceFspId);

            // log the result
            ctx.state.logger.push({ response }).log('Inbound transfers model handled POST /quotes request');
        }
        catch(err) {
            // nothing we can do if an error gets thrown back to us here apart from log it and continue
            ctx.state.logger.push({ err }).log('Error handling POST /quotes');
        }
    })();

    // Note that we will have passed request validation, JWS etc... by this point
    // so it is safe to return 202
    ctx.response.status = 202;
    ctx.response.body = '';
};


/**
 * Handles a POST /transfers request
 */
const postTransfers = async (ctx) => {
    // kick off an asyncronous operation to handle the request
    (async () => {
        try {
            if(ctx.state.conf.enableTestFeatures) {
                const cache = ctx.state.cache;
                // we are in test mode so cache the request
                const req = {
                    headers: ctx.request.headers,
                    data: ctx.request.body
                };
                const res = await cache.set(`${cache.REQUEST_PREFIX}${ctx.request.body.transferId}`, req);
                ctx.state.logger.log(`Caching request: ${util.inspect(res)}`);
            }

            // use the transfers model to execute asynchronous stages with the switch
            const model = new Model({
                ...ctx.state.conf,
                cache: ctx.state.cache,
                logger: ctx.state.logger,
                wso2Auth: ctx.state.wso2Auth,
            });

            const sourceFspId = ctx.request.headers['fspiop-source'];

            // use the model to handle the request
            const response = await model.prepareTransfer(ctx.request.body, sourceFspId);

            // log the result
            ctx.state.logger.push({ response }).log('Inbound transfers model handled POST /transfers request');
        }
        catch(err) {
            // nothing we can do if an error gets thrown back to us here apart from log it and continue
            ctx.state.logger.push({ err }).log('Error handling POST /transfers');
        }
    })();

    // Note that we will have passed request validation, JWS etc... by this point
    // so it is safe to return 202
    ctx.response.status = 202;
    ctx.response.body = '';
};

/**
 * Handles a GET /transfers/{ID} request
 */
const getTransfersById = async (ctx) => {
    // kick off an asyncronous operation to handle the request
    (async () => {
        try {
            if (ctx.state.conf.enableTestFeatures) {
                // we are in test mode so cache the request
                const req = {
                    headers: ctx.request.headers
                };
                const res = await ctx.state.cache.set(
                    `request_${ctx.state.path.params.ID}`, req);
                ctx.state.logger.log(`Caching request : ${util.inspect(res)}`);
            }

            // use the transfers model to execute asynchronous stages with the switch
            const model = new Model({
                ...ctx.state.conf,
                cache: ctx.state.cache,
                logger: ctx.state.logger,
                wso2Auth: ctx.state.wso2Auth,
            });

            const sourceFspId = ctx.request.headers['fspiop-source'];

            // use the model to handle the request
            const response = await model.getTransfer(ctx.state.path.params.ID,
                sourceFspId);

            // log the result
            ctx.state.logger.push({response}).
                log('Inbound transfers model handled GET /transfers/{ID} request');
        }
        catch(err) {
            // nothing we can do if an error gets thrown back to us here apart from log it and continue
            ctx.state.logger.push({ err }).log('Error handling GET /transfers/{ID}');
        }
    })();

    // Note that we will have passed request validation, JWS etc... by this point
    // so it is safe to return 202
    ctx.response.status = 202;
    ctx.response.body = '';
};

/**
 * Handles a POST /transactionRequests request
 */
const postTransactionRequests = async (ctx) => {
    // kick off an asyncronous operation to handle the request
    (async () => {
        try {
            if(ctx.state.conf.enableTestFeatures) {
                const cache = ctx.state.cache;
                // we are in test mode so cache the request
                const req = {
                    headers: ctx.request.headers,
                    data: ctx.request.body
                };
                const res = await cache.set(`${cache.REQUEST_PREFIX}${ctx.request.body.transactionRequestId}`, req);
                ctx.state.logger.log(`Caching request: ${util.inspect(res)}`);
            }

            // use the transfers model to execute asynchronous stages with the switch
            const model = new Model({
                ...ctx.state.conf,
                cache: ctx.state.cache,
                logger: ctx.state.logger,
                wso2Auth: ctx.state.wso2Auth,
            });

            const sourceFspId = ctx.request.headers['fspiop-source'];

            // use the model to handle the request
            const response = await model.transactionRequest(ctx.request.body, sourceFspId);

            // log the result
            ctx.state.logger.push({ response }).log('Inbound transfers model handled POST /transactionRequests request');
        }
        catch(err) {
            // nothing we can do if an error gets thrown back to us here apart from log it and continue
            ctx.state.logger.push({ err }).log('Error handling POST /transactionRequests');
        }
    })();

    // Note that we will have passed request validation, JWS etc... by this point
    // so it is safe to return 202
    ctx.response.status = 202;
    ctx.response.body = '';
};

/**
 * Handles a PUT /authorizations/{id}. This is a response to a GET /authorizations/{ID}
 * request.
 */
const putAuthorizationsById = async (ctx) => {
    if(ctx.state.conf.enableTestFeatures) {
        const cache = ctx.state.cache;
        // we are in test mode so cache the request
        const req = {
            headers: ctx.request.headers,
            data: ctx.request.body
        };
        const res = await cache.set(`${cache.CALLBACK_PREFIX}${ctx.state.path.params.ID}`, req);
        ctx.state.logger.log(`Caching request: ${util.inspect(res)}`);
    }

    const idValue = ctx.state.path.params.ID;
    
    // publish an event onto the cache for subscribers to action
    const cacheId = `otp_${idValue}`;
    // publish an event onto the cache for subscribers to action
    await ctx.state.cache.publish(cacheId, {
        type: 'authorizationsResponse',
        data: ctx.request.body,
        headers: ctx.request.headers
    });
    ctx.response.status = 200;
};

/**
 * Handles a PUT /participants/{ID}. This is a response to a POST /participants request
 */
const putParticipantsById = async (ctx) => {
    if(ctx.state.conf.enableTestFeatures) {
        const cache = ctx.state.cache;
        // we are in test mode so cache the request
        const req = {
            headers: ctx.request.headers,
            data: ctx.request.body
        };
        const res = await cache.set(`${cache.CALLBACK_PREFIX}${ctx.state.path.params.ID}`, req);
        ctx.state.logger.log(`Caching callback: ${util.inspect(res)}`);
    }

    // publish an event onto the cache for subscribers to action
    await ctx.state.cache.publish(`ac_${ctx.state.path.params.ID}`, {
        type: 'accountsCreationSuccessfulResponse',
        data: ctx.request.body
    });

    ctx.response.status = 200;
};


/**
 * Handles a PUT /participants/{ID}/error. This is an error response to a POST /participants request
 */
const putParticipantsByIdError = async (ctx) => {
    if(ctx.state.conf.enableTestFeatures) {
        const cache = ctx.state.cache;
        // we are in test mode so cache the request
        const req = {
            headers: ctx.request.headers,
            data: ctx.request.body
        };
        const res = await cache.set(`${cache.CALLBACK_PREFIX}${ctx.state.path.params.ID}`, req);
        ctx.state.logger.log(`Caching callback: ${util.inspect(res)}`);
    }

    // publish an event onto the cache for subscribers to action
    await ctx.state.cache.publish(`ac_${ctx.state.path.params.ID}`, {
        type: 'accountsCreationErrorResponse',
        data: ctx.request.body
    });

    ctx.response.status = 200;
    ctx.response.body = '';
};


/**
 * Handles a PUT /participants/{idType}/{idValue} request
 */
const putParticipantsByTypeAndId = async (ctx) => {
    // SDK does not make participants requests so we should not expect any calls to this method
    ctx.response.status = 501;
    ctx.response.body = '';
};


/**
 * Handles a PUT /parties/{idType}/{IdValue}. This is a response to a GET /parties
 * request.
 */
const putPartiesByTypeAndId = async (ctx) => {
    if(ctx.state.conf.enableTestFeatures) {
        const cache = ctx.state.cache;
        // we are in test mode so cache the request
        const req = {
            headers: ctx.request.headers,
            data: ctx.request.body
        };
        const res = await cache.set(`${cache.CALLBACK_PREFIX}${ctx.state.path.params.ID}`, req);
        ctx.state.logger.log(`Caching request: ${util.inspect(res)}`);
    }

    const idType = ctx.state.path.params.Type;
    const idValue = ctx.state.path.params.ID;
    const idSubValue = ctx.state.path.params.SubId;

    // publish an event onto the cache for subscribers to action
    const cacheId = `${idType}_${idValue}` + (idSubValue ? `_${idSubValue}` : '');
    await ctx.state.cache.publish(cacheId, ctx.request.body);
    ctx.response.status = 200;
};


/**
 * Handles a PUT /quotes/{ID}. This is a response to a POST /quotes request
 */
const putQuoteById = async (ctx) => {
    if(ctx.state.conf.enableTestFeatures) {
        const cache = ctx.state.cache;
        // we are in test mode so cache the request
        const req = {
            headers: ctx.request.headers,
            data: ctx.request.body
        };
        const res = await cache.set(`${cache.CALLBACK_PREFIX}${ctx.state.path.params.ID}`, req);
        ctx.state.logger.log(`Caching callback: ${util.inspect(res)}`);
    }

    // publish an event onto the cache for subscribers to action
    await ctx.state.cache.publish(`qt_${ctx.state.path.params.ID}`, {
        type: 'quoteResponse',
        data: ctx.request.body,
        headers: ctx.request.headers
    });

    ctx.response.status = 200;
};

/**
 * Handles a PUT /quotes/{ID}. This is a response to a POST /quotes request
 */
const putTransactionRequestsById = async (ctx) => {
    if(ctx.state.conf.enableTestFeatures) {
        const cache = ctx.state.cache;
        // we are in test mode so cache the request
        const req = {
            headers: ctx.request.headers,
            data: ctx.request.body
        };
        const res = await cache.set(`${cache.CALLBACK_PREFIX}${ctx.state.path.params.ID}`, req);
        ctx.state.logger.log(`Caching callback: ${util.inspect(res)}`);
    }

    // publish an event onto the cache for subscribers to action
    await ctx.state.cache.publish(`txnreq_${ctx.state.path.params.ID}`, {
        type: 'transactionRequestResponse',
        data: ctx.request.body,
        headers: ctx.request.headers
    });

    ctx.response.status = 200;
};

/**
 * Handles a PUT /transfers/{ID}. This is a response to a POST|PATCH|GET /transfers request
 */
const putTransfersById = async (ctx) => {
    if(ctx.state.conf.enableTestFeatures) {
        const cache = ctx.state.cache;
        // we are in test mode so cache the request
        const req = {
            headers: ctx.request.headers,
            data: ctx.request.body
        };
        const res = await cache.set(`${cache.CALLBACK_PREFIX}${ctx.state.path.params.ID}`, req);
        ctx.state.logger.log(`Caching callback: ${util.inspect(res)}`);
    }

    // publish an event onto the cache for subscribers to action
    await ctx.state.cache.publish(`tf_${ctx.state.path.params.ID}`, {
        type: 'transferFulfil',
        data: ctx.request.body
    });

    ctx.response.status = 200;
};


/**
 * Handles a PUT /parties/{Type}/{ID}/error request. This is an error response to a GET /parties/{Type}/{ID} request
 */
const putPartiesByTypeAndIdError = async(ctx) => {
    if(ctx.state.conf.enableTestFeatures) {
        const cache = ctx.state.cache;
        // we are in test mode so cache the request
        const req = {
            headers: ctx.request.headers,
            data: ctx.request.body
        };
        const res = await cache.set(`${cache.CALLBACK_PREFIX}${ctx.state.path.params.ID}`, req);
        ctx.state.logger.log(`Caching request: ${util.inspect(res)}`);
    }

    const idType = ctx.state.path.params.Type;
    const idValue = ctx.state.path.params.ID;
    const idSubValue = ctx.state.path.params.SubId;

    // publish an event onto the cache for subscribers to action
    // note that we publish the event the same way we publish a success PUT
    // the subscriber will notice the body contains an errorInformation property
    // and recognise it as an error response
    const cacheId = `${idType}_${idValue}` + (idSubValue ? `_${idSubValue}` : '');
    await ctx.state.cache.publish(cacheId, ctx.request.body);

    ctx.response.status = 200;
    ctx.response.body = '';
};


/**
 * Handles a PUT /quotes/{ID}/error request. This is an error response to a POST /quotes request
 */
const putQuotesByIdError = async(ctx) => {
    if(ctx.state.conf.enableTestFeatures) {
        const cache = ctx.state.cache;
        // we are in test mode so cache the request
        const req = {
            headers: ctx.request.headers,
            data: ctx.request.body
        };
        const res = await cache.set(`${cache.CALLBACK_PREFIX}${ctx.state.path.params.ID}`, req);
        ctx.state.logger.log(`Caching callback: ${util.inspect(res)}`);
    }

    // publish an event onto the cache for subscribers to action
    await ctx.state.cache.publish(`qt_${ctx.state.path.params.ID}`, {
        type: 'quoteResponseError',
        data: ctx.request.body
    });

    ctx.response.status = 200;
    ctx.response.body = '';
};


/**
 * Handles a PUT /transfers/{ID}/error. This is an error response to a POST /transfers request
 */
const putTransfersByIdError = async (ctx) => {
    if(ctx.state.conf.enableTestFeatures) {
        const cache = ctx.state.cache;
        // we are in test mode so cache the request
        const req = {
            headers: ctx.request.headers,
            data: ctx.request.body
        };
        const res = await cache.set(`${cache.CALLBACK_PREFIX}${ctx.state.path.params.ID}`, req);
        ctx.state.logger.log(`Caching callback: ${util.inspect(res)}`);
    }

    // publish an event onto the cache for subscribers to action
    await ctx.state.cache.publish(`tf_${ctx.state.path.params.ID}`, {
        type: 'transferError',
        data: ctx.request.body
    });

    ctx.response.status = 200;
    ctx.response.body = '';
};

/**
 * Handles a GET /bulkQuotes/{ID} request
 */
const getBulkQuotesById = async (ctx) => {
    // kick off an asyncronous operation to handle the request
    (async () => {
        try {
            if (ctx.state.conf.enableTestFeatures) {
                // we are in test mode so cache the request
                const req = {
                    headers: ctx.request.headers
                };
                const res = await ctx.state.cache.set(
                    `request_${ctx.state.path.params.ID}`, req);
                ctx.state.logger.log(`Caching request: ${util.inspect(res)}`);
            }

            // use the transfers model to execute asynchronous stages with the switch
            const model = new Model({
                ...ctx.state.conf,
                cache: ctx.state.cache,
                logger: ctx.state.logger,
                wso2Auth: ctx.state.wso2Auth,
            });

            const sourceFspId = ctx.request.headers['fspiop-source'];

            // use the model to handle the request
            const response = await model.getBulkQuote(ctx.state.path.params.ID,
                sourceFspId);

            // log the result
            ctx.state.logger.push({response}).
                log('Inbound transfers model handled GET /bulkQuotes/{ID} request');
        }
        catch(err) {
            // nothing we can do if an error gets thrown back to us here apart from log it and continue
            ctx.state.logger.push({ err }).log('Error handling GET /bulkQuotes/{ID}');
        }
    })();

    // Note that we will have passed request validation, JWS etc... by this point
    // so it is safe to return 202
    ctx.response.status = 202;
    ctx.response.body = '';
};

/**
 * Handles a POST /bulkQuotes request
 */
const postBulkQuotes = async (ctx) => {
    (async () => {
        try {
            if(ctx.state.conf.enableTestFeatures) {
                const cache = ctx.state.cache;
                // we are in test mode so cache the request
                const req = {
                    headers: ctx.request.headers,
                    data: ctx.request.body
                };
                const res = await cache.set(`${cache.REQUEST_PREFIX}${ctx.request.body.bulkQuoteId}`, req);
                ctx.state.logger.log(`Caching request: ${util.inspect(res)}`);
            }

            // use the transfers model to execute asynchronous stages with the switch
            const model = new Model({
                ...ctx.state.conf,
                cache: ctx.state.cache,
                logger: ctx.state.logger,
                wso2Auth: ctx.state.wso2Auth,
            });

            const sourceFspId = ctx.request.headers['fspiop-source'];

            // use the model to handle the request
            const response = await model.bulkQuoteRequest(ctx.request.body, sourceFspId);

            // log the result
            ctx.state.logger.push({ response }).log('Inbound transfers model handled POST /bulkQuotes request');
        }
        catch(err) {
            // nothing we can do if an error gets thrown back to us here apart from log it and continue
            ctx.state.logger.push({ err }).log('Error handling POST /bulkQuotes');
        }
    })();

    ctx.response.status = 202;
    ctx.response.body = '';
};

/**
 * Handles a PUT /bulkQuotes/{ID}. This is a response to a POST /bulkQuotes request
 */
const putBulkQuotesById = async (ctx) => {
    if(ctx.state.conf.enableTestFeatures) {
        const cache = ctx.state.cache;
        // we are in test mode so cache the request
        const req = {
            headers: ctx.request.headers,
            data: ctx.request.body
        };
        const res = await cache.set(`${cache.CALLBACK_PREFIX}${ctx.state.path.params.ID}`, req);
        ctx.state.logger.log(`Caching callback: ${util.inspect(res)}`);
    }

    // publish an event onto the cache for subscribers to action
    await ctx.state.cache.publish(`bulkQuotes_${ctx.state.path.params.ID}`, {
        type: 'bulkQuoteResponse',
        data: ctx.request.body,
        headers: ctx.request.headers
    });

    ctx.response.status = 200;
};

/**
 * Handles a PUT /bulkQuotes/{ID}/error request. This is an error response to a POST /bulkQuotes request
 */
const putBulkQuotesByIdError = async(ctx) => {
    if(ctx.state.conf.enableTestFeatures) {
        const cache = ctx.state.cache;
        // we are in test mode so cache the request
        const req = {
            headers: ctx.request.headers,
            data: ctx.request.body
        };
        const res = await cache.set(`${cache.CALLBACK_PREFIX}${ctx.state.path.params.ID}`, req);
        ctx.state.logger.log(`Caching callback: ${util.inspect(res)}`);
    }

    // publish an event onto the cache for subscribers to action
    await ctx.state.cache.publish(`bulkQuotes_${ctx.state.path.params.ID}`, {
        type: 'bulkQuoteResponseError',
        data: ctx.request.body
    });

    ctx.response.status = 200;
    ctx.response.body = '';
};

/**
 * Handles a GET /bulkTransfers/{ID} request
 */
const getBulkTransfersById = async (ctx) => {
    // kick off an asyncronous operation to handle the request
    (async () => {
        try {
            if (ctx.state.conf.enableTestFeatures) {
                // we are in test mode so cache the request
                const req = {
                    headers: ctx.request.headers
                };
                const res = await ctx.state.cache.set(
                    `request_${ctx.state.path.params.ID}`, req);
                ctx.state.logger.log(`Caching request : ${util.inspect(res)}`);
            }

            // use the transfers model to execute asynchronous stages with the switch
            const model = new Model({
                ...ctx.state.conf,
                cache: ctx.state.cache,
                logger: ctx.state.logger,
                wso2Auth: ctx.state.wso2Auth,
            });

            const sourceFspId = ctx.request.headers['fspiop-source'];

            // use the model to handle the request
            const response = await model.getBulkTransfer(ctx.state.path.params.ID,
                sourceFspId);

            // log the result
            ctx.state.logger.push({response}).
                log('Inbound transfers model handled GET /bulkTransfers/{ID} request');
        }
        catch(err) {
            // nothing we can do if an error gets thrown back to us here apart from log it and continue
            ctx.state.logger.push({ err }).log('Error handling GET /bulkTransfers/{ID}');
        }
    })();

    // Note that we will have passed request validation, JWS etc... by this point
    // so it is safe to return 202
    ctx.response.status = 202;
    ctx.response.body = '';
};

/**
 * Handles a POST /bulkTransfers request
 */
const postBulkTransfers = async (ctx) => {
    (async () => {
        try {
            if(ctx.state.conf.enableTestFeatures) {
                const cache = ctx.state.cache;
                // we are in test mode so cache the request
                const req = {
                    headers: ctx.request.headers,
                    data: ctx.request.body
                };
                const res = await cache.set(`${cache.REQUEST_PREFIX}${ctx.request.body.bulkTransferId}`, req);
                ctx.state.logger.log(`Caching request: ${util.inspect(res)}`);
            }

            // use the transfers model to execute asynchronous stages with the switch
            const model = new Model({
                ...ctx.state.conf,
                cache: ctx.state.cache,
                logger: ctx.state.logger,
                wso2Auth: ctx.state.wso2Auth,
            });

            const sourceFspId = ctx.request.headers['fspiop-source'];

            // use the model to handle the request
            const response = await model.prepareBulkTransfer(ctx.request.body, sourceFspId);

            // log the result
            ctx.state.logger.push({ response }).log('Inbound transfers model handled POST /bulkTransfers request');
        }
        catch(err) {
            // nothing we can do if an error gets thrown back to us here apart from log it and continue
            ctx.state.logger.push({ err }).log('Error handling POST /bulkTransfers');
        }
    })();

    ctx.response.status = 202;
    ctx.response.body = '';
};

/**
 * Handles a PUT /bulkTransfers/{ID}. This is a response to a POST /bulkTransfers request
 */
const putBulkTransfersById = async (ctx) => {
    if(ctx.state.conf.enableTestFeatures) {
        const cache = ctx.state.cache;
        // we are in test mode so cache the request
        const req = {
            headers: ctx.request.headers,
            data: ctx.request.body
        };
        const res = await cache.set(`${cache.CALLBACK_PREFIX}${ctx.state.path.params.ID}`, req);
        ctx.state.logger.log(`Caching callback: ${util.inspect(res)}`);
    }

    // publish an event onto the cache for subscribers to action
    await ctx.state.cache.publish(`bulkTransfer_${ctx.state.path.params.ID}`, {
        type: 'bulkTransferResponse',
        data: ctx.request.body,
        headers: ctx.request.headers
    });

    ctx.response.status = 200;
};

/**
 * Handles a PUT /bulkTransfers/{ID}/error request. This is an error response to a POST /bulkTransfers request
 */
const putBulkTransfersByIdError = async(ctx) => {
    if(ctx.state.conf.enableTestFeatures) {
        const cache = ctx.state.cache;
        // we are in test mode so cache the request
        const req = {
            headers: ctx.request.headers,
            data: ctx.request.body
        };
        const res = await cache.set(`${cache.CALLBACK_PREFIX}${ctx.state.path.params.ID}`, req);
        ctx.state.logger.log(`Caching callback: ${util.inspect(res)}`);
    }

    // publish an event onto the cache for subscribers to action
    await ctx.state.cache.publish(`bulkTransfer_${ctx.state.path.params.ID}`, {
        type: 'bulkTransferResponseError',
        data: ctx.request.body
    });

    ctx.response.status = 200;
    ctx.response.body = '';
};

const healthCheck = async(ctx) => {
    ctx.response.status = 200;
    ctx.response.body = '';
};

module.exports = {
    '/': {
        get: healthCheck
    },
    '/authorizations/{ID}': {
        get: getAuthorizationsById,
        put: putAuthorizationsById
    },
    '/bulkQuotes': {
        post: postBulkQuotes
    },
    '/bulkQuotes/{ID}': {
        get: getBulkQuotesById,
        put: putBulkQuotesById
    },
    '/bulkQuotes/{ID}/error': {
        put: putBulkQuotesByIdError
    },
    '/bulkTransfers': {
        post: postBulkTransfers
    },
    '/bulkTransfers/{ID}': {
        get: getBulkTransfersById,
        put: putBulkTransfersById
    },
    '/bulkTransfers/{ID}/error': {
        put: putBulkTransfersByIdError
    },
    '/participants/{ID}': {
        put: putParticipantsById
    },
    '/participants/{Type}/{ID}': {
        put: putParticipantsByTypeAndId,
        get: getParticipantsByTypeAndId
    },
    '/participants/{Type}/{SubId}/{ID}': {
        put: putParticipantsByTypeAndId,
        get: getParticipantsByTypeAndId
    },
    '/participants/{ID}/error': {
        put: putParticipantsByIdError
    },
    '/parties/{Type}/{ID}': {
        post: postPartiesByTypeAndId,
        get: getPartiesByTypeAndId,
        put: putPartiesByTypeAndId
    },
    '/parties/{Type}/{ID}/{SubId}': {
        post: postPartiesByTypeAndId,
        get: getPartiesByTypeAndId,
        put: putPartiesByTypeAndId
    },
    '/parties/{Type}/{ID}/error': {
        put: putPartiesByTypeAndIdError
    },
    '/parties/{Type}/{ID}/{SubId}/error': {
        put: putPartiesByTypeAndIdError
    },
    '/quotes': {
        post: postQuotes
    },
    '/quotes/{ID}': {
        put: putQuoteById
    },
    '/quotes/{ID}/error': {
        put: putQuotesByIdError
    },
    '/transfers': {
        post: postTransfers
    },
    '/transfers/{ID}': {
        get: getTransfersById,
        put: putTransfersById,
        patch: putTransfersById
    },
    '/transfers/{ID}/error': {
        put: putTransfersByIdError
    },
    '/transactionRequests': {
        post: postTransactionRequests
    },
    '/transactionRequests/{ID}': {
        put: putTransactionRequestsById
    }
};<|MERGE_RESOLUTION|>--- conflicted
+++ resolved
@@ -161,13 +161,8 @@
     // kick off an asyncronous operation to handle the request
     (async () => {
         try {
-<<<<<<< HEAD
-            if(ctx.state.conf.enableTestFeatures)
-            {
-=======
             if(ctx.state.conf.enableTestFeatures) {
                 const cache = ctx.state.cache;
->>>>>>> fec30bf3
                 // we are in test mode so cache the request
                 const req = {
                     headers: ctx.request.headers,
