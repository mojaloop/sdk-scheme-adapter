/**************************************************************************
 *  (C) Copyright ModusBox Inc. 2019 - All rights reserved.               *
 *                                                                        *
 *  This file is made available under the terms of the license agreement  *
 *  specified in the corresponding source code repository.                *
 *                                                                        *
 *  ORIGINAL AUTHOR:                                                      *
 *       James Bush - james.bush@modusbox.com                             *
 *  CONTRIBUTORS:                                                         *
 *       Steven Oderayi - steven.oderayi@modusbox.com                     *
<<<<<<< HEAD
 *       Paweł Marzec - pawel.marzec@modusbox.com                         *
 *       Sridhar Voruganti - sridhar.voruganti@modusbox.com               *
=======
>>>>>>> fec30bf3
 **************************************************************************/

'use strict';

const util = require('util');
const Model = require('@internal/model').InboundTransfersModel;
const AuthorizationsModel = require('@internal/model').OutboundAuthorizationsModel;
const ThirdpartyTrxnModelIn = require('@internal/model').InboundThirdpartyTransactionModel;
const ThirdpartyTrxnModelOut = require('@internal/model').OutboundThirdpartyTransactionModel;
const PartiesModel = require('@internal/model').PartiesModel;

/**
 * Handles a GET /authorizations/{id} request
 */
const getAuthorizationsById = async (ctx) => {
    // kick off an asyncronous operation to handle the request
    (async () => {
        try {
            if(ctx.state.conf.enableTestFeatures) {
                const cache = ctx.state.cache;
                // we are in test mode so cache the request
                const req = {
                    headers: ctx.request.headers
                };
                const res = await cache.set(`${cache.REQUEST_PREFIX}${ctx.state.path.params.ID}`, req);
                ctx.state.logger.log(`Caching request: ${util.inspect(res)}`);
            }

            // use the transfers model to execute asynchronous stages with the switch
            const model = new Model({
                ...ctx.state.conf,
                cache: ctx.state.cache,
                logger: ctx.state.logger,
                wso2Auth: ctx.state.wso2Auth,
            });

            const sourceFspId = ctx.request.headers['fspiop-source'];

            // use the model to handle the request
            const response = await model.getAuthorizations(ctx.state.path.params.ID, sourceFspId);

            // log the result
            ctx.state.logger.push({ response }).log('Inbound transfers model handled GET /parties/{idType}/{idValue} request');
        }
        catch(err) {
            // nothing we can do if an error gets thrown back to us here apart from log it and continue
            ctx.state.logger.push({ err }).log('Error handling GET /parties/{idType}/{idValue}');
        }
    })();

    // Note that we will have passed request validation, JWS etc... by this point
    // so it is safe to return 202
    ctx.response.status = 202;
    ctx.response.body = '';
};

/**
 * Handles POST /authorizations request
 */
const postAuthorizations = async (ctx) => {
    // kick off an asyncronous operation to handle the request
    (async () => {
        try {
            if (ctx.state.conf.enableTestFeatures) {
                // we are in test mode so cache the request
                const req = {
                    headers: ctx.request.headers,
                    data: ctx.request.body
                };
                const res = await ctx.state.cache.set(`request_${ctx.request.body.transactionRequestId}`, req);
                ctx.state.logger.log(`Caching request : ${util.inspect(res)}`);
            }
            // use the transfers model to execute asynchronous stages with the switch
            const thirdpartyTrxnModelIn = new ThirdpartyTrxnModelIn({
                ...ctx.state.conf,
                cache: ctx.state.cache,
                logger: ctx.state.logger,
                wso2Auth: ctx.state.wso2Auth,
            });

            const sourceFspId = ctx.request.headers['fspiop-source'];

            // use the model to handle the request
            const response = await thirdpartyTrxnModelIn.postAuthorizations(ctx.request.body, sourceFspId);

            // log the result
            ctx.state.logger.push({ response }).log('Inbound Third party transaction model handled POST /authorizations request');
        }
        catch (err) {
            // nothing we can do if an error gets thrown back to us here apart from log it and continue
            ctx.state.logger.push({ err }).log('Error handling POST /authorizations}');
        }
    })();

    // Note that we will have passed request validation, JWS etc... by this point
    // so it is safe to return 202
    ctx.response.status = 202;
    ctx.response.body = '';
};

/**
 * Handles a GET /participants/{idType}/{idValue} request
 */
const getParticipantsByTypeAndId = async (ctx) => {
    // kick off an asynchronous operation to handle the request
    (async () => {
        try {
            // use the transfers model to execute asynchronous stages with the switch
            const model = new Model({
                ...ctx.state.conf,
                cache: ctx.state.cache,
                logger: ctx.state.logger,
                wso2Auth: ctx.state.wso2Auth,
            });

            const sourceFspId = ctx.request.headers['fspiop-source'];

            // use the model to handle the request
            const response = await model.getParticipants(ctx.state.path.params.Type,
                ctx.state.path.params.ID, ctx.state.path.params.SubId, sourceFspId);

            // log the result
            ctx.state.logger.push({ response }).log('Inbound transfers model handled GET /participants/{idType}/{idValue}');
        }
        catch(err) {
            // nothing we can do if an error gets thrown back to us here apart from log it and continue
            ctx.state.logger.push({ err }).log('Error handling GET /participants/{idType}/{idValue}');
        }
    })();

    // Note that we will have passed request validation, JWS etc... by this point
    // so it is safe to return 202
    ctx.response.status = 202;
    ctx.response.body = '';
};


/**
 * Handles a GET /parties/{idType}/{idValue} request
 */
const getPartiesByTypeAndId = async (ctx) => {
    // kick off an asyncronous operation to handle the request
    (async () => {
        try {
            if(ctx.state.conf.enableTestFeatures) {
                const cache = ctx.state.cache;
                // we are in test mode so cache the request
                const req = {
                    headers: ctx.request.headers
                };
                const res = await cache.set(`${cache.REQUEST_PREFIX}${ctx.state.path.params.ID}`, req);
                ctx.state.logger.log(`Caching request: ${util.inspect(res)}`);
            }

            // use the transfers model to execute asynchronous stages with the switch
            const model = new Model({
                ...ctx.state.conf,
                cache: ctx.state.cache,
                logger: ctx.state.logger,
                wso2Auth: ctx.state.wso2Auth,
            });

            const sourceFspId = ctx.request.headers['fspiop-source'];

            // use the model to handle the request
            const response = await model.getParties(ctx.state.path.params.Type, ctx.state.path.params.ID,
                ctx.state.path.params.SubId, sourceFspId);

            // log the result
            ctx.state.logger.push({ response }).log('Inbound transfers model handled GET /parties/{idType}/{idValue} request');
        }
        catch(err) {
            // nothing we can do if an error gets thrown back to us here apart from log it and continue
            ctx.state.logger.push({ err }).log('Error handling GET /parties/{idType}/{idValue}');
        }
    })();

    // Note that we will have passed request validation, JWS etc... by this point
    // so it is safe to return 202
    ctx.response.status = 202;
    ctx.response.body = '';
};


/**
 * Handles a POST /parties/{idType}/{idValue} request
 */
const postPartiesByTypeAndId = (ctx) => {
    // creation of parties not supported by SDK
    ctx.response.status = 501;
    ctx.response.body = '';
};


/**
 * Handles a POST /quotes request
 */
const postQuotes = async (ctx) => {
    // kick off an asyncronous operation to handle the request
    (async () => {
        try {
            if(ctx.state.conf.enableTestFeatures) {
                const cache = ctx.state.cache;
                // we are in test mode so cache the request
                const req = {
                    headers: ctx.request.headers,
                    data: ctx.request.body
                };
                const res = await cache.set(`${cache.REQUEST_PREFIX}${ctx.request.body.quoteId}`, req);
                ctx.state.logger.log(`Caching request: ${util.inspect(res)}`);
            }

            // use the transfers model to execute asynchronous stages with the switch
            const model = new Model({
                ...ctx.state.conf,
                cache: ctx.state.cache,
                logger: ctx.state.logger,
                wso2Auth: ctx.state.wso2Auth,
            });

            const sourceFspId = ctx.request.headers['fspiop-source'];

            // use the model to handle the request
            const response = await model.quoteRequest(ctx.request.body, sourceFspId);

            // log the result
            ctx.state.logger.push({ response }).log('Inbound transfers model handled POST /quotes request');
        }
        catch(err) {
            // nothing we can do if an error gets thrown back to us here apart from log it and continue
            ctx.state.logger.push({ err }).log('Error handling POST /quotes');
        }
    })();

    // Note that we will have passed request validation, JWS etc... by this point
    // so it is safe to return 202
    ctx.response.status = 202;
    ctx.response.body = '';
};


/**
 * Handles a POST /transfers request
 */
const postTransfers = async (ctx) => {
    // kick off an asyncronous operation to handle the request
    (async () => {
        try {
            if(ctx.state.conf.enableTestFeatures) {
                const cache = ctx.state.cache;
                // we are in test mode so cache the request
                const req = {
                    headers: ctx.request.headers,
                    data: ctx.request.body
                };
                const res = await cache.set(`${cache.REQUEST_PREFIX}${ctx.request.body.transferId}`, req);
                ctx.state.logger.log(`Caching request: ${util.inspect(res)}`);
            }

            // use the transfers model to execute asynchronous stages with the switch
            const model = new Model({
                ...ctx.state.conf,
                cache: ctx.state.cache,
                logger: ctx.state.logger,
                wso2Auth: ctx.state.wso2Auth,
            });

            const sourceFspId = ctx.request.headers['fspiop-source'];

            // use the model to handle the request
            const response = await model.prepareTransfer(ctx.request.body, sourceFspId);

            // log the result
            ctx.state.logger.push({ response }).log('Inbound transfers model handled POST /transfers request');
        }
        catch(err) {
            // nothing we can do if an error gets thrown back to us here apart from log it and continue
            ctx.state.logger.push({ err }).log('Error handling POST /transfers');
        }
    })();

    // Note that we will have passed request validation, JWS etc... by this point
    // so it is safe to return 202
    ctx.response.status = 202;
    ctx.response.body = '';
};

/**
 * Handles a GET /transfers/{ID} request
 */
const getTransfersById = async (ctx) => {
    // kick off an asyncronous operation to handle the request
    (async () => {
        try {
            if (ctx.state.conf.enableTestFeatures) {
                // we are in test mode so cache the request
                const req = {
                    headers: ctx.request.headers
                };
                const res = await ctx.state.cache.set(
                    `request_${ctx.state.path.params.ID}`, req);
                ctx.state.logger.log(`Caching request : ${util.inspect(res)}`);
            }

            // use the transfers model to execute asynchronous stages with the switch
            const model = new Model({
                ...ctx.state.conf,
                cache: ctx.state.cache,
                logger: ctx.state.logger,
                wso2Auth: ctx.state.wso2Auth,
            });

            const sourceFspId = ctx.request.headers['fspiop-source'];

            // use the model to handle the request
            const response = await model.getTransfer(ctx.state.path.params.ID,
                sourceFspId);

            // log the result
            ctx.state.logger.push({response}).
                log('Inbound transfers model handled GET /transfers/{ID} request');
        }
        catch(err) {
            // nothing we can do if an error gets thrown back to us here apart from log it and continue
            ctx.state.logger.push({ err }).log('Error handling GET /transfers/{ID}');
        }
    })();

    // Note that we will have passed request validation, JWS etc... by this point
    // so it is safe to return 202
    ctx.response.status = 202;
    ctx.response.body = '';
};

/**
 * Handles a POST /transactionRequests request
 */
const postTransactionRequests = async (ctx) => {
    // kick off an asyncronous operation to handle the request
    (async () => {
        try {
            if(ctx.state.conf.enableTestFeatures) {
                const cache = ctx.state.cache;
                // we are in test mode so cache the request
                const req = {
                    headers: ctx.request.headers,
                    data: ctx.request.body
                };
                const res = await cache.set(`${cache.REQUEST_PREFIX}${ctx.request.body.transactionRequestId}`, req);
                ctx.state.logger.log(`Caching request: ${util.inspect(res)}`);
            }

            // use the transfers model to execute asynchronous stages with the switch
            const model = new Model({
                ...ctx.state.conf,
                cache: ctx.state.cache,
                logger: ctx.state.logger,
                wso2Auth: ctx.state.wso2Auth,
            });

            const sourceFspId = ctx.request.headers['fspiop-source'];

            // use the model to handle the request
            const response = await model.transactionRequest(ctx.request.body, sourceFspId);

            // log the result
            ctx.state.logger.push({ response }).log('Inbound transfers model handled POST /transactionRequests request');
        }
        catch(err) {
            // nothing we can do if an error gets thrown back to us here apart from log it and continue
            ctx.state.logger.push({ err }).log('Error handling POST /transactionRequests');
        }
    })();

    // Note that we will have passed request validation, JWS etc... by this point
    // so it is safe to return 202
    ctx.response.status = 202;
    ctx.response.body = '';
};

/**
 * Handles a PUT /authorizations/{id}. This is a response to a GET /authorizations/{ID} or POST /authorizations/{ID}
 * request.
 */
const putAuthorizationsById = async (ctx) => {
    if(ctx.state.conf.enableTestFeatures) {
        const cache = ctx.state.cache;
        // we are in test mode so cache the request
        const req = {
            headers: ctx.request.headers,
            data: ctx.request.body
        };
<<<<<<< HEAD
        const res = await ctx.state.cache.set(`callback_${ctx.state.path.params.ID}`, req);
=======
        const res = await cache.set(`${cache.CALLBACK_PREFIX}${ctx.state.path.params.ID}`, req);
>>>>>>> fec30bf3
        ctx.state.logger.log(`Caching request: ${util.inspect(res)}`);
    }

    const idValue = ctx.state.path.params.ID;

    const authorizationChannel = ctx.state.conf.enablePISPMode
        ? AuthorizationsModel.notificationChannel(idValue)
        : `otp_${ctx.state.path.params.ID}`;

    await ctx.state.cache.publish(authorizationChannel, {
        type: 'authorizationsResponse',
        data: ctx.request.body,
        headers: ctx.request.headers
    });

    ctx.response.status = 200;
};

/**
 * Handles a PUT /participants/{ID}. This is a response to a POST /participants request
 */
const putParticipantsById = async (ctx) => {
    if(ctx.state.conf.enableTestFeatures) {
        const cache = ctx.state.cache;
        // we are in test mode so cache the request
        const req = {
            headers: ctx.request.headers,
            data: ctx.request.body
        };
        const res = await cache.set(`${cache.CALLBACK_PREFIX}${ctx.state.path.params.ID}`, req);
        ctx.state.logger.log(`Caching callback: ${util.inspect(res)}`);
    }

    // publish an event onto the cache for subscribers to action
    await ctx.state.cache.publish(`ac_${ctx.state.path.params.ID}`, {
        type: 'accountsCreationSuccessfulResponse',
        data: ctx.request.body
    });

    ctx.response.status = 200;
};


/**
 * Handles a PUT /participants/{ID}/error. This is an error response to a POST /participants request
 */
const putParticipantsByIdError = async (ctx) => {
    if(ctx.state.conf.enableTestFeatures) {
        const cache = ctx.state.cache;
        // we are in test mode so cache the request
        const req = {
            headers: ctx.request.headers,
            data: ctx.request.body
        };
        const res = await cache.set(`${cache.CALLBACK_PREFIX}${ctx.state.path.params.ID}`, req);
        ctx.state.logger.log(`Caching callback: ${util.inspect(res)}`);
    }

    // publish an event onto the cache for subscribers to action
    await ctx.state.cache.publish(`ac_${ctx.state.path.params.ID}`, {
        type: 'accountsCreationErrorResponse',
        data: ctx.request.body
    });

    ctx.response.status = 200;
    ctx.response.body = '';
};


/**
 * Handles a PUT /participants/{idType}/{idValue} request
 */
const putParticipantsByTypeAndId = async (ctx) => {
    // SDK does not make participants requests so we should not expect any calls to this method
    ctx.response.status = 501;
    ctx.response.body = '';
};


/**
 * Handles a PUT /parties/{idType}/{IdValue}. This is a response to a GET /parties
 * request.
 */
const putPartiesByTypeAndId = async (ctx) => {
    if(ctx.state.conf.enableTestFeatures) {
        const cache = ctx.state.cache;
        // we are in test mode so cache the request
        const req = {
            headers: ctx.request.headers,
            data: ctx.request.body
        };
        const res = await cache.set(`${cache.CALLBACK_PREFIX}${ctx.state.path.params.ID}`, req);
        ctx.state.logger.log(`Caching request: ${util.inspect(res)}`);
    }

    const idType = ctx.state.path.params.Type;
    const idValue = ctx.state.path.params.ID;
    const idSubValue = ctx.state.path.params.SubId;

    // generate keys
    const cacheId = `${idType}_${idValue}` + (idSubValue ? `_${idSubValue}` : '');
    const channelName = PartiesModel.channelName(idType, idValue, idSubValue);

    // publish an event onto the cache for subscribers to action
    await ctx.state.cache.publish(cacheId, ctx.request.body);
    await ctx.state.cache.publish(channelName, ctx.request.body);

    ctx.response.status = 200;
};


/**
 * Handles a PUT /quotes/{ID}. This is a response to a POST /quotes request
 */
const putQuoteById = async (ctx) => {
    if(ctx.state.conf.enableTestFeatures) {
        const cache = ctx.state.cache;
        // we are in test mode so cache the request
        const req = {
            headers: ctx.request.headers,
            data: ctx.request.body
        };
        const res = await cache.set(`${cache.CALLBACK_PREFIX}${ctx.state.path.params.ID}`, req);
        ctx.state.logger.log(`Caching callback: ${util.inspect(res)}`);
    }

    // publish an event onto the cache for subscribers to action
    await ctx.state.cache.publish(`qt_${ctx.state.path.params.ID}`, {
        type: 'quoteResponse',
        data: ctx.request.body,
        headers: ctx.request.headers
    });

    ctx.response.status = 200;
};

/**
 * Handles a PUT /quotes/{ID}. This is a response to a POST /quotes request
 */
const putTransactionRequestsById = async (ctx) => {
    if(ctx.state.conf.enableTestFeatures) {
        const cache = ctx.state.cache;
        // we are in test mode so cache the request
        const req = {
            headers: ctx.request.headers,
            data: ctx.request.body
        };
        const res = await cache.set(`${cache.CALLBACK_PREFIX}${ctx.state.path.params.ID}`, req);
        ctx.state.logger.log(`Caching callback: ${util.inspect(res)}`);
    }

    // publish an event onto the cache for subscribers to action
    await ctx.state.cache.publish(`txnreq_${ctx.state.path.params.ID}`, {
        type: 'transactionRequestResponse',
        data: ctx.request.body,
        headers: ctx.request.headers
    });

    ctx.response.status = 200;
};

/**
 * Handles a PUT /transfers/{ID}. This is a response to a POST|GET /transfers request
 */
const putTransfersById = async (ctx) => {
    if(ctx.state.conf.enableTestFeatures) {
        const cache = ctx.state.cache;
        // we are in test mode so cache the request
        const req = {
            headers: ctx.request.headers,
            data: ctx.request.body
        };
        const res = await cache.set(`${cache.CALLBACK_PREFIX}${ctx.state.path.params.ID}`, req);
        ctx.state.logger.log(`Caching callback: ${util.inspect(res)}`);
    }

    // publish an event onto the cache for subscribers to action
    await ctx.state.cache.publish(`tf_${ctx.state.path.params.ID}`, {
        type: 'transferFulfil',
        data: ctx.request.body
    });

    ctx.response.status = 200;
};


/**
 * Handles a PUT /parties/{Type}/{ID}/error request. This is an error response to a GET /parties/{Type}/{ID} request
 */
const putPartiesByTypeAndIdError = async(ctx) => {
    if(ctx.state.conf.enableTestFeatures) {
        const cache = ctx.state.cache;
        // we are in test mode so cache the request
        const req = {
            headers: ctx.request.headers,
            data: ctx.request.body
        };
        const res = await cache.set(`${cache.CALLBACK_PREFIX}${ctx.state.path.params.ID}`, req);
        ctx.state.logger.log(`Caching request: ${util.inspect(res)}`);
    }

    const idType = ctx.state.path.params.Type;
    const idValue = ctx.state.path.params.ID;
    const idSubValue = ctx.state.path.params.SubId;

    // publish an event onto the cache for subscribers to action
    // note that we publish the event the same way we publish a success PUT
    // the subscriber will notice the body contains an errorInformation property
    // and recognise it as an error response
    // generate keys
    const cacheId = `${idType}_${idValue}` + (idSubValue ? `_${idSubValue}` : '');
    const channelName = PartiesModel.channelName(idType, idValue, idSubValue);

    // publish an event onto the cache for subscribers to action
    await Promise.all([
        ctx.state.cache.publish(cacheId, ctx.request.body),
        ctx.state.cache.publish(channelName, ctx.request.body)
    ]);
    ctx.response.status = 200;
    ctx.response.body = '';
};


/**
 * Handles a PUT /quotes/{ID}/error request. This is an error response to a POST /quotes request
 */
const putQuotesByIdError = async(ctx) => {
    if(ctx.state.conf.enableTestFeatures) {
        const cache = ctx.state.cache;
        // we are in test mode so cache the request
        const req = {
            headers: ctx.request.headers,
            data: ctx.request.body
        };
        const res = await cache.set(`${cache.CALLBACK_PREFIX}${ctx.state.path.params.ID}`, req);
        ctx.state.logger.log(`Caching callback: ${util.inspect(res)}`);
    }

    // publish an event onto the cache for subscribers to action
    await ctx.state.cache.publish(`qt_${ctx.state.path.params.ID}`, {
        type: 'quoteResponseError',
        data: ctx.request.body
    });

    ctx.response.status = 200;
    ctx.response.body = '';
};


/**
 * Handles a PUT /transfers/{ID}/error. This is an error response to a POST /transfers request
 */
const putTransfersByIdError = async (ctx) => {
    if(ctx.state.conf.enableTestFeatures) {
        const cache = ctx.state.cache;
        // we are in test mode so cache the request
        const req = {
            headers: ctx.request.headers,
            data: ctx.request.body
        };
        const res = await cache.set(`${cache.CALLBACK_PREFIX}${ctx.state.path.params.ID}`, req);
        ctx.state.logger.log(`Caching callback: ${util.inspect(res)}`);
    }

    // publish an event onto the cache for subscribers to action
    await ctx.state.cache.publish(`tf_${ctx.state.path.params.ID}`, {
        type: 'transferError',
        data: ctx.request.body
    });

    ctx.response.status = 200;
    ctx.response.body = '';
};

/**
 * Handles a GET /bulkQuotes/{ID} request
 */
const getBulkQuotesById = async (ctx) => {
    // kick off an asyncronous operation to handle the request
    (async () => {
        try {
            if (ctx.state.conf.enableTestFeatures) {
                // we are in test mode so cache the request
                const req = {
                    headers: ctx.request.headers
                };
                const res = await ctx.state.cache.set(
                    `request_${ctx.state.path.params.ID}`, req);
<<<<<<< HEAD
                ctx.state.logger.log(`Caching request : ${util.inspect(res)}`);
=======
                ctx.state.logger.log(`Caching request: ${util.inspect(res)}`);
>>>>>>> fec30bf3
            }

            // use the transfers model to execute asynchronous stages with the switch
            const model = new Model({
                ...ctx.state.conf,
                cache: ctx.state.cache,
                logger: ctx.state.logger,
                wso2Auth: ctx.state.wso2Auth,
            });

            const sourceFspId = ctx.request.headers['fspiop-source'];

            // use the model to handle the request
            const response = await model.getBulkQuote(ctx.state.path.params.ID,
                sourceFspId);

            // log the result
            ctx.state.logger.push({response}).
                log('Inbound transfers model handled GET /bulkQuotes/{ID} request');
        }
        catch(err) {
            // nothing we can do if an error gets thrown back to us here apart from log it and continue
            ctx.state.logger.push({ err }).log('Error handling GET /bulkQuotes/{ID}');
        }
    })();

    // Note that we will have passed request validation, JWS etc... by this point
    // so it is safe to return 202
    ctx.response.status = 202;
    ctx.response.body = '';
};

/**
 * Handles a POST /bulkQuotes request
 */
const postBulkQuotes = async (ctx) => {
    (async () => {
        try {
            if(ctx.state.conf.enableTestFeatures) {
<<<<<<< HEAD
=======
                const cache = ctx.state.cache;
>>>>>>> fec30bf3
                // we are in test mode so cache the request
                const req = {
                    headers: ctx.request.headers,
                    data: ctx.request.body
                };
<<<<<<< HEAD
                const res = await ctx.state.cache.set(`request_${ctx.request.body.bulkQuoteId}`, req);
                ctx.state.logger.log(`Cacheing request: ${util.inspect(res)}`);
=======
                const res = await cache.set(`${cache.REQUEST_PREFIX}${ctx.request.body.bulkQuoteId}`, req);
                ctx.state.logger.log(`Caching request: ${util.inspect(res)}`);
>>>>>>> fec30bf3
            }

            // use the transfers model to execute asynchronous stages with the switch
            const model = new Model({
                ...ctx.state.conf,
                cache: ctx.state.cache,
                logger: ctx.state.logger,
                wso2Auth: ctx.state.wso2Auth,
            });

            const sourceFspId = ctx.request.headers['fspiop-source'];

            // use the model to handle the request
            const response = await model.bulkQuoteRequest(ctx.request.body, sourceFspId);

            // log the result
            ctx.state.logger.push({ response }).log('Inbound transfers model handled POST /bulkQuotes request');
        }
        catch(err) {
            // nothing we can do if an error gets thrown back to us here apart from log it and continue
            ctx.state.logger.push({ err }).log('Error handling POST /bulkQuotes');
        }
    })();

    ctx.response.status = 202;
    ctx.response.body = '';
};

/**
 * Handles a PUT /bulkQuotes/{ID}. This is a response to a POST /bulkQuotes request
 */
const putBulkQuotesById = async (ctx) => {
    if(ctx.state.conf.enableTestFeatures) {
<<<<<<< HEAD
=======
        const cache = ctx.state.cache;
>>>>>>> fec30bf3
        // we are in test mode so cache the request
        const req = {
            headers: ctx.request.headers,
            data: ctx.request.body
        };
<<<<<<< HEAD
        const res = await ctx.state.cache.set(`callback_${ctx.state.path.params.ID}`, req);
        ctx.state.logger.log(`Cacheing callback: ${util.inspect(res)}`);
=======
        const res = await cache.set(`${cache.CALLBACK_PREFIX}${ctx.state.path.params.ID}`, req);
        ctx.state.logger.log(`Caching callback: ${util.inspect(res)}`);
>>>>>>> fec30bf3
    }

    // publish an event onto the cache for subscribers to action
    await ctx.state.cache.publish(`bulkQuotes_${ctx.state.path.params.ID}`, {
        type: 'bulkQuoteResponse',
        data: ctx.request.body,
        headers: ctx.request.headers
    });

    ctx.response.status = 200;
};

/**
 * Handles a PUT /bulkQuotes/{ID}/error request. This is an error response to a POST /bulkQuotes request
 */
const putBulkQuotesByIdError = async(ctx) => {
    if(ctx.state.conf.enableTestFeatures) {
<<<<<<< HEAD
=======
        const cache = ctx.state.cache;
>>>>>>> fec30bf3
        // we are in test mode so cache the request
        const req = {
            headers: ctx.request.headers,
            data: ctx.request.body
        };
<<<<<<< HEAD
        const res = await ctx.state.cache.set(`callback_${ctx.state.path.params.ID}`, req);
        ctx.state.logger.log(`Cacheing callback: ${util.inspect(res)}`);
=======
        const res = await cache.set(`${cache.CALLBACK_PREFIX}${ctx.state.path.params.ID}`, req);
        ctx.state.logger.log(`Caching callback: ${util.inspect(res)}`);
>>>>>>> fec30bf3
    }

    // publish an event onto the cache for subscribers to action
    await ctx.state.cache.publish(`bulkQuotes_${ctx.state.path.params.ID}`, {
        type: 'bulkQuoteResponseError',
        data: ctx.request.body
    });
<<<<<<< HEAD

    ctx.response.status = 200;
    ctx.response.body = '';
};

/**
 * Handles a GET /bulkTransfers/{ID} request
 */
const getBulkTransfersById = async (ctx) => {
    // kick off an asyncronous operation to handle the request
    (async () => {
        try {
            if (ctx.state.conf.enableTestFeatures) {
                // we are in test mode so cache the request
                const req = {
                    headers: ctx.request.headers
                };
                const res = await ctx.state.cache.set(
                    `request_${ctx.state.path.params.ID}`, req);
                ctx.state.logger.log(`Caching request : ${util.inspect(res)}`);
            }

            // use the transfers model to execute asynchronous stages with the switch
            const model = new Model({
                ...ctx.state.conf,
                cache: ctx.state.cache,
                logger: ctx.state.logger,
                wso2Auth: ctx.state.wso2Auth,
            });

            const sourceFspId = ctx.request.headers['fspiop-source'];

            // use the model to handle the request
            const response = await model.getBulkTransfer(ctx.state.path.params.ID,
                sourceFspId);

            // log the result
            ctx.state.logger.push({response}).
                log('Inbound transfers model handled GET /bulkTransfers/{ID} request');
        }
        catch(err) {
            // nothing we can do if an error gets thrown back to us here apart from log it and continue
            ctx.state.logger.push({ err }).log('Error handling GET /bulkTransfers/{ID}');
        }
    })();

    // Note that we will have passed request validation, JWS etc... by this point
    // so it is safe to return 202
    ctx.response.status = 202;
    ctx.response.body = '';
};

/**
 * Handles a POST /bulkTransfers request
 */
const postBulkTransfers = async (ctx) => {
    (async () => {
        try {
            if(ctx.state.conf.enableTestFeatures) {
                // we are in test mode so cache the request
                const req = {
                    headers: ctx.request.headers,
                    data: ctx.request.body
                };
                const res = await ctx.state.cache.set(`request_${ctx.request.body.bulkTransferId}`, req);
                ctx.state.logger.log(`Cacheing request: ${util.inspect(res)}`);
            }

            // use the transfers model to execute asynchronous stages with the switch
            const model = new Model({
                ...ctx.state.conf,
                cache: ctx.state.cache,
                logger: ctx.state.logger,
                wso2Auth: ctx.state.wso2Auth,
            });

            const sourceFspId = ctx.request.headers['fspiop-source'];

            // use the model to handle the request
            const response = await model.prepareBulkTransfer(ctx.request.body, sourceFspId);

            // log the result
            ctx.state.logger.push({ response }).log('Inbound transfers model handled POST /bulkTransfers request');
        }
        catch(err) {
            // nothing we can do if an error gets thrown back to us here apart from log it and continue
            ctx.state.logger.push({ err }).log('Error handling POST /bulkTransfers');
        }
    })();

    ctx.response.status = 202;
    ctx.response.body = '';
};

/**
 * Handles a PUT /bulkTransfers/{ID}. This is a response to a POST /bulkTransfers request
 */
const putBulkTransfersById = async (ctx) => {
    if(ctx.state.conf.enableTestFeatures) {
        // we are in test mode so cache the request
        const req = {
            headers: ctx.request.headers,
            data: ctx.request.body
        };
        const res = await ctx.state.cache.set(`callback_${ctx.state.path.params.ID}`, req);
        ctx.state.logger.log(`Cacheing callback: ${util.inspect(res)}`);
    }

    // publish an event onto the cache for subscribers to action
    await ctx.state.cache.publish(`bulkTransfer_${ctx.state.path.params.ID}`, {
        type: 'bulkTransferResponse',
        data: ctx.request.body,
        headers: ctx.request.headers
    });

    ctx.response.status = 200;
};

/**
 * Handles a PUT /bulkTransfers/{ID}/error request. This is an error response to a POST /bulkTransfers request
 */
const putBulkTransfersByIdError = async(ctx) => {
    if(ctx.state.conf.enableTestFeatures) {
        // we are in test mode so cache the request
        const req = {
            headers: ctx.request.headers,
            data: ctx.request.body
        };
        const res = await ctx.state.cache.set(`callback_${ctx.state.path.params.ID}`, req);
        ctx.state.logger.log(`Cacheing callback: ${util.inspect(res)}`);
    }

    // publish an event onto the cache for subscribers to action
    await ctx.state.cache.publish(`bulkTransfer_${ctx.state.path.params.ID}`, {
        type: 'bulkTransferResponseError',
        data: ctx.request.body
    });
=======
>>>>>>> fec30bf3

    ctx.response.status = 200;
    ctx.response.body = '';
};

/**
<<<<<<< HEAD
 * Handles PUT /thirdpartyRequests/transactions/{ID} request.
 * This is response to a POST /thirdpartyRequests/transactions request
 */
const putThirdPartyReqTransactionsById = async (ctx) => {
    if (ctx.state.conf.enableTestFeatures) {
=======
 * Handles a GET /bulkTransfers/{ID} request
 */
const getBulkTransfersById = async (ctx) => {
    // kick off an asyncronous operation to handle the request
    (async () => {
        try {
            if (ctx.state.conf.enableTestFeatures) {
                // we are in test mode so cache the request
                const req = {
                    headers: ctx.request.headers
                };
                const res = await ctx.state.cache.set(
                    `request_${ctx.state.path.params.ID}`, req);
                ctx.state.logger.log(`Caching request : ${util.inspect(res)}`);
            }

            // use the transfers model to execute asynchronous stages with the switch
            const model = new Model({
                ...ctx.state.conf,
                cache: ctx.state.cache,
                logger: ctx.state.logger,
                wso2Auth: ctx.state.wso2Auth,
            });

            const sourceFspId = ctx.request.headers['fspiop-source'];

            // use the model to handle the request
            const response = await model.getBulkTransfer(ctx.state.path.params.ID,
                sourceFspId);

            // log the result
            ctx.state.logger.push({response}).
                log('Inbound transfers model handled GET /bulkTransfers/{ID} request');
        }
        catch(err) {
            // nothing we can do if an error gets thrown back to us here apart from log it and continue
            ctx.state.logger.push({ err }).log('Error handling GET /bulkTransfers/{ID}');
        }
    })();

    // Note that we will have passed request validation, JWS etc... by this point
    // so it is safe to return 202
    ctx.response.status = 202;
    ctx.response.body = '';
};

/**
 * Handles a POST /bulkTransfers request
 */
const postBulkTransfers = async (ctx) => {
    (async () => {
        try {
            if(ctx.state.conf.enableTestFeatures) {
                const cache = ctx.state.cache;
                // we are in test mode so cache the request
                const req = {
                    headers: ctx.request.headers,
                    data: ctx.request.body
                };
                const res = await cache.set(`${cache.REQUEST_PREFIX}${ctx.request.body.bulkTransferId}`, req);
                ctx.state.logger.log(`Caching request: ${util.inspect(res)}`);
            }

            // use the transfers model to execute asynchronous stages with the switch
            const model = new Model({
                ...ctx.state.conf,
                cache: ctx.state.cache,
                logger: ctx.state.logger,
                wso2Auth: ctx.state.wso2Auth,
            });

            const sourceFspId = ctx.request.headers['fspiop-source'];

            // use the model to handle the request
            const response = await model.prepareBulkTransfer(ctx.request.body, sourceFspId);

            // log the result
            ctx.state.logger.push({ response }).log('Inbound transfers model handled POST /bulkTransfers request');
        }
        catch(err) {
            // nothing we can do if an error gets thrown back to us here apart from log it and continue
            ctx.state.logger.push({ err }).log('Error handling POST /bulkTransfers');
        }
    })();

    ctx.response.status = 202;
    ctx.response.body = '';
};

/**
 * Handles a PUT /bulkTransfers/{ID}. This is a response to a POST /bulkTransfers request
 */
const putBulkTransfersById = async (ctx) => {
    if(ctx.state.conf.enableTestFeatures) {
        const cache = ctx.state.cache;
>>>>>>> fec30bf3
        // we are in test mode so cache the request
        const req = {
            headers: ctx.request.headers,
            data: ctx.request.body
        };
<<<<<<< HEAD
        const res = await ctx.state.cache.set(`callback_${ctx.state.path.params.ID}`, req);
=======
        const res = await cache.set(`${cache.CALLBACK_PREFIX}${ctx.state.path.params.ID}`, req);
>>>>>>> fec30bf3
        ctx.state.logger.log(`Caching callback: ${util.inspect(res)}`);
    }

    // publish an event onto the cache for subscribers to action
<<<<<<< HEAD
    await ThirdpartyTrxnModelOut.publishNotifications(ctx.state.cache, ctx.state.path.params.ID, {
        type: 'thirdpartyTransactionsReqResponse',
=======
    await ctx.state.cache.publish(`bulkTransfer_${ctx.state.path.params.ID}`, {
        type: 'bulkTransferResponse',
>>>>>>> fec30bf3
        data: ctx.request.body,
        headers: ctx.request.headers
    });

    ctx.response.status = 200;
};

/**
<<<<<<< HEAD
 * Handles PUT /thirdpartyRequests/transactions/{ID}/error.
 * This is error response to POST /thirdpartyRequests/transactions request
 */
const putThirdPartyReqTransactionsByIdError = async (ctx) => {
    if (ctx.state.conf.enableTestFeatures) {
=======
 * Handles a PUT /bulkTransfers/{ID}/error request. This is an error response to a POST /bulkTransfers request
 */
const putBulkTransfersByIdError = async(ctx) => {
    if(ctx.state.conf.enableTestFeatures) {
        const cache = ctx.state.cache;
>>>>>>> fec30bf3
        // we are in test mode so cache the request
        const req = {
            headers: ctx.request.headers,
            data: ctx.request.body
        };
<<<<<<< HEAD
        const res = await ctx.state.cache.set(`callback_${ctx.state.path.params.ID}`, req);
=======
        const res = await cache.set(`${cache.CALLBACK_PREFIX}${ctx.state.path.params.ID}`, req);
>>>>>>> fec30bf3
        ctx.state.logger.log(`Caching callback: ${util.inspect(res)}`);
    }

    // publish an event onto the cache for subscribers to action
<<<<<<< HEAD
    await ThirdpartyTrxnModelOut.publishNotifications(ctx.state.cache, ctx.state.path.params.ID, {
        type: 'thirdpartyTransactionsReqErrorResponse',
        data: ctx.request.body,
        headers: ctx.request.headers
    });

    ctx.response.status = 200;
=======
    await ctx.state.cache.publish(`bulkTransfer_${ctx.state.path.params.ID}`, {
        type: 'bulkTransferResponseError',
        data: ctx.request.body
    });

    ctx.response.status = 200;
    ctx.response.body = '';
>>>>>>> fec30bf3
};

const healthCheck = async(ctx) => {
    ctx.response.status = 200;
    ctx.response.body = '';
};

module.exports = {
    '/': {
        get: healthCheck
    },
    '/authorizations': {
        post: postAuthorizations
    },
    '/authorizations/{ID}': {
        get: getAuthorizationsById,
        put: putAuthorizationsById
    },
    '/bulkQuotes': {
        post: postBulkQuotes
    },
    '/bulkQuotes/{ID}': {
        get: getBulkQuotesById,
        put: putBulkQuotesById
    },
    '/bulkQuotes/{ID}/error': {
        put: putBulkQuotesByIdError
    },
    '/bulkTransfers': {
        post: postBulkTransfers
    },
    '/bulkTransfers/{ID}': {
        get: getBulkTransfersById,
        put: putBulkTransfersById
    },
    '/bulkTransfers/{ID}/error': {
        put: putBulkTransfersByIdError
    },
    '/participants/{ID}': {
        put: putParticipantsById
    },
    '/participants/{Type}/{ID}': {
        put: putParticipantsByTypeAndId,
        get: getParticipantsByTypeAndId
    },
    '/participants/{Type}/{SubId}/{ID}': {
        put: putParticipantsByTypeAndId,
        get: getParticipantsByTypeAndId
    },
    '/participants/{ID}/error': {
        put: putParticipantsByIdError
    },
    '/parties/{Type}/{ID}': {
        post: postPartiesByTypeAndId,
        get: getPartiesByTypeAndId,
        put: putPartiesByTypeAndId
    },
    '/parties/{Type}/{ID}/{SubId}': {
        post: postPartiesByTypeAndId,
        get: getPartiesByTypeAndId,
        put: putPartiesByTypeAndId
    },
    '/parties/{Type}/{ID}/error': {
        put: putPartiesByTypeAndIdError
    },
    '/parties/{Type}/{ID}/{SubId}/error': {
        put: putPartiesByTypeAndIdError
    },
    '/quotes': {
        post: postQuotes
    },
    '/quotes/{ID}': {
        put: putQuoteById
    },
    '/quotes/{ID}/error': {
        put: putQuotesByIdError
    },
    '/transfers': {
        post: postTransfers
    },
    '/transfers/{ID}': {
        get: getTransfersById,
        put: putTransfersById
    },
    '/transfers/{ID}/error': {
        put: putTransfersByIdError
    },
    '/transactionRequests': {
        post: postTransactionRequests
    },
    '/transactionRequests/{ID}': {
        put: putTransactionRequestsById
    },
    '/thirdpartyRequests/transactions/{ID}': {
        put: putThirdPartyReqTransactionsById
    },
    '/thirdpartyRequests/transactions/{ID}/error': {
        put: putThirdPartyReqTransactionsByIdError
    }
};<|MERGE_RESOLUTION|>--- conflicted
+++ resolved
@@ -8,11 +8,8 @@
  *       James Bush - james.bush@modusbox.com                             *
  *  CONTRIBUTORS:                                                         *
  *       Steven Oderayi - steven.oderayi@modusbox.com                     *
-<<<<<<< HEAD
  *       Paweł Marzec - pawel.marzec@modusbox.com                         *
  *       Sridhar Voruganti - sridhar.voruganti@modusbox.com               *
-=======
->>>>>>> fec30bf3
  **************************************************************************/
 
 'use strict';
@@ -77,12 +74,13 @@
     (async () => {
         try {
             if (ctx.state.conf.enableTestFeatures) {
+                const cache = ctx.state.cache;
                 // we are in test mode so cache the request
                 const req = {
                     headers: ctx.request.headers,
                     data: ctx.request.body
                 };
-                const res = await ctx.state.cache.set(`request_${ctx.request.body.transactionRequestId}`, req);
+                const res = await ctx.state.cache.set(`${cache.REQUEST_PREFIX}${ctx.request.body.transactionRequestId}`, req);
                 ctx.state.logger.log(`Caching request : ${util.inspect(res)}`);
             }
             // use the transfers model to execute asynchronous stages with the switch
@@ -405,11 +403,7 @@
             headers: ctx.request.headers,
             data: ctx.request.body
         };
-<<<<<<< HEAD
-        const res = await ctx.state.cache.set(`callback_${ctx.state.path.params.ID}`, req);
-=======
-        const res = await cache.set(`${cache.CALLBACK_PREFIX}${ctx.state.path.params.ID}`, req);
->>>>>>> fec30bf3
+        const res = await cache.set(`${cache.CALLBACK_PREFIX}${ctx.state.path.params.ID}`, req);
         ctx.state.logger.log(`Caching request: ${util.inspect(res)}`);
     }
 
@@ -417,7 +411,7 @@
 
     const authorizationChannel = ctx.state.conf.enablePISPMode
         ? AuthorizationsModel.notificationChannel(idValue)
-        : `otp_${ctx.state.path.params.ID}`;
+        : `otp_${idValue}`;
 
     await ctx.state.cache.publish(authorizationChannel, {
         type: 'authorizationsResponse',
@@ -698,11 +692,7 @@
                 };
                 const res = await ctx.state.cache.set(
                     `request_${ctx.state.path.params.ID}`, req);
-<<<<<<< HEAD
-                ctx.state.logger.log(`Caching request : ${util.inspect(res)}`);
-=======
                 ctx.state.logger.log(`Caching request: ${util.inspect(res)}`);
->>>>>>> fec30bf3
             }
 
             // use the transfers model to execute asynchronous stages with the switch
@@ -742,22 +732,14 @@
     (async () => {
         try {
             if(ctx.state.conf.enableTestFeatures) {
-<<<<<<< HEAD
-=======
                 const cache = ctx.state.cache;
->>>>>>> fec30bf3
                 // we are in test mode so cache the request
                 const req = {
                     headers: ctx.request.headers,
                     data: ctx.request.body
                 };
-<<<<<<< HEAD
-                const res = await ctx.state.cache.set(`request_${ctx.request.body.bulkQuoteId}`, req);
-                ctx.state.logger.log(`Cacheing request: ${util.inspect(res)}`);
-=======
                 const res = await cache.set(`${cache.REQUEST_PREFIX}${ctx.request.body.bulkQuoteId}`, req);
                 ctx.state.logger.log(`Caching request: ${util.inspect(res)}`);
->>>>>>> fec30bf3
             }
 
             // use the transfers model to execute asynchronous stages with the switch
@@ -791,22 +773,14 @@
  */
 const putBulkQuotesById = async (ctx) => {
     if(ctx.state.conf.enableTestFeatures) {
-<<<<<<< HEAD
-=======
-        const cache = ctx.state.cache;
->>>>>>> fec30bf3
-        // we are in test mode so cache the request
-        const req = {
-            headers: ctx.request.headers,
-            data: ctx.request.body
-        };
-<<<<<<< HEAD
-        const res = await ctx.state.cache.set(`callback_${ctx.state.path.params.ID}`, req);
-        ctx.state.logger.log(`Cacheing callback: ${util.inspect(res)}`);
-=======
-        const res = await cache.set(`${cache.CALLBACK_PREFIX}${ctx.state.path.params.ID}`, req);
-        ctx.state.logger.log(`Caching callback: ${util.inspect(res)}`);
->>>>>>> fec30bf3
+        const cache = ctx.state.cache;
+        // we are in test mode so cache the request
+        const req = {
+            headers: ctx.request.headers,
+            data: ctx.request.body
+        };
+        const res = await cache.set(`${cache.CALLBACK_PREFIX}${ctx.state.path.params.ID}`, req);
+        ctx.state.logger.log(`Caching callback: ${util.inspect(res)}`);
     }
 
     // publish an event onto the cache for subscribers to action
@@ -824,22 +798,14 @@
  */
 const putBulkQuotesByIdError = async(ctx) => {
     if(ctx.state.conf.enableTestFeatures) {
-<<<<<<< HEAD
-=======
-        const cache = ctx.state.cache;
->>>>>>> fec30bf3
-        // we are in test mode so cache the request
-        const req = {
-            headers: ctx.request.headers,
-            data: ctx.request.body
-        };
-<<<<<<< HEAD
-        const res = await ctx.state.cache.set(`callback_${ctx.state.path.params.ID}`, req);
-        ctx.state.logger.log(`Cacheing callback: ${util.inspect(res)}`);
-=======
-        const res = await cache.set(`${cache.CALLBACK_PREFIX}${ctx.state.path.params.ID}`, req);
-        ctx.state.logger.log(`Caching callback: ${util.inspect(res)}`);
->>>>>>> fec30bf3
+        const cache = ctx.state.cache;
+        // we are in test mode so cache the request
+        const req = {
+            headers: ctx.request.headers,
+            data: ctx.request.body
+        };
+        const res = await cache.set(`${cache.CALLBACK_PREFIX}${ctx.state.path.params.ID}`, req);
+        ctx.state.logger.log(`Caching callback: ${util.inspect(res)}`);
     }
 
     // publish an event onto the cache for subscribers to action
@@ -847,7 +813,6 @@
         type: 'bulkQuoteResponseError',
         data: ctx.request.body
     });
-<<<<<<< HEAD
 
     ctx.response.status = 200;
     ctx.response.body = '';
@@ -907,152 +872,6 @@
     (async () => {
         try {
             if(ctx.state.conf.enableTestFeatures) {
-                // we are in test mode so cache the request
-                const req = {
-                    headers: ctx.request.headers,
-                    data: ctx.request.body
-                };
-                const res = await ctx.state.cache.set(`request_${ctx.request.body.bulkTransferId}`, req);
-                ctx.state.logger.log(`Cacheing request: ${util.inspect(res)}`);
-            }
-
-            // use the transfers model to execute asynchronous stages with the switch
-            const model = new Model({
-                ...ctx.state.conf,
-                cache: ctx.state.cache,
-                logger: ctx.state.logger,
-                wso2Auth: ctx.state.wso2Auth,
-            });
-
-            const sourceFspId = ctx.request.headers['fspiop-source'];
-
-            // use the model to handle the request
-            const response = await model.prepareBulkTransfer(ctx.request.body, sourceFspId);
-
-            // log the result
-            ctx.state.logger.push({ response }).log('Inbound transfers model handled POST /bulkTransfers request');
-        }
-        catch(err) {
-            // nothing we can do if an error gets thrown back to us here apart from log it and continue
-            ctx.state.logger.push({ err }).log('Error handling POST /bulkTransfers');
-        }
-    })();
-
-    ctx.response.status = 202;
-    ctx.response.body = '';
-};
-
-/**
- * Handles a PUT /bulkTransfers/{ID}. This is a response to a POST /bulkTransfers request
- */
-const putBulkTransfersById = async (ctx) => {
-    if(ctx.state.conf.enableTestFeatures) {
-        // we are in test mode so cache the request
-        const req = {
-            headers: ctx.request.headers,
-            data: ctx.request.body
-        };
-        const res = await ctx.state.cache.set(`callback_${ctx.state.path.params.ID}`, req);
-        ctx.state.logger.log(`Cacheing callback: ${util.inspect(res)}`);
-    }
-
-    // publish an event onto the cache for subscribers to action
-    await ctx.state.cache.publish(`bulkTransfer_${ctx.state.path.params.ID}`, {
-        type: 'bulkTransferResponse',
-        data: ctx.request.body,
-        headers: ctx.request.headers
-    });
-
-    ctx.response.status = 200;
-};
-
-/**
- * Handles a PUT /bulkTransfers/{ID}/error request. This is an error response to a POST /bulkTransfers request
- */
-const putBulkTransfersByIdError = async(ctx) => {
-    if(ctx.state.conf.enableTestFeatures) {
-        // we are in test mode so cache the request
-        const req = {
-            headers: ctx.request.headers,
-            data: ctx.request.body
-        };
-        const res = await ctx.state.cache.set(`callback_${ctx.state.path.params.ID}`, req);
-        ctx.state.logger.log(`Cacheing callback: ${util.inspect(res)}`);
-    }
-
-    // publish an event onto the cache for subscribers to action
-    await ctx.state.cache.publish(`bulkTransfer_${ctx.state.path.params.ID}`, {
-        type: 'bulkTransferResponseError',
-        data: ctx.request.body
-    });
-=======
->>>>>>> fec30bf3
-
-    ctx.response.status = 200;
-    ctx.response.body = '';
-};
-
-/**
-<<<<<<< HEAD
- * Handles PUT /thirdpartyRequests/transactions/{ID} request.
- * This is response to a POST /thirdpartyRequests/transactions request
- */
-const putThirdPartyReqTransactionsById = async (ctx) => {
-    if (ctx.state.conf.enableTestFeatures) {
-=======
- * Handles a GET /bulkTransfers/{ID} request
- */
-const getBulkTransfersById = async (ctx) => {
-    // kick off an asyncronous operation to handle the request
-    (async () => {
-        try {
-            if (ctx.state.conf.enableTestFeatures) {
-                // we are in test mode so cache the request
-                const req = {
-                    headers: ctx.request.headers
-                };
-                const res = await ctx.state.cache.set(
-                    `request_${ctx.state.path.params.ID}`, req);
-                ctx.state.logger.log(`Caching request : ${util.inspect(res)}`);
-            }
-
-            // use the transfers model to execute asynchronous stages with the switch
-            const model = new Model({
-                ...ctx.state.conf,
-                cache: ctx.state.cache,
-                logger: ctx.state.logger,
-                wso2Auth: ctx.state.wso2Auth,
-            });
-
-            const sourceFspId = ctx.request.headers['fspiop-source'];
-
-            // use the model to handle the request
-            const response = await model.getBulkTransfer(ctx.state.path.params.ID,
-                sourceFspId);
-
-            // log the result
-            ctx.state.logger.push({response}).
-                log('Inbound transfers model handled GET /bulkTransfers/{ID} request');
-        }
-        catch(err) {
-            // nothing we can do if an error gets thrown back to us here apart from log it and continue
-            ctx.state.logger.push({ err }).log('Error handling GET /bulkTransfers/{ID}');
-        }
-    })();
-
-    // Note that we will have passed request validation, JWS etc... by this point
-    // so it is safe to return 202
-    ctx.response.status = 202;
-    ctx.response.body = '';
-};
-
-/**
- * Handles a POST /bulkTransfers request
- */
-const postBulkTransfers = async (ctx) => {
-    (async () => {
-        try {
-            if(ctx.state.conf.enableTestFeatures) {
                 const cache = ctx.state.cache;
                 // we are in test mode so cache the request
                 const req = {
@@ -1095,28 +914,69 @@
 const putBulkTransfersById = async (ctx) => {
     if(ctx.state.conf.enableTestFeatures) {
         const cache = ctx.state.cache;
->>>>>>> fec30bf3
-        // we are in test mode so cache the request
-        const req = {
-            headers: ctx.request.headers,
-            data: ctx.request.body
-        };
-<<<<<<< HEAD
-        const res = await ctx.state.cache.set(`callback_${ctx.state.path.params.ID}`, req);
-=======
-        const res = await cache.set(`${cache.CALLBACK_PREFIX}${ctx.state.path.params.ID}`, req);
->>>>>>> fec30bf3
-        ctx.state.logger.log(`Caching callback: ${util.inspect(res)}`);
-    }
-
-    // publish an event onto the cache for subscribers to action
-<<<<<<< HEAD
+        // we are in test mode so cache the request
+        const req = {
+            headers: ctx.request.headers,
+            data: ctx.request.body
+        };
+        const res = await cache.set(`${cache.CALLBACK_PREFIX}${ctx.state.path.params.ID}`, req);
+        ctx.state.logger.log(`Caching callback: ${util.inspect(res)}`);
+    }
+
+    // publish an event onto the cache for subscribers to action
+    await ctx.state.cache.publish(`bulkTransfer_${ctx.state.path.params.ID}`, {
+        type: 'bulkTransferResponse',
+        data: ctx.request.body,
+        headers: ctx.request.headers
+    });
+
+    ctx.response.status = 200;
+};
+
+/**
+ * Handles a PUT /bulkTransfers/{ID}/error request. This is an error response to a POST /bulkTransfers request
+ */
+const putBulkTransfersByIdError = async(ctx) => {
+    if(ctx.state.conf.enableTestFeatures) {
+        const cache = ctx.state.cache;
+        // we are in test mode so cache the request
+        const req = {
+            headers: ctx.request.headers,
+            data: ctx.request.body
+        };
+        const res = await cache.set(`${cache.CALLBACK_PREFIX}${ctx.state.path.params.ID}`, req);
+        ctx.state.logger.log(`Caching callback: ${util.inspect(res)}`);
+    }
+
+    // publish an event onto the cache for subscribers to action
+    await ctx.state.cache.publish(`bulkTransfer_${ctx.state.path.params.ID}`, {
+        type: 'bulkTransferResponseError',
+        data: ctx.request.body
+    });
+
+    ctx.response.status = 200;
+    ctx.response.body = '';
+};
+
+/**
+ * Handles PUT /thirdpartyRequests/transactions/{ID} request.
+ * This is response to a POST /thirdpartyRequests/transactions request
+ */
+const putThirdPartyReqTransactionsById = async (ctx) => {
+    if (ctx.state.conf.enableTestFeatures) {
+        const cache = ctx.state.cache;
+        // we are in test mode so cache the request
+        const req = {
+            headers: ctx.request.headers,
+            data: ctx.request.body
+        };
+        const res = await ctx.state.cache.set(`${cache.CALLBACK_PREFIX}${ctx.state.path.params.ID}`, req);
+        ctx.state.logger.log(`Caching callback: ${util.inspect(res)}`);
+    }
+
+    // publish an event onto the cache for subscribers to action
     await ThirdpartyTrxnModelOut.publishNotifications(ctx.state.cache, ctx.state.path.params.ID, {
         type: 'thirdpartyTransactionsReqResponse',
-=======
-    await ctx.state.cache.publish(`bulkTransfer_${ctx.state.path.params.ID}`, {
-        type: 'bulkTransferResponse',
->>>>>>> fec30bf3
         data: ctx.request.body,
         headers: ctx.request.headers
     });
@@ -1125,34 +985,22 @@
 };
 
 /**
-<<<<<<< HEAD
  * Handles PUT /thirdpartyRequests/transactions/{ID}/error.
  * This is error response to POST /thirdpartyRequests/transactions request
  */
 const putThirdPartyReqTransactionsByIdError = async (ctx) => {
     if (ctx.state.conf.enableTestFeatures) {
-=======
- * Handles a PUT /bulkTransfers/{ID}/error request. This is an error response to a POST /bulkTransfers request
- */
-const putBulkTransfersByIdError = async(ctx) => {
-    if(ctx.state.conf.enableTestFeatures) {
-        const cache = ctx.state.cache;
->>>>>>> fec30bf3
-        // we are in test mode so cache the request
-        const req = {
-            headers: ctx.request.headers,
-            data: ctx.request.body
-        };
-<<<<<<< HEAD
-        const res = await ctx.state.cache.set(`callback_${ctx.state.path.params.ID}`, req);
-=======
-        const res = await cache.set(`${cache.CALLBACK_PREFIX}${ctx.state.path.params.ID}`, req);
->>>>>>> fec30bf3
-        ctx.state.logger.log(`Caching callback: ${util.inspect(res)}`);
-    }
-
-    // publish an event onto the cache for subscribers to action
-<<<<<<< HEAD
+        const cache = ctx.state.cache;
+        // we are in test mode so cache the request
+        const req = {
+            headers: ctx.request.headers,
+            data: ctx.request.body
+        };
+        const res = await ctx.state.cache.set(`${cache.CALLBACK_PREFIX}${ctx.state.path.params.ID}`, req);
+        ctx.state.logger.log(`Caching callback: ${util.inspect(res)}`);
+    }
+
+    // publish an event onto the cache for subscribers to action
     await ThirdpartyTrxnModelOut.publishNotifications(ctx.state.cache, ctx.state.path.params.ID, {
         type: 'thirdpartyTransactionsReqErrorResponse',
         data: ctx.request.body,
@@ -1160,15 +1008,6 @@
     });
 
     ctx.response.status = 200;
-=======
-    await ctx.state.cache.publish(`bulkTransfer_${ctx.state.path.params.ID}`, {
-        type: 'bulkTransferResponseError',
-        data: ctx.request.body
-    });
-
-    ctx.response.status = 200;
-    ctx.response.body = '';
->>>>>>> fec30bf3
 };
 
 const healthCheck = async(ctx) => {
