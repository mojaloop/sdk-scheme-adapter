--- conflicted
+++ resolved
@@ -8,6 +8,7 @@
  *       James Bush - james.bush@modusbox.com                             *
  **************************************************************************/
 
+const util = require('util');
 const coBody = require('co-body');
 
 const randomPhrase = require('@internal/randomphrase');
@@ -163,13 +164,9 @@
         'application/vnd.interoperability.parties+json;version=1.0',
         'application/vnd.interoperability.participants+json;version=1.0',
         'application/vnd.interoperability.quotes+json;version=1.0',
-<<<<<<< HEAD
-        'application/vnd.interoperability.bulkQuotes+json;version=1.0',
-=======
         'application/vnd.interoperability.quotes+json;version=1.1',
         'application/vnd.interoperability.bulkQuotes+json;version=1.0',
         'application/vnd.interoperability.bulkQuotes+json;version=1.1',
->>>>>>> 91971b74
         'application/vnd.interoperability.bulkTransfers+json;version=1.0',
         'application/vnd.interoperability.transactionRequests+json;version=1.0',
         'application/vnd.interoperability.transfers+json;version=1.0',
