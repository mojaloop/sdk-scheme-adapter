{
  "name": "@mojaloop/sdk-scheme-adapter",
<<<<<<< HEAD
  "version": "11.2.2",
=======
  "version": "11.2.4",
>>>>>>> cef0d9cc
  "description": "An adapter for connecting to Mojaloop API enabled switches.",
  "main": "index.js",
  "scripts": {
    "audit:resolve": "SHELL=sh resolve-audit --production",
    "audit:check": "SHELL=sh check-audit --production",
    "lint": "eslint .",
    "lint:fix": "eslint . --fix",
    "test": "jest --ci --reporters=default --reporters=jest-junit --env=node test/unit",
    "test:int": "jest --ci --reporters=default --reporters=jest-junit --env=node test/integration --forceExit"
  },
  "author": "Matt Kingston, James Bush, ModusBox Inc.",
  "contributors": [
    "Kamuela Franco <kamuela.franco@modusbox.com>",
    "Steven Oderayi <steven.oderayi@modusbox.com>",
    "Valentin Genev <valentin.genev@modusbox.com>"
  ],
  "license": "Apache-2.0",
  "licenses": [
    {
      "type": "Apache-2.0",
      "url": "http://www.apache.org/licenses/LICENSE-2.0"
    }
  ],
  "dependencies": {
    "@internal/cache": "file:lib/cache",
    "@internal/log": "file:lib/log",
    "@internal/model": "file:lib/model",
    "@internal/randomphrase": "file:lib/randomphrase",
    "@internal/requests": "file:lib/model/lib/requests",
    "@internal/router": "file:lib/router",
    "@internal/shared": "file:lib/model/lib/shared",
    "@internal/validate": "file:lib/validate",
    "@mojaloop/sdk-standard-components": "11.5.3",
    "ajv": "^6.12.2",
    "ajv-keywords": "^3.5.2",
    "co-body": "^6.0.0",
    "dotenv": "^8.2.0",
    "env-var": "^6.1.1",
    "js-yaml": "^3.13.1",
    "koa": "^2.11.0",
    "koa-body": "^4.1.1",
    "koa2-oauth-server": "^1.0.0",
    "uuidv4": "^6.0.8",
    "ws": "^7.3.1"
  },
  "devDependencies": {
    "@types/jest": "^25.2.1",
    "eslint": "^7.0.0",
    "eslint-config-airbnb-base": "^14.1.0",
    "eslint-plugin-import": "^2.20.2",
    "jest": "^26.0.1",
    "jest-junit": "^10.0.0",
    "nock": "^12.0.3",
    "npm-audit-resolver": "2.2.0",
    "openapi-response-validator": "^4.0.0",
    "redis-mock": "^0.49.0",
    "supertest": "^4.0.2"
  }
}<|MERGE_RESOLUTION|>--- conflicted
+++ resolved
@@ -1,10 +1,6 @@
 {
   "name": "@mojaloop/sdk-scheme-adapter",
-<<<<<<< HEAD
-  "version": "11.2.2",
-=======
   "version": "11.2.4",
->>>>>>> cef0d9cc
   "description": "An adapter for connecting to Mojaloop API enabled switches.",
   "main": "index.js",
   "scripts": {
@@ -12,7 +8,7 @@
     "audit:check": "SHELL=sh check-audit --production",
     "lint": "eslint .",
     "lint:fix": "eslint . --fix",
-    "test": "jest --ci --reporters=default --reporters=jest-junit --env=node test/unit",
+    "test": "jest --ci --reporters=default --reporters=jest-junit --env=node test/unit --silent",
     "test:int": "jest --ci --reporters=default --reporters=jest-junit --env=node test/integration --forceExit"
   },
   "author": "Matt Kingston, James Bush, ModusBox Inc.",
@@ -37,6 +33,7 @@
     "@internal/router": "file:lib/router",
     "@internal/shared": "file:lib/model/lib/shared",
     "@internal/validate": "file:lib/validate",
+    "@internal/openapi": "file:lib/openapi",
     "@mojaloop/sdk-standard-components": "11.5.3",
     "ajv": "^6.12.2",
     "ajv-keywords": "^3.5.2",
