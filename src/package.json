{
  "name": "@mojaloop/sdk-scheme-adapter",
<<<<<<< HEAD
  "version": "10.2.0",
=======
  "version": "10.1.4",
>>>>>>> eeb1029b
  "description": "An adapter for connecting to Mojaloop API enabled switches.",
  "main": "index.js",
  "scripts": {
    "lint": "eslint .",
    "lint:fix": "eslint . --fix",
    "test": "jest --ci --reporters=default --reporters=jest-junit --env=node test/unit",
    "test:int": "jest --ci --reporters=default --reporters=jest-junit --env=node test/integration --forceExit"
  },
  "author": "Matt Kingston, James Bush, ModusBox Inc.",
  "license": "Apache-2.0",
  "licenses": [
    {
      "type": "Apache-2.0",
      "url": "http://www.apache.org/licenses/LICENSE-2.0"
    }
  ],
  "dependencies": {
    "@internal/cache": "file:lib/cache",
    "@internal/log": "file:lib/log",
    "@internal/model": "file:lib/model",
    "@internal/randomphrase": "file:lib/randomphrase",
    "@internal/requests": "file:lib/model/lib/requests",
    "@internal/router": "file:lib/router",
    "@internal/shared": "file:lib/model/lib/shared",
    "@internal/validate": "file:lib/validate",
<<<<<<< HEAD
    "@mojaloop/sdk-standard-components": "^10.2.3",
    "ajv": "^6.12.0",
=======
    "@mojaloop/sdk-standard-components": "^10.2.2",
    "ajv": "^6.12.2",
>>>>>>> eeb1029b
    "co-body": "^6.0.0",
    "dotenv": "^8.2.0",
    "env-var": "^6.1.1",
    "js-yaml": "^3.13.1",
    "koa": "^2.11.0",
    "koa-body": "^4.1.1",
    "koa2-oauth-server": "^1.0.0",
    "node-fetch": "^2.6.0",
    "uuidv4": "^6.0.8"
  },
  "devDependencies": {
    "@types/jest": "^25.2.1",
    "eslint": "^7.0.0",
    "eslint-config-airbnb-base": "^14.1.0",
    "eslint-plugin-import": "^2.20.2",
    "jest": "^26.0.1",
    "jest-junit": "^10.0.0",
    "nock": "^12.0.3",
    "openapi-response-validator": "^4.0.0",
    "redis-mock": "^0.49.0",
    "supertest": "^4.0.2"
  },
  "jest": {
    "testEnvironment": "node"
  }
}<|MERGE_RESOLUTION|>--- conflicted
+++ resolved
@@ -1,10 +1,6 @@
 {
   "name": "@mojaloop/sdk-scheme-adapter",
-<<<<<<< HEAD
   "version": "10.2.0",
-=======
-  "version": "10.1.4",
->>>>>>> eeb1029b
   "description": "An adapter for connecting to Mojaloop API enabled switches.",
   "main": "index.js",
   "scripts": {
@@ -30,13 +26,8 @@
     "@internal/router": "file:lib/router",
     "@internal/shared": "file:lib/model/lib/shared",
     "@internal/validate": "file:lib/validate",
-<<<<<<< HEAD
     "@mojaloop/sdk-standard-components": "^10.2.3",
-    "ajv": "^6.12.0",
-=======
-    "@mojaloop/sdk-standard-components": "^10.2.2",
     "ajv": "^6.12.2",
->>>>>>> eeb1029b
     "co-body": "^6.0.0",
     "dotenv": "^8.2.0",
     "env-var": "^6.1.1",
