--- conflicted
+++ resolved
@@ -1,10 +1,6 @@
 {
   "name": "@mojaloop/sdk-scheme-adapter",
-<<<<<<< HEAD
   "version": "11.11.0",
-=======
-  "version": "11.10.4",
->>>>>>> afe44f8f
   "description": "An adapter for connecting to Mojaloop API enabled switches.",
   "main": "index.js",
   "scripts": {
