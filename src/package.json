{
  "name": "@mojaloop/sdk-scheme-adapter",
<<<<<<< HEAD
  "version": "10.2.0",
=======
  "version": "10.5.0",
>>>>>>> 49a906ea
  "description": "An adapter for connecting to Mojaloop API enabled switches.",
  "main": "index.js",
  "scripts": {
    "lint": "eslint .",
    "lint:fix": "eslint . --fix",
    "test": "jest --ci --reporters=default --reporters=jest-junit --env=node test/unit",
    "test:int": "jest --ci --reporters=default --reporters=jest-junit --env=node test/integration --forceExit"
  },
  "author": "Matt Kingston, James Bush, ModusBox Inc.",
  "contributors": [
    "Steven Oderayi <steven.oderayi@modusbox.com>"
  ],
  "license": "Apache-2.0",
  "licenses": [
    {
      "type": "Apache-2.0",
      "url": "http://www.apache.org/licenses/LICENSE-2.0"
    }
  ],
  "dependencies": {
    "@internal/cache": "file:lib/cache",
    "@internal/log": "file:lib/log",
    "@internal/model": "file:lib/model",
    "@internal/randomphrase": "file:lib/randomphrase",
    "@internal/requests": "file:lib/model/lib/requests",
    "@internal/router": "file:lib/router",
    "@internal/shared": "file:lib/model/lib/shared",
    "@internal/validate": "file:lib/validate",
    "@mojaloop/sdk-standard-components": "^10.2.3",
    "ajv": "^6.12.2",
    "co-body": "^6.0.0",
    "dotenv": "^8.2.0",
    "env-var": "^6.1.1",
    "js-yaml": "^3.13.1",
    "koa": "^2.11.0",
    "koa-body": "^4.1.1",
    "koa2-oauth-server": "^1.0.0",
    "node-fetch": "^2.6.0",
    "uuidv4": "^6.0.8"
  },
  "devDependencies": {
    "@types/jest": "^25.2.1",
    "eslint": "^7.0.0",
    "eslint-config-airbnb-base": "^14.1.0",
    "eslint-plugin-import": "^2.20.2",
    "jest": "^26.0.1",
    "jest-junit": "^10.0.0",
    "nock": "^12.0.3",
    "openapi-response-validator": "^4.0.0",
    "redis-mock": "^0.49.0",
    "supertest": "^4.0.2"
  }
}<|MERGE_RESOLUTION|>--- conflicted
+++ resolved
@@ -1,10 +1,6 @@
 {
   "name": "@mojaloop/sdk-scheme-adapter",
-<<<<<<< HEAD
-  "version": "10.2.0",
-=======
-  "version": "10.5.0",
->>>>>>> 49a906ea
+  "version": "10.5.1",
   "description": "An adapter for connecting to Mojaloop API enabled switches.",
   "main": "index.js",
   "scripts": {
