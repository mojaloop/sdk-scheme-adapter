--- conflicted
+++ resolved
@@ -1,10 +1,6 @@
 {
   "name": "@mojaloop/sdk-scheme-adapter",
-<<<<<<< HEAD
-  "version": "8.5.8-performance",
-=======
   "version": "8.5.6-perf.1",
->>>>>>> 52818342
   "description": "An adapter for connecting to Mojaloop API enabled switches.",
   "main": "index.js",
   "scripts": {
