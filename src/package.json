{
  "name": "@mojaloop/sdk-scheme-adapter",
<<<<<<< HEAD
  "version": "10.6.2",
=======
  "version": "10.6.1",
>>>>>>> fec30bf3
  "description": "An adapter for connecting to Mojaloop API enabled switches.",
  "main": "index.js",
  "scripts": {
    "lint": "eslint .",
    "lint:fix": "eslint . --fix",
    "test": "jest --ci --reporters=default --reporters=jest-junit --env=node test/unit",
    "test:int": "jest --ci --reporters=default --reporters=jest-junit --env=node test/integration --forceExit"
  },
  "author": "Matt Kingston, James Bush, ModusBox Inc.",
  "contributors": [
<<<<<<< HEAD
    "Steven Oderayi <steven.oderayi@modusbox.com>",
    "Paweł Marzec <pawel.marzec@modusbox.com>"
=======
    "Steven Oderayi <steven.oderayi@modusbox.com>"
>>>>>>> fec30bf3
  ],
  "license": "Apache-2.0",
  "licenses": [
    {
      "type": "Apache-2.0",
      "url": "http://www.apache.org/licenses/LICENSE-2.0"
    }
  ],
  "dependencies": {
    "@internal/cache": "file:lib/cache",
    "@internal/log": "file:lib/log",
    "@internal/model": "file:lib/model",
    "@internal/randomphrase": "file:lib/randomphrase",
    "@internal/requests": "file:lib/model/lib/requests",
    "@internal/router": "file:lib/router",
    "@internal/shared": "file:lib/model/lib/shared",
    "@internal/validate": "file:lib/validate",
<<<<<<< HEAD
    "@mojaloop/sdk-standard-components": "^10.6.8",
=======
    "@mojaloop/sdk-standard-components": "10.6.3",
>>>>>>> fec30bf3
    "ajv": "^6.12.2",
    "co-body": "^6.0.0",
    "dotenv": "^8.2.0",
    "env-var": "^6.1.1",
    "js-yaml": "^3.13.1",
    "koa": "^2.11.0",
    "koa-body": "^4.1.1",
    "koa2-oauth-server": "^1.0.0",
    "node-fetch": "^2.6.0",
    "uuidv4": "^6.0.8",
    "ws": "^7.3.1"
  },
  "devDependencies": {
    "@types/jest": "^25.2.1",
    "eslint": "^7.0.0",
    "eslint-config-airbnb-base": "^14.1.0",
    "eslint-plugin-import": "^2.20.2",
    "jest": "^26.0.1",
    "jest-junit": "^10.0.0",
    "nock": "^12.0.3",
    "openapi-response-validator": "^4.0.0",
    "redis-mock": "^0.49.0",
    "supertest": "^4.0.2"
  }
}<|MERGE_RESOLUTION|>--- conflicted
+++ resolved
@@ -1,10 +1,6 @@
 {
   "name": "@mojaloop/sdk-scheme-adapter",
-<<<<<<< HEAD
-  "version": "10.6.2",
-=======
-  "version": "10.6.1",
->>>>>>> fec30bf3
+  "version": "10.6.3",
   "description": "An adapter for connecting to Mojaloop API enabled switches.",
   "main": "index.js",
   "scripts": {
@@ -15,12 +11,8 @@
   },
   "author": "Matt Kingston, James Bush, ModusBox Inc.",
   "contributors": [
-<<<<<<< HEAD
     "Steven Oderayi <steven.oderayi@modusbox.com>",
     "Paweł Marzec <pawel.marzec@modusbox.com>"
-=======
-    "Steven Oderayi <steven.oderayi@modusbox.com>"
->>>>>>> fec30bf3
   ],
   "license": "Apache-2.0",
   "licenses": [
@@ -38,11 +30,7 @@
     "@internal/router": "file:lib/router",
     "@internal/shared": "file:lib/model/lib/shared",
     "@internal/validate": "file:lib/validate",
-<<<<<<< HEAD
     "@mojaloop/sdk-standard-components": "^10.6.8",
-=======
-    "@mojaloop/sdk-standard-components": "10.6.3",
->>>>>>> fec30bf3
     "ajv": "^6.12.2",
     "co-body": "^6.0.0",
     "dotenv": "^8.2.0",
