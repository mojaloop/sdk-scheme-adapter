--- conflicted
+++ resolved
@@ -1,10 +1,6 @@
 {
   "name": "@mojaloop/sdk-scheme-adapter",
-<<<<<<< HEAD
-  "version": "11.0.0",
-=======
-  "version": "11.2.1",
->>>>>>> d6a0e3a6
+  "version": "11.2.2",
   "description": "An adapter for connecting to Mojaloop API enabled switches.",
   "main": "index.js",
   "scripts": {
