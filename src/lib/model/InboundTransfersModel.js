/**************************************************************************
 *  (C) Copyright ModusBox Inc. 2019 - All rights reserved.               *
 *                                                                        *
 *  This file is made available under the terms of the license agreement  *
 *  specified in the corresponding source code repository.                *
 *                                                                        *
 *  ORIGINAL AUTHOR:                                                      *
 *       James Bush - james.bush@modusbox.com                             *
 **************************************************************************/

'use strict';


const {
    BackendRequests,
    HTTPResponseError,
} = require('@internal/requests');
const {
    MojaloopRequests,
    Ilp,
    Errors,
} = require('@mojaloop/sdk-standard-components');
const shared = require('@internal/shared');

/**
 *  Models the operations required for performing inbound transfers
 */
class InboundTransfersModel {
    constructor(config) {
        this._cache = config.cache;
        this._logger = config.logger;
        this._dfspId = config.dfspId;
        this._expirySeconds = config.expirySeconds;
        this._rejectTransfersOnExpiredQuotes = config.rejectTransfersOnExpiredQuotes;
        this._allowTransferWithoutQuote = config.allowTransferWithoutQuote;
        this._reserveNotification = config.reserveNotification;

        this._mojaloopRequests = new MojaloopRequests({
            logger: this._logger,
            peerEndpoint: config.peerEndpoint,
            alsEndpoint: config.alsEndpoint,
            quotesEndpoint: config.quotesEndpoint,
            transfersEndpoint: config.transfersEndpoint,
            bulkTransfersEndpoint: config.bulkTransfersEndpoint,
            transactionRequestsEndpoint: config.transactionRequestsEndpoint,
            bulkQuotesEndpoint: config.bulkQuotesEndpoint,
            dfspId: config.dfspId,
            tls: config.inbound.tls,
            jwsSign: config.jwsSign,
            jwsSigningKey: config.jwsSigningKey,
            wso2: config.wso2,
            resourceVersions: config.resourceVersions
        });

        this._backendRequests = new BackendRequests({
            logger: this._logger,
            backendEndpoint: config.backendEndpoint,
            dfspId: config.dfspId
        });

        this._checkIlp = config.checkIlp;

        this._ilp = new Ilp({
            secret: config.ilpSecret,
            logger: this._logger,
        });
    }

    /**
     * Queries the backend API for the specified party and makes a callback to the originator with the result
     */
    async getAuthorizations(transactionRequestId, sourceFspId) {
        try {
            // make a call to the backend to resolve the party lookup
            const response = await this._backendRequests.getOTP(transactionRequestId, sourceFspId);

            if(!response) {
                return 'No response from backend';
            }

            // project our internal otp representation into a mojaloop authorization response body
            const mlAuthorization = {
                authenticationInfo : {
                    authentication: 'OTP',
                    authenticationValue: `${response.otpValue}`
                },
                responseType: 'ENTERED'
            };
            // make a callback to the source fsp with the party info
            return this._mojaloopRequests.putAuthorizations(transactionRequestId, mlAuthorization, sourceFspId);
        }
        catch(err) {
            this._logger.push({ err }).log('Error in getOTP');
            const mojaloopError = await this._handleError(err);
            this._logger.push({ mojaloopError }).log(`Sending error response to ${sourceFspId}`);
            return this._mojaloopRequests.putAuthorizationsError(transactionRequestId,
                mojaloopError, sourceFspId);
        }
    }


    /**
     * Queries the backend API for the specified party and makes a callback to the originator with our dfspId if found
     */
    async getParticipants(idType, idValue, idSubValue, sourceFspId) {
        try {
            // make a call to the backend to resolve the party lookup
            const response = await this._backendRequests.getParties(idType, idValue, idSubValue);

            if(!response) {
                return 'No response from backend';
            }

            // make a callback to the source fsp with our dfspId indicating we own the party
            return this._mojaloopRequests.putParticipants(idType, idValue, idSubValue, { fspId: this._dfspId },
                sourceFspId);
        }
        catch(err) {
            this._logger.push({ err }).log('Error in getParticipants');
            const mojaloopError = await this._handleError(err);
            this._logger.push({ mojaloopError }).log(`Sending error response to ${sourceFspId}`);
            return this._mojaloopRequests.putParticipantsError(idType, idValue, idSubValue,
                mojaloopError, sourceFspId);
        }
    }


    /**
     * Queries the backend API for the specified party and makes a callback to the originator with the result
     */
    async getParties(idType, idValue, idSubValue, sourceFspId) {
        try {
            // make a call to the backend to resolve the party lookup
            const response = await this._backendRequests.getParties(idType, idValue, idSubValue);

            if(!response) {
                return 'No response from backend';
            }

            // project our internal party representation into a mojaloop partyies request body
            const mlParty = {
                party: shared.internalPartyToMojaloopParty(response, this._dfspId)
            };

            // make a callback to the source fsp with the party info
            return this._mojaloopRequests.putParties(idType, idValue, idSubValue, mlParty, sourceFspId);
        }
        catch(err) {
            this._logger.push({ err }).log('Error in getParties');
            const mojaloopError = await this._handleError(err);
            this._logger.push({ mojaloopError }).log(`Sending error response to ${sourceFspId}`);
            return this._mojaloopRequests.putPartiesError(idType, idValue, idSubValue,
                mojaloopError, sourceFspId);
        }
    }

    /**
     * Asks the backend for a response to an incoming quote request and makes a callback to the originator with
     * the result
     */
    async quoteRequest(quoteRequest, sourceFspId) {
        try {
            const internalForm = shared.mojaloopQuoteRequestToInternal(quoteRequest);

            // make a call to the backend to ask for a quote response
            const response = await this._backendRequests.postQuoteRequests(internalForm);

            if(!response) {
                // make an error callback to the source fsp
                return 'No response from backend';
            }

            if(!response.expiration) {
                const expiration = new Date().getTime() + (this._expirySeconds * 1000);
                response.expiration = new Date(expiration).toISOString();
            }

            // project our internal quote reponse into mojaloop quote response form
            const mojaloopResponse = shared.internalQuoteResponseToMojaloop(response);

            // create our ILP packet and condition and tag them on to our internal quote response
            const { fulfilment, ilpPacket, condition } = this._ilp.getQuoteResponseIlp(quoteRequest, mojaloopResponse);

            mojaloopResponse.ilpPacket = ilpPacket;
            mojaloopResponse.condition = condition;

            // now store the fulfilment and the quote data against the quoteId in our cache
            await this._cache.set(`quote_${quoteRequest.transactionId}`, {
                request: quoteRequest,
                internalRequest: internalForm,
                response: response,
                mojaloopResponse: mojaloopResponse,
                fulfilment: fulfilment
            });

            // now store the quoteRespnse data against the quoteId in our cache to be sent as a response to GET /quotes/{ID}
            await this._cache.set(`quoteResponse_${quoteRequest.quoteId}`, mojaloopResponse);

            // make a callback to the source fsp with the quote response
            return this._mojaloopRequests.putQuotes(quoteRequest.quoteId, mojaloopResponse, sourceFspId);
        }
        catch(err) {
            this._logger.push({ err }).log('Error in quoteRequest');
            const mojaloopError = await this._handleError(err);
            this._logger.push({ mojaloopError }).log(`Sending error response to ${sourceFspId}`);
            return await this._mojaloopRequests.putQuotesError(quoteRequest.quoteId,
                mojaloopError, sourceFspId);
        }
    }

    /**
     * This is executed as when GET /quotes/{ID} request is made to get the response of a previous POST /quotes request. 
     * Gets the quoteResponse from the cache and makes a callback to the originator with result
     */
    async getQuoteRequest(quoteId, sourceFspId) {
        try {
            // Get the quoteRespnse data for the quoteId from the cache to be sent as a response to GET /quotes/{ID}
            const quoteResponse = await this._cache.get(`quoteResponse_${quoteId}`);
<<<<<<< HEAD
            // Make a PUT /quotes/{ID} callback to the source fsp with the quote response
            if(quoteResponse != null) {
                return this._mojaloopRequests.putQuotes(quoteId, quoteResponse, sourceFspId);
            }
            // If no quoteResponse is found in the cache, do nothing
            return;
=======
            
            // If no quoteResponse is found in the cache, make an error callback to the source fsp
            if (!quoteResponse) {
                const err = new Error('Quote Id not found');
                const mojaloopError = await this._handleError(err, Errors.MojaloopApiErrorCodes.QUOTE_ID_NOT_FOUND);
                this._logger.push({ mojaloopError }).log(`Sending error response to ${sourceFspId}`);
                return await this._mojaloopRequests.putQuotesError(quoteId,
                    mojaloopError, sourceFspId); 
            }
            // Make a PUT /quotes/{ID} callback to the source fsp with the quote response
            return this._mojaloopRequests.putQuotes(quoteId, quoteResponse, sourceFspId);
>>>>>>> 9b4d48e4
        }
        catch(err) {
            this._logger.push({ err }).log('Error in getQuoteRequest');
            const mojaloopError = await this._handleError(err);
            this._logger.push({ mojaloopError }).log(`Sending error response to ${sourceFspId}`);
            return await this._mojaloopRequests.putQuotesError(quoteId,
                mojaloopError, sourceFspId);
        }
    }

    /**
     * Asks the backend for a response to an incoming transactoin request and makes a callback to the originator with
     * the result
     */
    async transactionRequest(transactionRequest, sourceFspId) {
        try {
            const internalForm = shared.mojaloopTransactionRequestToInternal(transactionRequest);

            // make a call to the backend to ask for a quote response
            const response = await this._backendRequests.postTransactionRequests(internalForm);

            if(!response) {
                // make an error callback to the source fsp
                return 'No response from backend';
            }

            // project our internal quote reponse into mojaloop quote response form
            const mojaloopResponse = shared.internalTransactionRequestResponseToMojaloop(response);

            // make a callback to the source fsp with the quote response
            return this._mojaloopRequests.putTransactionRequests(transactionRequest.transactionRequestId, mojaloopResponse, sourceFspId);
        }
        catch(err) {
            this._logger.push({ err }).log('Error in transactionRequest');
            const mojaloopError = await this._handleError(err);
            this._logger.push({ mojaloopError }).log(`Sending error response to ${sourceFspId}`);
            return await this._mojaloopRequests.putTransactionRequestsError(transactionRequest.transactionRequestId,
                mojaloopError, sourceFspId);
        }
    }


    /**
     * Validates  an incoming transfer prepare request and makes a callback to the originator with
     * the result
     */
    async prepareTransfer(prepareRequest, sourceFspId) {
        try {

            // retrieve our quote data
            const quote = await this._cache.get(`quote_${prepareRequest.transferId}`);

            if(!quote) {
                // Check whether to allow transfers without a previous quote.
                if(!this._allowTransferWithoutQuote) {
                    throw new Error(`Corresponding quote not found for transfer ${prepareRequest.transferId}`);
                }
            }

            // Calculate or retrieve fulfilment and condition
            let fulfilment = null;
            let condition = null;
            if(quote) {
                fulfilment = quote.fulfilment;
                condition = quote.mojaloopResponse.condition;
            }
            else {
                fulfilment = this._ilp.calculateFulfil(prepareRequest.ilpPacket);
                condition = this._ilp.calculateConditionFromFulfil(fulfilment);
            }

            // check incoming ILP matches our persisted values
            if(this._checkIlp && (prepareRequest.condition !== condition)) {
                throw new Error(`ILP condition in transfer prepare for ${prepareRequest.transferId} does not match quote`);
            }


            if (quote && this._rejectTransfersOnExpiredQuotes) {
                const now = new Date().toISOString();
                const expiration = quote.mojaloopResponse.expiration;
                if (now > expiration) {
                    const error = Errors.MojaloopApiErrorObjectFromCode(Errors.MojaloopApiErrorCodes.QUOTE_EXPIRED);
                    this._logger.error(`Error in prepareTransfer: quote expired for transfer ${prepareRequest.transferId}, system time=${now} > quote time=${expiration}`);
                    return this._mojaloopRequests.putTransfersError(prepareRequest.transferId, error, sourceFspId);
                }
            }

            // project the incoming transfer prepare into an internal transfer request
            const internalForm = shared.mojaloopPrepareToInternalTransfer(prepareRequest, quote);

            // make a call to the backend to inform it of the incoming transfer
            const response = await this._backendRequests.postTransfers(internalForm);

            if(!response) {
                // make an error callback to the source fsp
                return 'No response from backend';
            }

            this._logger.log(`Transfer accepted by backend returning homeTransactionId: ${response.homeTransactionId} for mojaloop transferId: ${prepareRequest.transferId}`);

            // create a  mojaloop transfer fulfil response
            const mojaloopResponse = {
                completedTimestamp: new Date(),
                transferState: this._reserveNotification ? 'RESERVED' : 'COMMITTED',
                fulfilment: fulfilment,
                ...response.extensionList && {
                    extensionList: {
                        extension: response.extensionList,
                    },
                },
            };

            // make a callback to the source fsp with the transfer fulfilment
            return this._mojaloopRequests.putTransfers(prepareRequest.transferId, mojaloopResponse,
                sourceFspId);
        }
        catch(err) {
            this._logger.push({ err }).log('Error in prepareTransfer');
            const mojaloopError = await this._handleError(err);
            this._logger.push({ mojaloopError }).log(`Sending error response to ${sourceFspId}`);
            return await this._mojaloopRequests.putTransfersError(prepareRequest.transferId,
                mojaloopError, sourceFspId);
        }
    }

    /**
    * Queries details of a transfer
    */
    async getTransfer(transferId, sourceFspId) {
        try {
            // make a call to the backend to get transfer details
            const response = await this._backendRequests.getTransfers(transferId);

            if (!response) {
                return 'No response from backend';
            }

            const ilpPaymentData = {
                transferId: transferId,
                homeTransactionId: response.homeTransactionId,
                from: shared.internalPartyToMojaloopParty(response.from, response.from.fspId),
                to: shared.internalPartyToMojaloopParty(response.to, response.to.fspId),
                amountType: response.amountType,
                currency: response.currency,
                amount: response.amount,
                transactionType: response.transactionType,
                note: response.note,
            };

            let fulfilment;
            if (this._dfspId === response.to.fspId) {
                fulfilment = this._ilp.getResponseIlp(ilpPaymentData).fulfilment;
            }

            // create a  mojaloop transfer fulfil response
            const mojaloopResponse = {
                completedTimestamp: response.timestamp,
                transferState: response.transferState,
                fulfilment,
                ...response.extensions && {
                    extensionList: {
                        extension: response.extensions,
                    },
                },
            };

            // make a callback to the source fsp with the transfer fulfilment
            return this._mojaloopRequests.putTransfers(transferId, mojaloopResponse,
                sourceFspId);
        }
        catch (err) {
            this._logger.push({ err }).log('Error in getTransfers');
            const mojaloopError = await this._handleError(err);
            this._logger.push({ mojaloopError }).log(`Sending error response to ${sourceFspId}`);
            return this._mojaloopRequests.putTransfersError(transferId,
                mojaloopError, sourceFspId);
        }
    }

    /**
     * Asks the backend for a response to an incoming bulk quotes request and makes a callback to the originator with
     * the results.
     */
    async bulkQuoteRequest(bulkQuoteRequest, sourceFspId) {
        const { bulkQuoteId } = bulkQuoteRequest;
        const fulfilments = {};
        try {
            const internalForm = shared.mojaloopBulkQuotesRequestToInternal(bulkQuoteRequest);

            // make a call to the backend to ask for bulk quotes response
            const response = await this._backendRequests.postBulkQuotes(internalForm);

            if (!response) {
                // make an error callback to the source fsp
                return 'No response from backend';
            }

            if (!response.expiration) {
                const expiration = new Date().getTime() + (this._expirySeconds * 1000);
                response.expiration = new Date(expiration).toISOString();
            }

            // project our internal bulk quotes response into mojaloop bulk quotes response form
            const mojaloopResponse = shared.internalBulkQuotesResponseToMojaloop(response);

            // create our ILP packet and condition and tag them on to our internal quote response
            bulkQuoteRequest.individualQuotes.map((quote) => {
                const quoteRequest = {
                    transactionId: quote.transactionId,
                    quoteId: quote.quoteId,
                    payee: quote.payee,
                    payer: bulkQuoteRequest.payer,
                    transactionType: quote.transactionType,
                };
                // TODO: Optimize with a HashMap
                const mojaloopIndividualQuote = mojaloopResponse.individualQuoteResults.find(
                    (quoteResult) => quoteResult.quoteId === quote.quoteId
                );
                const quoteResponse = {
                    transferAmount: mojaloopIndividualQuote.transferAmount,
                    note: mojaloopIndividualQuote.note || '',
                };
                const { fulfilment, ilpPacket, condition } = this._ilp.getQuoteResponseIlp(
                    quoteRequest, quoteResponse);

                // mutate individual quotes in `mojaloopResponse`
                mojaloopIndividualQuote.ilpPacket = ilpPacket;
                mojaloopIndividualQuote.condition = condition;

                fulfilments[quote.quoteId] = fulfilment;
            });

            // now store the fulfilments and the bulk quotes data against the bulkQuoteId in our cache
            await this._cache.set(`bulkQuotes_${bulkQuoteId}`, {
                request: bulkQuoteRequest,
                internalRequest: internalForm,
                mojaloopResponse: mojaloopResponse,
                response,
                fulfilments
            });

            // make a callback to the source fsp with the quote response
            return this._mojaloopRequests.putBulkQuotes(bulkQuoteId, mojaloopResponse, sourceFspId);
        }
        catch (err) {
            this._logger.push({ err }).log('Error in bulkQuotesRequest');
            const mojaloopError = await this._handleError(err);
            this._logger.push({ mojaloopError }).log(`Sending error response to ${sourceFspId}`);
            return await this._mojaloopRequests.putBulkQuotesError(bulkQuoteId,
                mojaloopError, sourceFspId);
        }
    }

    /**
    * Queries details of a bulk quote
    */
    async getBulkQuote(bulkQuoteId, sourceFspId) {
        try {
            // make a call to the backend to get bulk quote details
            const response = await this._backendRequests.getBulkQuotes(bulkQuoteId);

            if (!response) {
                return 'No response from backend';
            }

            // project our internal quote reponse into mojaloop bulk quote response form
            const mojaloopResponse = shared.internalBulkQuotesResponseToMojaloop(response);

            // make a callback to the source fsp with the bulk quote response
            return this._mojaloopRequests.putBulkQuotes(bulkQuoteId, mojaloopResponse,
                sourceFspId);
        }
        catch (err) {
            this._logger.push({ err }).log('Error in getBulkQuote');
            const mojaloopError = await this._handleError(err);
            this._logger.push({ mojaloopError }).log(`Sending error response to ${sourceFspId}`);
            return this._mojaloopRequests.putBulkQuotesError(bulkQuoteId,
                mojaloopError, sourceFspId);
        }
    }

    /**
     * Validates  an incoming bulk transfer prepare request and makes a callback to the originator with
     * the result
     */
    async prepareBulkTransfer(bulkPrepareRequest, sourceFspId) {
        try {
            // retrieve bulk quote data
            const bulkQuote = await this._cache.get(`bulkQuotes_${bulkPrepareRequest.bulkQuoteId}`);

            if (!bulkQuote) {
                // Check whether to allow transfers without a previous quote.
                if (!this._allowTransferWithoutQuote) {
                    throw new Error(`Corresponding bulk quotes not found for bulk transfers ${bulkPrepareRequest.bulkTransferId}`);
                }
            }

            // create an index of individual quote results indexed by transactionId for faster lookups
            const quoteResultsByTrxId = {};

            if (bulkQuote && bulkQuote.mojaloopResponse && bulkQuote.mojaloopResponse.individualQuoteResults) {
                for (const quoteResult of bulkQuote.mojaloopResponse.individualQuoteResults) {
                    quoteResultsByTrxId[quoteResult.transactionId] = quoteResult;
                }
            }

            // transfer fulfilments
            const fulfilments = {};

            // collect errors for each transfer
            let individualTransferErrors = [];

            // validate individual transfer
            for (const transfer of bulkPrepareRequest.individualTransfers) {
                // decode ilpPacked for this transfer to get transaction object
                const transactionObject = this._ilp.getTransactionObject(transfer.ilpPacket);

                // we use the transactionId from the decoded ilpPacked in the transfer to match a corresponding quote
                const quote = quoteResultsByTrxId[transactionObject.transactionId] || null;

                // calculate or retrieve fulfilments and conditions
                let fulfilment = null;
                let condition = null;

                if (quote) {
                    fulfilment = bulkQuote.fulfilments[quote.quoteId];
                    condition = quote.condition;
                }
                else {
                    fulfilment = this._ilp.calculateFulfil(transfer.ilpPacket);
                    condition = this._ilp.calculateConditionFromFulfil(fulfilment);
                }

                fulfilments[transfer.transferId] = fulfilment;

                // check incoming ILP matches our persisted values
                if (this._checkIlp && (transfer.condition !== condition)) {
                    const transferError = this._handleError(new Error(`ILP condition in bulk transfers prepare for ${transfer.transferId} does not match quote`));
                    individualTransferErrors.push({ transferId: transfer.transferId, transferError });
                }
            }

            if (bulkQuote && this._rejectTransfersOnExpiredQuotes) {
                const now = new Date();
                const expiration = new Date(bulkQuote.mojaloopResponse.expiration);
                if (now > expiration) {
                    // TODO: Verify and align with actual schema for bulk transfers error endpoint
                    const error = Errors.MojaloopApiErrorObjectFromCode(Errors.MojaloopApiErrorCodes.QUOTE_EXPIRED);
                    this._logger.error(`Error in prepareBulkTransfers: bulk quotes expired for bulk transfers ${bulkPrepareRequest.bulkTransferId}, system time=${now.toISOString()} > quote time=${expiration.toISOString()}`);
                    return this._mojaloopRequests.putBulkTransfersError(bulkPrepareRequest.bulkTransferId, error, sourceFspId);
                }
            }

            if (individualTransferErrors.length) {
                // TODO: Verify and align with actual schema for bulk transfers error endpoint
                const mojaloopErrorResponse = {
                    bulkTransferState: 'REJECTED',
                    // eslint-disable-next-line no-unused-vars
                    individualTransferResults: individualTransferErrors.map(({ transferId, transferError }) => ({
                        transferId,
                        errorInformation: transferError,
                    }))
                };
                this._logger.push({ ...individualTransferErrors }).log('Error in prepareBulkTransfers');
                this._logger.push({ ...individualTransferErrors }).log(`Sending error response to ${sourceFspId}`);

                return await this._mojaloopRequests.putBulkTransfersError(bulkPrepareRequest.transferId,
                    mojaloopErrorResponse, sourceFspId);
            }

            // project the incoming bulk transfer prepare into an internal bulk transfer request
            const internalForm = shared.mojaloopBulkPrepareToInternalBulkTransfer(bulkPrepareRequest, bulkQuote, this._ilp);

            // make a call to the backend to inform it of the incoming bulk transfer
            const response = await this._backendRequests.postBulkTransfers(internalForm);

            if (!response) {
                // make an error callback to the source fsp
                return 'No response from backend';
            }

            this._logger.log(`Bulk transfer accepted by backend returning homeTransactionId: ${response.homeTransactionId} for mojaloop bulk transferId: ${bulkPrepareRequest.bulkTransferId}`);

            // create a  mojaloop transfer fulfil response
            const mojaloopResponse = {
                completedTimestamp: new Date(),
                bulkTransferState: 'COMMITTED',
            };

            if (response.individualTransferResults && response.individualTransferResults.length) {
                // eslint-disable-next-line no-unused-vars
                mojaloopResponse.individualTransferResults = response.individualTransferResults.map((transfer) => {
                    return {
                        transferId: transfer.transferId,
                        fulfilment: fulfilments[transfer.transferId],
                        ...transfer.extensionList && {
                            extensionList: {
                                extension: transfer.extensionList,
                            },
                        }
                    };
                });
            }

            // make a callback to the source fsp with the transfer fulfilment
            return this._mojaloopRequests.putBulkTransfers(bulkPrepareRequest.bulkTransferId, mojaloopResponse, sourceFspId);
        }
        catch (err) {
            this._logger.push({ err }).log('Error in prepareBulkTransfers');
            const mojaloopError = await this._handleError(err);
            this._logger.push({ mojaloopError }).log(`Sending error response to ${sourceFspId}`);
            return await this._mojaloopRequests.putBulkTransfersError(bulkPrepareRequest.bulkTransferId,
                mojaloopError, sourceFspId);
        }
    }

    /**
    * Queries details of a bulk transfer
    */
    async getBulkTransfer(bulkTransferId, sourceFspId) {
        try {
            // make a call to the backend to get bulk transfer details
            const response = await this._backendRequests.getBulkTransfers(bulkTransferId);

            if (!response) {
                return 'No response from backend';
            }

            let individualTransferResults = [];

            for (const transfer of response.internalRequest.individualTransfers) {
                const ilpPaymentData = {
                    transferId: transfer.transferId,
                    to: shared.internalPartyToMojaloopParty(transfer.to, transfer.to.fspId),
                    amountType: transfer.amountType,
                    currency: transfer.currency,
                    amount: transfer.amount,
                    transactionType: transfer.transactionType,
                    note: transfer.note,
                };
                let fulfilment;
                if (this._dfspId === transfer.to.fspId) {
                    fulfilment = this._ilp.getResponseIlp(ilpPaymentData).fulfilment;
                }
                const transferResult = { transferId: transfer.transferId, fulfilment };
                transfer.errorInformation && (transferResult.errorInformation = transfer.errorInformation);
                transfer.extensionList && (transferResult.extensionList = transfer.extensionList);
                individualTransferResults.push(transferResult);
            }

            // create a  mojaloop bulk transfer fulfil response
            const mojaloopResponse = {
                completedTimestamp: response.timestamp,
                bulkTransferState: response.bulkTransferState,
                individualTransferResults,
                ...response.extensions && {
                    extensionList: {
                        extension: response.extensions,
                    },
                },
            };

            // make a callback to the source fsp with the bulk transfer fulfilments
            return this._mojaloopRequests.putBulkTransfers(bulkTransferId, mojaloopResponse,
                sourceFspId);
        }
        catch (err) {
            this._logger.push({ err }).log('Error in getBulkTransfer');
            const mojaloopError = await this._handleError(err);
            this._logger.push({ mojaloopError }).log(`Sending error response to ${sourceFspId}`);
            return this._mojaloopRequests.putBulkTransfersError(bulkTransferId,
                mojaloopError, sourceFspId);
        }
    }

    /**
    * Forwards Switch notification for fulfiled transfer to the DFSP backend, when acting as a payee 
    */
    async sendNotificationToPayee(body, transferId) {
        try {
            const res = await this._backendRequests.putTransfersNotification(body, transferId);
            return res;
        } catch (err) {
            this._logger.push({ err }).log('Error in sendNotificationToPayee');
        }
    }

    async _handleError(err, mojaloopErrorCode = Errors.MojaloopApiErrorCodes.INTERNAL_SERVER_ERROR) {
        if(err instanceof HTTPResponseError) {
            const e = err.getData();
            if(e.res && e.res.data) {
                mojaloopErrorCode = Errors.MojaloopApiErrorCodeFromCode(`${e.res.data.statusCode}`);
            }
        }

        return new Errors.MojaloopFSPIOPError(err, null, null, mojaloopErrorCode).toApiErrorObject();
    }
}


module.exports = InboundTransfersModel;<|MERGE_RESOLUTION|>--- conflicted
+++ resolved
@@ -216,14 +216,6 @@
         try {
             // Get the quoteRespnse data for the quoteId from the cache to be sent as a response to GET /quotes/{ID}
             const quoteResponse = await this._cache.get(`quoteResponse_${quoteId}`);
-<<<<<<< HEAD
-            // Make a PUT /quotes/{ID} callback to the source fsp with the quote response
-            if(quoteResponse != null) {
-                return this._mojaloopRequests.putQuotes(quoteId, quoteResponse, sourceFspId);
-            }
-            // If no quoteResponse is found in the cache, do nothing
-            return;
-=======
             
             // If no quoteResponse is found in the cache, make an error callback to the source fsp
             if (!quoteResponse) {
@@ -235,7 +227,6 @@
             }
             // Make a PUT /quotes/{ID} callback to the source fsp with the quote response
             return this._mojaloopRequests.putQuotes(quoteId, quoteResponse, sourceFspId);
->>>>>>> 9b4d48e4
         }
         catch(err) {
             this._logger.push({ err }).log('Error in getQuoteRequest');
