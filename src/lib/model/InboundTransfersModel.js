--- conflicted
+++ resolved
@@ -258,12 +258,8 @@
             if(!quote) {
                 // Check whether to allow transfers without a previous quote.
                 if(!this.allowTransferWithoutQuote) {
-<<<<<<< HEAD
                     histTimerEnd({ success: false });
-                    throw new Error(`ILP condition in transfer prepare for ${prepareRequest.transferId} does not match quote`);
-=======
                     throw new Error(`Corresponding quote not found for transfer ${prepareRequest.transferId}`);
->>>>>>> a0544ee8
                 }
             }
 
