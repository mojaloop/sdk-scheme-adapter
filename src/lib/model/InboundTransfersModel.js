--- conflicted
+++ resolved
@@ -34,11 +34,7 @@
         this._rejectTransfersOnExpiredQuotes = config.rejectTransfersOnExpiredQuotes;
         this._allowTransferWithoutQuote = config.allowTransferWithoutQuote;
         this._reserveNotification = config.reserveNotification;
-<<<<<<< HEAD
     
-=======
-
->>>>>>> 01f3f77d
         this._mojaloopRequests = new MojaloopRequests({
             logger: this._logger,
             peerEndpoint: config.peerEndpoint,
