/**************************************************************************
 *  (C) Copyright ModusBox Inc. 2019 - All rights reserved.               *
 *                                                                        *
 *  This file is made available under the terms of the license agreement  *
 *  specified in the corresponding source code repository.                *
 *                                                                        *
 *  ORIGINAL AUTHOR:                                                      *
 *       James Bush - james.bush@modusbox.com                             *
 **************************************************************************/

'use strict';

const util = require('util');
const redis = require('redis');

const CONN_ST = {
    CONNECTED: 'CONNECTED',
    CONNECTING: 'CONNECTING',
    DISCONNECTED: 'DISCONNECTED',
    DISCONNECTING: 'DISCONNECTING',
};

/**
  * A shared cache abstraction over a REDIS distributed key/value store
  */
class Cache {
    constructor(config) {
        this._config = config;

        if(!config.host || !config.port || !config.logger) {
            throw new Error('Cache config requires host, port and logger properties');
        }

        this._logger = config.logger;

        // a redis connection to handle get, set and publish operations
        this._client = null;

        // connection/disconnection logic
        this._connectionState = CONN_ST.DISCONNECTED;

        // a redis connection to handle subscribe operations and published message routing
        // Note that REDIS docs suggest a client that is in SUBSCRIBE mode
        // should not have any other commands executed against it.
        // see: https://redis.io/topics/pubsub
        this._subscriptionClient = null;

        // a 'hashmap like' callback map
        this._callbacks = {};

        // tag each callback with an Id so we can gracefully unsubscribe and not leak resources
        this._callbackId = 0;
    }

    /**
      * Connects to a redis server and waits for ready events
      * Note: We create two connections. One for get, set and publish commands
      * and another for subscribe commands. We do this as we are not supposed
      * to issue any non-pub/sub related commands on a connection used for sub
      * See: https://redis.io/topics/pubsub
      */
    async connect() {
        switch(this._connectionState) {
            case CONN_ST.CONNECTED:
                return;
            case CONN_ST.CONNECTING:
                await this._inProgressConnection;
                return;
            case CONN_ST.DISCONNECTED:
                break;
            case CONN_ST.DISCONNECTING:
                // TODO: should this be an error?
                // If we're disconnecting, we'll let that finish first
                await this._inProgressDisconnection;
                break;
        }
        this._connectionState = CONN_ST.CONNECTING;
        this._inProgressConnection = Promise.all([this._getClient(), this._getClient()]);
        [this._client, this._subscriptionClient] = await this._inProgressConnection;

        // hook up our sub message handler
        this._subscriptionClient.on('message', this._onMessage.bind(this));

        if (this._config.enableTestFeatures) {
            this.setTestMode(true);
        }

        this._inProgressConnection = null;
        this._connectionState = CONN_ST.CONNECTED;
    }

    /**
      * Configure Redis to emit keyevent events. This corresponds to the application test mode, and
      * enables us to listen for changes on callback_* and request_* keys.
      * Docs: https://redis.io/topics/notifications
      */
    async setTestMode(enable) {
        // See for modes: https://redis.io/topics/notifications#configuration
        // This mode, 'Es$' is:
        //   E     Keyevent events, published with __keyevent@<db>__ prefix.
        //   s     Set commands
        //   $     String commands
        const mode = enable ? 'Es$' : '';
        this._logger
            .push({ 'notify-keyspace-events': mode })
            .log('Configuring Redis to emit keyevent events');
        this._client.config('SET', 'notify-keyspace-events', mode);
    }

    async disconnect() {
        switch(this._connectionState) {
            case CONN_ST.CONNECTED:
                break;
            case CONN_ST.CONNECTING:
                // TODO: should this be an error?
                // If we're connecting, we'll let that finish first
                await this._inProgressConnection;
                break;
            case CONN_ST.DISCONNECTED:
                return;
            case CONN_ST.DISCONNECTING:
                await this._inProgressDisconnection;
                return;
        }
        this._connectionState = CONN_ST.DISCONNECTING;
        this._inProgressDisconnection = Promise.all([
            new Promise(resolve => this._client.quit(resolve)),
            new Promise(resolve => this._subscriptionClient.quit(resolve))
        ]);
        this._client = null;
        this._subscriptionClient = null;
        await this._inProgressDisconnection;
        this._inProgressDisconnection = null;
        this._connectionState = CONN_ST.DISCONNECTED;
    }


    /**
      * Subscribes to a channel
      *
      * @param channel {string} - The channel name to subscribe to
      * @param callback {function} - Callback function to be executed when messages arrive on the specified channel
      * @returns {Promise} - Promise that resolves with an integer callback Id to submit in unsubscribe request
      */
    async subscribe(channel, callback) {
        return new Promise((resolve, reject) => {
            this._subscriptionClient.subscribe(channel, (err) => {
                if(err) {
                    this._logger.log(`Error subscribing to channel ${channel}: ${err.stack || util.inspect(err)}`);
                    return reject(err);
                }

                this._logger.log(`Subscribed to cache pub/sub channel ${channel}`);

                if(!this._callbacks[channel]) {
                    // if this is the first subscriber for this channel we init the hashmap
                    this._callbacks[channel] = {};
                }

                // get an id for this callback
                const id = this._callbackId++;

                // store the callback against the channel/id
                this._callbacks[channel][id] = callback;

                // return the id we gave the callback
                return resolve(id);
            });
        });
    }


    /**
      * Unsubscribes a callback from a channel
      *
      * @param channel {string} - name of the channel to unsubscribe from
      * @param callbackId {integer} - id of the callback to remove
      */
    async unsubscribe(channel, callbackId) {
        return new Promise((resolve, reject) => {
            if(this._callbacks[channel] && this._callbacks[channel][callbackId]) {
                delete this._callbacks[channel][callbackId];
                this._logger.log(`Cache unsubscribed callbackId ${callbackId} from channel ${channel}`);

                if(Object.keys(this._callbacks[channel]).length < 1) {
                    //no more callbacks for this channel
                    delete this._callbacks[channel];
                }

                return resolve();
            }

            // we should not be asked to unsubscribe from a subscription we do not have. Raise this as a promise
            // rejection so it can be spotted. It may indiate a logic bug somewhere else
            this._logger.log(`Cache not subscribed to channel ${channel} for callbackId ${callbackId}`);
            return reject(new Error(`Channel ${channel} does not have a callback with id ${callbackId} subscribed`));
        });
    }


    /**
      * Handler for published messages
      */
    async _onMessage(channel, msg) {
        if(this._callbacks[channel]) {
            // we have some callbacks to make
            Object.keys(this._callbacks[channel]).forEach(k => {
                this._logger.log(`Cache message received on channel ${channel}. Making callback with id ${k}`);

                // call the callback with the channel name, message and callbackId...
                // ...(which is useful for unsubscribe)
                try {
                    this._callbacks[channel][k](channel, msg, k);
                } catch (err) {
                    this._logger
                        .push({ callbackId: k, err })
                        .log('Unhandled error in cache subscription handler');
                }
            });
        }
    }


    /**
      * Returns a new redis client
      *
      * @returns {object} - a connected REDIS client
      * */
    async _getClient() {
        return new Promise((resolve, reject) => {
            const client = redis.createClient(this._config);

            client.on('error', (err) => {
                this._logger.push({ err }).log('Error from REDIS client getting subscriber');
                return reject(err);
            });

<<<<<<< HEAD
=======
            client.on('reconnecting', (err) => {
                this._logger.push({ err }).log('REDIS client Reconnecting');
                return reject(err);
            });

            client.on('subscribe', (channel, count) => {
                this._logger.push({ channel, count }).log('REDIS client subscribe');
                // On a subscribe event, ensure that testFeatures are enabled.
                // This is required here in the advent of a disconnect/reconnect event. Redis client will re-subscribe all subscriptions, but previously enabledTestFeatures will be lost.
                // Handling this on the on subscribe event will ensure its always configured.
                if (this._config.enableTestFeatures) {
                    this.setTestMode(true);
                }
            });

            client.on('connect', () => {
                this._logger.log(`REDIS client connected at: ${this._config.host}:${this._config.port}`);
            });

>>>>>>> de7471ac
            client.on('ready', () => {
                this._logger.log(`Connected to REDIS at: ${this._config.host}:${this._config.port}`);
                return resolve(client);
            });
        });
    }


    /**
      * Publishes the specified message to the specified channel
      *
      * @param channelName {string} - channel name to publish to
      * @param value - any type that will be converted to a JSON string (unless it is already a string) and published as the message
      * @returns {Promise} - Promise that will resolve with redis replies or reject with an error
      */
    async publish(channelName, value) {
        return new Promise((resolve, reject) => {
            if(typeof(value) !== 'string') {
                // ALWAYS publish string values
                value = JSON.stringify(value);
            }

            // note that we publish on the non-SUBSCRIBE connection
            this._client.publish(channelName, value, (err, replies) => {
                if(err) {
                    this._logger.push({ channelName, err }).log(`Error publishing to channel ${channelName}`);
                    return reject(err);
                }

                this._logger.push({ channelName, value }).log(`Published to channel ${channelName}`);
                return resolve(replies);
            });
        });
    }


    /**
      * Sets a value in the cache
      *
      * @param key {string} - cache key
      * @param value {stirng} - cache value
      */
    async set(key, value) {
        return new Promise((resolve, reject) => {
            //if we are given an object, turn it into a string
            if(typeof(value) !== 'string') {
                value = JSON.stringify(value);
            }

            this._client.set(key, value, (err, replies) => {
                if(err) {
                    this._logger.push({ key, value, err }).log(`Error setting cache key: ${key}`);
                    return reject(err);
                }

                this._logger.push({ key, value, replies }).log(`Set cache key: ${key}`);
                return resolve(replies);
            });
        });
    }

    /**
      * Add the specified value to the set stored at key
      *
      * @param key {string} - cache key
      * @param value {string} - cache value
      */
    async add(key, value) {
        return new Promise((resolve, reject) => {
            //if we are given an object, turn it into a string
            if(typeof(value) !== 'string') {
                value = JSON.stringify(value);
            }

            this._client.sadd(key, value, (err, replies) => {
                if(err) {
                    this._logger.push({ key, value, err }).log(`Error setting cache key: ${key}`);
                    return reject(err);
                }

                this._logger.push({ key, value, replies }).log(`Add cache key: ${key}`);
                return resolve(replies);
            });
        });
    }

    /**
      * Returns all the members of the set value stored at key
      *
      * @param key {string} - cache key
      */
    async members(key) {
        return new Promise((resolve, reject) => {
            this._client.smembers(key, (err, value) => {
                if(err) {
                    this._logger.push({ key, err }).log(`Error getting cache key: ${key}`);
                    return reject(err);
                }

                this._logger.push({ key, value }).log(`Got cache key: ${key}`);

                if(typeof(value) === 'string') {
                    try {
                        value = JSON.parse(value);
                    }
                    catch(err) {
                        this._logger.push({ err }).log('Error parsing JSON cache value');
                        return reject(err);
                    }
                }

                return resolve(value);
            });
        });
    }

    /**
      * Gets a value from the cache
      *
      * @param key {string} - cache key
      */
    async get(key) {
        return new Promise((resolve, reject) => {
            this._client.get(key, (err, value) => {
                if(err) {
                    this._logger.push({ key, err }).log(`Error getting cache key: ${key}`);
                    return reject(err);
                }

                this._logger.push({ key, value }).log(`Got cache key: ${key}`);

                if(typeof(value) === 'string') {
                    try {
                        value = JSON.parse(value);
                    }
                    catch(err) {
                        this._logger.push({ err }).log('Error parsing JSON cache value');
                        return reject(err);
                    }
                }

                return resolve(value);
            });
        });
    }
}

// Define constants on the prototype, but prevent a user of the cache from overwriting them for all
// instances
Object.defineProperty(Cache.prototype, 'CALLBACK_PREFIX', { value: 'callback_', writable: false });
Object.defineProperty(Cache.prototype, 'REQUEST_PREFIX', { value: 'request_', writable: false });
Object.defineProperty(Cache.prototype, 'EVENT_SET', { value: '__keyevent@0__:set', writable: false });

module.exports = Cache;<|MERGE_RESOLUTION|>--- conflicted
+++ resolved
@@ -235,8 +235,6 @@
                 return reject(err);
             });
 
-<<<<<<< HEAD
-=======
             client.on('reconnecting', (err) => {
                 this._logger.push({ err }).log('REDIS client Reconnecting');
                 return reject(err);
@@ -256,7 +254,6 @@
                 this._logger.log(`REDIS client connected at: ${this._config.host}:${this._config.port}`);
             });
 
->>>>>>> de7471ac
             client.on('ready', () => {
                 this._logger.log(`Connected to REDIS at: ${this._config.host}:${this._config.port}`);
                 return resolve(client);
