{
  "VERSION": 1,
<<<<<<< HEAD
  "CALLBACK_ENDPOINT": "http://sdk-scheme-adapter-api-svc:4000",
  "ALS_ENDPOINT": "http://account-lookup-service:4002",
=======
  "CALLBACK_ENDPOINT": "http://scheme-adapter:4000",
>>>>>>> 16ccfe52
  "CALLBACK_RESOURCE_ENDPOINTS": {
    "enabled": false,
    "endpoints": [
      {
        "method": "put",
        "path": "/parties/{Type}/{ID}",
        "endpoint": "http://localhost:4001"
      },
      {
        "method": "put",
        "path": "/quotes/{ID}",
        "endpoint": "http://localhost:3002"
      },
      {
        "method": "put",
        "path": "/transfers/{ID}",
        "endpoint": "http://localhost:3000"
      }
    ]
  },
  "HUB_ONLY_MODE": false,
  "ENDPOINTS_DFSP_WISE": {
    "dfsps": {}
  },
  "SEND_CALLBACK_ENABLE": true,
  "FSPID": "switch",
  "DEFAULT_USER_FSPID": "userdfsp",
  "TRANSFERS_VALIDATION_WITH_PREVIOUS_QUOTES": false,
  "TRANSFERS_VALIDATION_ILP_PACKET": false,
  "TRANSFERS_VALIDATION_CONDITION": false,
  "ILP_SECRET": "secret",
  "VERSIONING_SUPPORT_ENABLE": true,
  "VALIDATE_INBOUND_JWS": false,
  "VALIDATE_INBOUND_PUT_PARTIES_JWS": false,
  "JWS_SIGN": false,
  "JWS_SIGN_PUT_PARTIES": false,
  "CLIENT_MUTUAL_TLS_ENABLED": false,
  "ADVANCED_FEATURES_ENABLED": true,
  "CALLBACK_TIMEOUT": 20000,
  "DEFAULT_REQUEST_TIMEOUT": 3000,
  "SCRIPT_TIMEOUT": 5000,
  "LOG_SERVER_UI_URL": "http://url-here",
  "UI_CONFIGURATION": {
    "MOBILE_SIMULATOR": {
      "HUB_CONSOLE_ENABLED": true
    }
  },
  "CLIENT_TLS_CREDS": [],
  "GITHUB_CONFIG": {
    "TEST_CASES_REPO_OWNER": "mojaloop",
    "TEST_CASES_REPO_NAME": "testing-toolkit-test-cases",
    "TEST_CASES_REPO_DEFAULT_RELEASE_TAG": "latest",
    "TEST_CASES_REPO_BASE_PATH": "collections/dfsp",
    "TEST_CASES_REPO_HUB_GP_PATH": "collections/hub/golden_path",
    "TEST_CASES_REPO_HUB_PROVISIONING_PATH": "collections/hub/provisioning"
  },
  "DEFAULT_ENVIRONMENT_FILE_NAME": "dfsp_local_environment.json",
  "LABELS": []
}<|MERGE_RESOLUTION|>--- conflicted
+++ resolved
@@ -1,11 +1,7 @@
 {
   "VERSION": 1,
-<<<<<<< HEAD
   "CALLBACK_ENDPOINT": "http://sdk-scheme-adapter-api-svc:4000",
   "ALS_ENDPOINT": "http://account-lookup-service:4002",
-=======
-  "CALLBACK_ENDPOINT": "http://scheme-adapter:4000",
->>>>>>> 16ccfe52
   "CALLBACK_RESOURCE_ENDPOINTS": {
     "enabled": false,
     "endpoints": [
