--- conflicted
+++ resolved
@@ -1,9 +1,5 @@
 {
-<<<<<<< HEAD
-  "header": "# Changelog: [mojaloop/thirdparty-api-svc](https://github.com/mojaloop/sdk-scheme-adapter)",
-=======
   "header": "# Changelog: [mojaloop/sdk-scheme-adapter](https://github.com/mojaloop/sdk-scheme-adapter)",
->>>>>>> c13b4b13
   "types": [
     {"type": "feat", "section": "Features"},
     {"type": "fix", "section": "Bug Fixes"},
